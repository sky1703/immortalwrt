--- conflicted
+++ resolved
@@ -82,7 +82,6 @@
 	(rm -fR $@-fw; mkdir -p $@-fw)
 	$(CP) $(BIN_DIR)/$(DEVICE_IMG_PREFIX)-initramfs.itb $@-fw/recovery.itb
 	$(CP) $@-boot.scr $@-fw/boot.scr
-<<<<<<< HEAD
 	$(TAR) -cvzp --numeric-owner --owner=0 --group=0 --sort=name \
 		$(if $(SOURCE_DATE_EPOCH),--mtime="@$(SOURCE_DATE_EPOCH)") \
 		-f $@-fw/rootfs.tgz -C $(TARGET_DIR) .
@@ -91,12 +90,7 @@
 		-f $@-fw/boot.tgz -C $@.boot .
 	$(TAR) -cvzp --numeric-owner --owner=0 --group=0 --sort=name \
 		$(if $(SOURCE_DATE_EPOCH),--mtime="@$(SOURCE_DATE_EPOCH)") \
-		-f $(KDIR_TMP)/$(IMAGE_PREFIX)-firmware.tgz -C $@-fw .
-=======
-	(cd $(TARGET_DIR); $(TAR) -cvzf $@-fw/rootfs.tgz .)
-	(cd $@.boot; $(TAR) -cvzf $@-fw/boot.tgz .)
-	(cd $@-fw; $(TAR) -cvzf $(KDIR_TMP)/$(DEVICE_IMG_PREFIX)-firmware.tgz .)
->>>>>>> 85bdd87f
+		-f $(KDIR_TMP)/$(DEVICE_IMG_PREFIX)-firmware.tgz -C $@-fw .
 endef
 
 define Device/Default
