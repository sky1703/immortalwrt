#!/bin/sh

[ "$ACTION" = add ] || exit

get_device_irq() {
	local device="$1"
	local line
<<<<<<< HEAD
	local seconds

	# wait up to 10 seconds for the irq/device to appear
	for seconds in $(seq 0 9); do
		line=$(grep -m 1 "${device}\$" /proc/interrupts) && break
		sleep 1
=======
	local seconds="0"

	# wait up to 10 seconds for the irq/device to appear
	while [ "${seconds}" -le 10 ]; do
		line=$(grep -m 1 "${device}\$" /proc/interrupts) && break
		seconds="$(( seconds + 2 ))"
		sleep 2
>>>>>>> 639419ec
	done
	echo ${line} | sed 's/:.*//'
}

set_interface_core() {
	local core_mask="$1"
	local interface="$2"
	local device="$3"

	[ -z "${device}" ] && device="$interface"

	local irq=$(get_device_irq "$device")

	echo "${core_mask}" > /proc/irq/${irq}/smp_affinity
}

case "$(board_name)" in
friendlyarm,nanopi-r2c|\
friendlyarm,nanopi-r2s|\
xunlong,orangepi-r1-plus|\
xunlong,orangepi-r1-plus-lts)
	set_interface_core 2 "eth0"
	set_interface_core 4 "eth1" "xhci-hcd:usb3"
	;;
friendlyarm,nanopi-r4s)
	set_interface_core 10 "eth0"
	set_interface_core 20 "eth1"
	;;
esac
<|MERGE_RESOLUTION|>--- conflicted
+++ resolved
@@ -5,14 +5,6 @@
 get_device_irq() {
 	local device="$1"
 	local line
-<<<<<<< HEAD
-	local seconds
-
-	# wait up to 10 seconds for the irq/device to appear
-	for seconds in $(seq 0 9); do
-		line=$(grep -m 1 "${device}\$" /proc/interrupts) && break
-		sleep 1
-=======
 	local seconds="0"
 
 	# wait up to 10 seconds for the irq/device to appear
@@ -20,7 +12,6 @@
 		line=$(grep -m 1 "${device}\$" /proc/interrupts) && break
 		seconds="$(( seconds + 2 ))"
 		sleep 2
->>>>>>> 639419ec
 	done
 	echo ${line} | sed 's/:.*//'
 }
