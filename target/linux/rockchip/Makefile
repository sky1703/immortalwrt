# SPDX-License-Identifier: GPL-2.0-only

include $(TOPDIR)/rules.mk

BOARD:=rockchip
BOARDNAME:=Rockchip
FEATURES:=ext4 audio usb usbgadget display gpio fpu pci pcie rootfs-part boot-part squashfs
SUBTARGETS:=armv8

<<<<<<< HEAD
KERNEL_PATCHVER=5.15
=======
KERNEL_PATCHVER:=5.15
>>>>>>> 7d6032f3

define Target/Description
	Build firmware image for Rockchip SoC devices.
endef

include $(INCLUDE_DIR)/target.mk

DEFAULT_PACKAGES += uboot-envtools partx-utils e2fsprogs mkf2fs kmod-gpio-button-hotplug \
		    automount fdisk e2fsprogs

KERNELNAME:=Image dtbs

$(eval $(call BuildTarget))<|MERGE_RESOLUTION|>--- conflicted
+++ resolved
@@ -7,11 +7,7 @@
 FEATURES:=ext4 audio usb usbgadget display gpio fpu pci pcie rootfs-part boot-part squashfs
 SUBTARGETS:=armv8
 
-<<<<<<< HEAD
-KERNEL_PATCHVER=5.15
-=======
 KERNEL_PATCHVER:=5.15
->>>>>>> 7d6032f3
 
 define Target/Description
 	Build firmware image for Rockchip SoC devices.
