--- conflicted
+++ resolved
@@ -67,11 +67,7 @@
 ### Devices ###
 define Device/Default
   PROFILES := Default
-<<<<<<< HEAD
-  KERNEL := kernel-bin | lzma
-=======
   KERNEL = kernel-bin | lzma | fit lzma $$(DTS_DIR)/$$(DEVICE_DTS).dtb
->>>>>>> 1996d600
   IMAGES := sysupgrade.img.gz
   DEVICE_DTS = rockchip/$$(SOC)-$(lastword $(subst _, ,$(1)))
 endef
