--- conflicted
+++ resolved
@@ -51,7 +51,7 @@
   IMAGE/sysupgrade.img.gz := boot-common | boot-script | pine64-img | gzip | append-metadata
   DEVICE_PACKAGES := brcmfmac-firmware-43456-sdio brcmfmac-nvram-43456-sdio kmod-brcmfmac -urngd
 endef
-TARGET_DEVICES += radxa_rock-pi-4
+TARGET_DEVICES += radxa_rock-pi-4a
 
 define Device/xunlong_orangepi-r1-plus
   DEVICE_VENDOR := Xunlong
@@ -61,8 +61,4 @@
   IMAGE/sysupgrade.img.gz := boot-common | boot-script nanopi-r2s | pine64-bin | gzip | append-metadata
   DEVICE_PACKAGES := kmod-usb-net-rtl8152
 endef
-<<<<<<< HEAD
-TARGET_DEVICES += xunlong_orangepi-r1-plus
-=======
-TARGET_DEVICES += radxa_rock-pi-4a
->>>>>>> 9d994f35
+TARGET_DEVICES += xunlong_orangepi-r1-plus