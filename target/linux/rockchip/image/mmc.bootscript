--- conflicted
+++ resolved
@@ -12,12 +12,4 @@
 
 load mmc ${devnum}:1 ${kernel_addr_r} kernel.img
 
-<<<<<<< HEAD
-echo "Uncompress lzma kernel into memory..."
-setexpr kernel_addr_dec ${filesize} + ${kernel_addr_r} || kernel_addr_dec=0x03000000
-lzmadec ${kernel_addr_r} ${kernel_addr_dec}
-
-booti ${kernel_addr_dec} - ${fdt_addr_r}
-=======
-bootm ${kernel_addr_r}
->>>>>>> 1996d600
+bootm ${kernel_addr_r}