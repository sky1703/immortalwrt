--- conflicted
+++ resolved
@@ -14,11 +14,7 @@
 
 --- a/arch/arm64/boot/dts/rockchip/rk3328-nanopi-r2s.dts
 +++ b/arch/arm64/boot/dts/rockchip/rk3328-nanopi-r2s.dts
-<<<<<<< HEAD
-@@ -398,4 +398,11 @@
-=======
 @@ -399,4 +399,11 @@
->>>>>>> 3fab4ace
  &usbdrd_dwc3 {
  	dr_mode = "host";
  	status = "okay";
