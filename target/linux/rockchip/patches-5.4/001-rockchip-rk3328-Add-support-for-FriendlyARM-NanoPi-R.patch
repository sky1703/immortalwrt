--- conflicted
+++ resolved
@@ -1,11 +1,7 @@
-<<<<<<< HEAD
-From 0df6e9c9e497401f72a243f7afc57dfad6efceca Mon Sep 17 00:00:00 2001
-=======
 From 0720be5371c806c1b89936984a321248fa739bea Mon Sep 17 00:00:00 2001
->>>>>>> 3fab4ace
 From: David Bauer <mail@david-bauer.net>
 Date: Fri, 10 Jul 2020 15:57:46 +0200
-Subject: [PATCH 2/2] rockchip: rk3328: Add support for FriendlyARM NanoPi R2S
+Subject: [PATCH] rockchip: rk3328: Add support for FriendlyARM NanoPi R2S
 
 This adds support for the NanoPi R2S from FriendlyARM.
 
@@ -70,11 +66,7 @@
 +		pinctrl-names = "default";
 +
 +		reset {
-<<<<<<< HEAD
-+			label = "Reset Button";
-=======
 +			label = "reset";
->>>>>>> 3fab4ace
 +			gpios = <&gpio0 RK_PA0 GPIO_ACTIVE_LOW>;
 +			linux,code = <KEY_RESTART>;
 +			debounce-interval = <50>;
@@ -365,11 +357,7 @@
 +	bus-width = <4>;
 +	cap-sd-highspeed;
 +	disable-wp;
-<<<<<<< HEAD
-+	pinctrl-0 = <&sdmmc0_clk &sdmmc0_cmd &sdmmc0_dectn &sdmmc0_bus4>;
-=======
 +	pinctrl-0 = <&sdmmc0_clk>, <&sdmmc0_cmd>, <&sdmmc0_dectn>, <&sdmmc0_bus4>;
->>>>>>> 3fab4ace
 +	pinctrl-names = "default";
 +	sd-uhs-sdr12;
 +	sd-uhs-sdr25;
@@ -391,7 +379,6 @@
 +};
 +
 +&u2phy_host {
-<<<<<<< HEAD
 +	status = "okay";
 +};
 +
@@ -399,15 +386,6 @@
 +	status = "okay";
 +};
 +
-=======
-+	status = "okay";
-+};
-+
-+&u2phy_otg {
-+	status = "okay";
-+};
-+
->>>>>>> 3fab4ace
 +&uart2 {
 +	status = "okay";
 +};
