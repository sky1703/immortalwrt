--- conflicted
+++ resolved
@@ -8,12 +8,8 @@
   DEVICE_MODEL := My Book Live
   DEVICE_ALT0_VENDOR := Western Digital
   DEVICE_ALT0_MODEL := My Book Live Duo
-<<<<<<< HEAD
-  DEVICE_PACKAGES := kmod-usb-dwc2 kmod-usb-ledtrig-usbport kmod-usb-storage kmod-fs-vfat wpad-basic-openssl
-=======
   DEVICE_PACKAGES := kmod-usb-dwc2 kmod-ata-dwc kmod-usb-ledtrig-usbport \
-	kmod-usb-storage kmod-fs-vfat wpad-basic-mbedtls
->>>>>>> 6892603e
+	kmod-usb-storage kmod-fs-vfat wpad-basic-openssl
   SUPPORTED_DEVICES += mbl wd,mybooklive-duo
   BLOCKSIZE := 1k
   DEVICE_DTC_FLAGS := --pad 4096
