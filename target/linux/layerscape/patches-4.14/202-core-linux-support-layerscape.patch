--- conflicted
+++ resolved
@@ -713,11 +713,7 @@
  }
  
  #ifdef CONFIG_NET_INGRESS
-<<<<<<< HEAD
-@@ -6341,7 +6342,15 @@ static int __netdev_upper_dev_link(struc
-=======
 @@ -6342,7 +6343,15 @@ static int __netdev_upper_dev_link(struc
->>>>>>> e970c254
  				   struct net_device *upper_dev, bool master,
  				   void *upper_priv, void *upper_info)
  {
@@ -734,11 +730,7 @@
  	int ret = 0;
  
  	ASSERT_RTNL();
-<<<<<<< HEAD
-@@ -6359,12 +6368,7 @@ static int __netdev_upper_dev_link(struc
-=======
 @@ -6360,12 +6369,7 @@ static int __netdev_upper_dev_link(struc
->>>>>>> e970c254
  	if (master && netdev_master_upper_dev_get(dev))
  		return -EBUSY;
  
@@ -752,11 +744,7 @@
  					    &changeupper_info.info);
  	ret = notifier_to_errno(ret);
  	if (ret)
-<<<<<<< HEAD
-@@ -6376,7 +6380,7 @@ static int __netdev_upper_dev_link(struc
-=======
 @@ -6377,7 +6381,7 @@ static int __netdev_upper_dev_link(struc
->>>>>>> e970c254
  		return ret;
  
  	netdev_update_addr_mask(dev);
@@ -765,11 +753,7 @@
  					    &changeupper_info.info);
  	ret = notifier_to_errno(ret);
  	if (ret)
-<<<<<<< HEAD
-@@ -6440,21 +6444,25 @@ EXPORT_SYMBOL(netdev_master_upper_dev_li
-=======
 @@ -6441,21 +6445,25 @@ EXPORT_SYMBOL(netdev_master_upper_dev_li
->>>>>>> e970c254
  void netdev_upper_dev_unlink(struct net_device *dev,
  			     struct net_device *upper_dev)
  {
@@ -800,11 +784,7 @@
  				      &changeupper_info.info);
  }
  EXPORT_SYMBOL(netdev_upper_dev_unlink);
-<<<<<<< HEAD
-@@ -6470,11 +6478,13 @@ EXPORT_SYMBOL(netdev_upper_dev_unlink);
-=======
 @@ -6471,11 +6479,13 @@ EXPORT_SYMBOL(netdev_upper_dev_unlink);
->>>>>>> e970c254
  void netdev_bonding_info_change(struct net_device *dev,
  				struct netdev_bonding_info *bonding_info)
  {
@@ -820,11 +800,7 @@
  				      &info.info);
  }
  EXPORT_SYMBOL(netdev_bonding_info_change);
-<<<<<<< HEAD
-@@ -6600,11 +6610,13 @@ EXPORT_SYMBOL(dev_get_nest_level);
-=======
 @@ -6601,11 +6611,13 @@ EXPORT_SYMBOL(dev_get_nest_level);
->>>>>>> e970c254
  void netdev_lower_state_changed(struct net_device *lower_dev,
  				void *lower_state_info)
  {
@@ -840,11 +816,7 @@
  				      &changelowerstate_info.info);
  }
  EXPORT_SYMBOL(netdev_lower_state_changed);
-<<<<<<< HEAD
-@@ -6895,11 +6907,14 @@ void __dev_notify_flags(struct net_devic
-=======
 @@ -6896,11 +6908,14 @@ void __dev_notify_flags(struct net_devic
->>>>>>> e970c254
  
  	if (dev->flags & IFF_UP &&
  	    (changes & ~(IFF_UP | IFF_PROMISC | IFF_ALLMULTI | IFF_VOLATILE))) {
