--- conflicted
+++ resolved
@@ -6,7 +6,7 @@
 	local device="$1"
 	[ -n "$device" ] && [ -b "$device" ] && {
 		mount -t vfat "$device" /mnt
-		[ -f /mnt/sysupgrade.tgz ] && mv -f /mnt/sysupgrade.tgz /
+		[ -f "/mnt/$BACKUP_FILE" ] && mv -f "/mnt/$BACKUP_FILE" /
 		umount /mnt
 	}
 }
@@ -17,7 +17,6 @@
 
 	case "$(board_name)" in
 		erlite)
-<<<<<<< HEAD
 			move_config "/dev/sda1"
 			;;
 		itus,shield-router)
@@ -26,11 +25,6 @@
 		ubnt,edgerouter-4 | \
 		ubnt,edgerouter-6p)
 			move_config "/dev/mmcblk0p1"
-=======
-			mount -t vfat /dev/sda1 /mnt
-			[ -f "/mnt/$BACKUP_FILE" ] && mv -f "/mnt/$BACKUP_FILE" /
-			umount /mnt
->>>>>>> d46671b4
 			;;
 	esac
 }
