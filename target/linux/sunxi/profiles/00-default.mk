# SPDX-License-Identifier: GPL-2.0-only
#
# Copyright (C) 2017 Yousong Zhou

define Profile/Default
  NAME:=Default Profile (all drivers)
  PACKAGES:= \
	kmod-ata-sunxi \
	kmod-brcmfmac \
	kmod-rtc-sunxi \
	kmod-rtl8192cu \
	kmod-rtl8xxxu \
	kmod-sun4i-emac \
	rtl8188eu-firmware \
	swconfig \
<<<<<<< HEAD
	wpad-basic-wolfssl
=======
	wpad-basic-openssl
>>>>>>> cf3914ca
  PRIORITY := 1
endef

define Profile/Default/Description
  Default profile with package set compatible with most boards.
endef
$(eval $(call Profile,Default))<|MERGE_RESOLUTION|>--- conflicted
+++ resolved
@@ -13,11 +13,7 @@
 	kmod-sun4i-emac \
 	rtl8188eu-firmware \
 	swconfig \
-<<<<<<< HEAD
-	wpad-basic-wolfssl
-=======
 	wpad-basic-openssl
->>>>>>> cf3914ca
   PRIORITY := 1
 endef
 
