# SPDX-License-Identifier: GPL-2.0-only
#
# Copyright (C) 2013-2016 OpenWrt.org

define KernelPackage/rtc-sunxi
    SUBMENU:=$(OTHER_MENU)
    TITLE:=Sunxi SoC built-in RTC support
    DEPENDS:=@(TARGET_sunxi&&RTC_SUPPORT)
    KCONFIG:= \
	CONFIG_RTC_DRV_SUNXI \
	CONFIG_RTC_CLASS=y
    FILES:=$(LINUX_DIR)/drivers/rtc/rtc-sunxi.ko
    AUTOLOAD:=$(call AutoLoad,50,rtc-sunxi)
endef

define KernelPackage/rtc-sunxi/description
 Support for the AllWinner sunXi SoC's onboard RTC
endef

$(eval $(call KernelPackage,rtc-sunxi))

define KernelPackage/sunxi-ir
    SUBMENU:=$(OTHER_MENU)
<<<<<<< HEAD
    TITLE:=Sunxi SoC built-in IR support (A20)
    DEPENDS:=@TARGET_sunxi +kmod-multimedia-input
    $(call AddDepends/rtc)
=======
    TITLE:=Sunxi SoC built-in IR support
    DEPENDS:=@(TARGET_sunxi&&RTC_SUPPORT) +kmod-input-core
>>>>>>> 3f201d1f
    KCONFIG:= \
	CONFIG_MEDIA_SUPPORT=y \
	CONFIG_MEDIA_RC_SUPPORT=y \
	CONFIG_RC_DEVICES=y \
	CONFIG_RC_CORE=y \
	CONFIG_IR_SUNXI
    FILES:=$(LINUX_DIR)/drivers/media/rc/sunxi-cir.ko
    AUTOLOAD:=$(call AutoLoad,50,sunxi-cir)
endef

define KernelPackage/sunxi-ir/description
 Support for the AllWinner sunXi SoC's onboard IR
endef

$(eval $(call KernelPackage,sunxi-ir))

define KernelPackage/ata-sunxi
    TITLE:=AllWinner sunXi AHCI SATA support
    SUBMENU:=$(BLOCK_MENU)
    DEPENDS:=@TARGET_sunxi +kmod-ata-ahci-platform +kmod-scsi-core
    KCONFIG:=CONFIG_AHCI_SUNXI
    FILES:=$(LINUX_DIR)/drivers/ata/ahci_sunxi.ko
    AUTOLOAD:=$(call AutoLoad,41,ahci_sunxi,1)
endef

define KernelPackage/ata-sunxi/description
 SATA support for the AllWinner sunXi SoC's onboard AHCI SATA
endef

$(eval $(call KernelPackage,ata-sunxi))

define KernelPackage/sun4i-emac
  SUBMENU:=$(NETWORK_DEVICES_MENU)
  TITLE:=AllWinner EMAC Ethernet support
  DEPENDS:=@TARGET_sunxi +kmod-of-mdio +kmod-libphy
  KCONFIG:=CONFIG_SUN4I_EMAC
  FILES:=$(LINUX_DIR)/drivers/net/ethernet/allwinner/sun4i-emac.ko
  AUTOLOAD:=$(call AutoProbe,sun4i-emac)
endef

$(eval $(call KernelPackage,sun4i-emac))

define KernelPackage/sound-soc-sunxi
  TITLE:=AllWinner built-in SoC sound support
  KCONFIG:=CONFIG_SND_SUN4I_CODEC
  FILES:=$(LINUX_DIR)/sound/soc/sunxi/sun4i-codec.ko
  AUTOLOAD:=$(call AutoLoad,65,sun4i-codec)
  DEPENDS:=@TARGET_sunxi +kmod-sound-soc-core
  $(call AddDepends/sound)
endef

define KernelPackage/sound-soc-sunxi/description
  Kernel support for AllWinner built-in SoC audio
endef

$(eval $(call KernelPackage,sound-soc-sunxi))

define KernelPackage/sound-soc-sunxi-spdif
  TITLE:=Allwinner A10 SPDIF Support
  KCONFIG:=CONFIG_SND_SUN4I_SPDIF
  FILES:=$(LINUX_DIR)/sound/soc/sunxi/sun4i-spdif.ko
  AUTOLOAD:=$(call AutoLoad,65,sun4i-spdif)
  DEPENDS:=@TARGET_sunxi +kmod-sound-soc-spdif
  $(call AddDepends/sound)
endef

define KernelPackage/sound-soc-sunxi-spdif/description
  Kernel support for Allwinner A10 SPDIF Support
endef

$(eval $(call KernelPackage,sound-soc-sunxi-spdif))<|MERGE_RESOLUTION|>--- conflicted
+++ resolved
@@ -21,14 +21,9 @@
 
 define KernelPackage/sunxi-ir
     SUBMENU:=$(OTHER_MENU)
-<<<<<<< HEAD
     TITLE:=Sunxi SoC built-in IR support (A20)
     DEPENDS:=@TARGET_sunxi +kmod-multimedia-input
     $(call AddDepends/rtc)
-=======
-    TITLE:=Sunxi SoC built-in IR support
-    DEPENDS:=@(TARGET_sunxi&&RTC_SUPPORT) +kmod-input-core
->>>>>>> 3f201d1f
     KCONFIG:= \
 	CONFIG_MEDIA_SUPPORT=y \
 	CONFIG_MEDIA_RC_SUPPORT=y \
