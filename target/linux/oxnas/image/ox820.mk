UBIFS_OPTS := -m 2048 -e 126KiB -c 4096
KERNEL_LOADADDR := 0x60008000

define Device/Default
  KERNEL_NAME := zImage
  KERNEL_SUFFIX := -uImage
  KERNEL_INSTALL := 1
  BLOCKSIZE := 128k
  PAGESIZE := 2048
  SUBPAGESIZE := 512
  FILESYSTEMS := squashfs ubifs
  PROFILES := Default
  DEVICE_DTS := ox820-$(subst _,-,$(1))
  KERNEL := kernel-bin | append-dtb | uImage none
  IMAGES := ubinized.bin sysupgrade.tar
  IMAGE/ubinized.bin := append-ubi
  IMAGE/sysupgrade.tar := sysupgrade-tar | append-metadata
endef

define Build/omninas-factory
	rm -rf $@.tmp $@.dummy $@.dummy.gz
	mkdir -p $@.tmp
	$(CP) $@ $@.tmp/uImage
	dd if=/dev/zero bs=64k count=4 of=$@.dummy
	gzip $@.dummy
	mkimage -A arm -T ramdisk -C gzip -n "dummy" \
		-d $@.dummy.gz \
		$@.tmp/rdimg.gz
	echo 2.35.20140102 > $@.tmp/version ; echo >> $@.tmp/version
	chmod 0744 $@.tmp/*
	$(TAR) -C $@.tmp -czvf $@ \
		$(if $(SOURCE_DATE_EPOCH),--mtime="@$(SOURCE_DATE_EPOCH)") .
endef

define Build/encrypt-3des
	openssl enc -des3 -a -k $(1) -in $@ -out $@.new && mv $@.new $@
endef

define Device/akitio_mycloud
  DEVICE_VENDOR := Akitio
  DEVICE_MODEL := MyCloud Mini
  SUPPORTED_DEVICES += akitio
  DEVICE_PACKAGES := kmod-ata-oxnas-sata kmod-i2c-gpio kmod-rtc-ds1307 \
	kmod-usb2-oxnas kmod-usb-ledtrig-usbport
endef
TARGET_DEVICES += akitio_mycloud

define Device/cloudengines_pogoplugpro
  DEVICE_VENDOR := Cloud Engines
  DEVICE_MODEL := PogoPlug Pro (with mPCIe)
  SUPPORTED_DEVICES += pogoplug-pro
<<<<<<< HEAD
  DEVICE_PACKAGES := kmod-usb2-oxnas kmod-usb-ledtrig-usbport \
	kmod-ata-oxnas-sata kmod-rt2800-pci wpad-basic
=======
  DEVICE_PACKAGES := kmod-usb2-oxnas kmod-usb-ledtrig-usbport kmod-rt2800-pci wpad-basic-openssl
>>>>>>> cf3914ca
endef
TARGET_DEVICES += cloudengines_pogoplugpro

define Device/cloudengines_pogoplug-series-3
  DEVICE_VENDOR := Cloud Engines
  DEVICE_MODEL := PogoPlug Series V3 (without mPCIe)
  SUPPORTED_DEVICES += cloudengines,pogoplugv3 pogoplug-v3
  DEVICE_PACKAGES := kmod-usb2-oxnas kmod-usb-ledtrig-usbport \
	kmod-ata-oxnas-sata
endef
TARGET_DEVICES += cloudengines_pogoplug-series-3

define Device/shuttle_kd20
  DEVICE_VENDOR := Shuttle
  DEVICE_MODEL := KD20
  SUPPORTED_DEVICES += kd20
  DEVICE_PACKAGES := kmod-usb2-oxnas kmod-usb3 kmod-usb-ledtrig-usbport \
	kmod-i2c-gpio kmod-rtc-pcf8563 kmod-gpio-beeper kmod-hwmon-drivetemp \
	kmod-hwmon-gpiofan kmod-ata-oxnas-sata kmod-md-mod kmod-md-raid0 \
	kmod-md-raid1 kmod-fs-ext4 kmod-fs-xfs
endef
TARGET_DEVICES += shuttle_kd20

define Device/mitrastar_stg-212
  DEVICE_VENDOR := MitraStar
  DEVICE_MODEL := STG-212
  SUPPORTED_DEVICES += stg212
  DEVICE_PACKAGES := kmod-ata-oxnas-sata kmod-fs-ext4 kmod-fs-xfs \
	kmod-usb2-oxnas kmod-usb-ledtrig-usbport
endef
TARGET_DEVICES += mitrastar_stg-212<|MERGE_RESOLUTION|>--- conflicted
+++ resolved
@@ -49,12 +49,8 @@
   DEVICE_VENDOR := Cloud Engines
   DEVICE_MODEL := PogoPlug Pro (with mPCIe)
   SUPPORTED_DEVICES += pogoplug-pro
-<<<<<<< HEAD
   DEVICE_PACKAGES := kmod-usb2-oxnas kmod-usb-ledtrig-usbport \
-	kmod-ata-oxnas-sata kmod-rt2800-pci wpad-basic
-=======
-  DEVICE_PACKAGES := kmod-usb2-oxnas kmod-usb-ledtrig-usbport kmod-rt2800-pci wpad-basic-openssl
->>>>>>> cf3914ca
+	kmod-ata-oxnas-sata kmod-rt2800-pci wpad-basic-openssl
 endef
 TARGET_DEVICES += cloudengines_pogoplugpro
 
