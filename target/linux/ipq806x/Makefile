# Copyright (c) 2013 The Linux Foundation. All rights reserved.
#
include $(TOPDIR)/rules.mk

ARCH:=arm
BOARD:=ipq806x
BOARDNAME:=Qualcomm Atheros IPQ806X
FEATURES:=squashfs nand fpu ramdisk
CPU_TYPE:=cortex-a15
CPU_SUBTYPE:=neon-vfpv4
SUBTARGETS:=generic

KERNEL_PATCHVER:=5.4

KERNELNAME:=zImage Image dtbs

include $(INCLUDE_DIR)/target.mk
DEFAULT_PACKAGES += \
	kmod-leds-gpio kmod-gpio-button-hotplug swconfig \
	kmod-ata-ahci kmod-ata-ahci-platform \
	kmod-usb-ohci kmod-usb2 kmod-usb-ledtrig-usbport \
<<<<<<< HEAD
	kmod-usb-phy-qcom-dwc3 kmod-usb3 kmod-usb-dwc3-qcom \
	kmod-ath10k-ct wpad-openssl \
=======
	kmod-phy-qcom-ipq806x-usb kmod-usb3 kmod-usb-dwc3-qcom \
	kmod-ath10k-ct wpad-basic \
>>>>>>> 2d9db933
	uboot-envtools

$(eval $(call BuildTarget))<|MERGE_RESOLUTION|>--- conflicted
+++ resolved
@@ -19,13 +19,8 @@
 	kmod-leds-gpio kmod-gpio-button-hotplug swconfig \
 	kmod-ata-ahci kmod-ata-ahci-platform \
 	kmod-usb-ohci kmod-usb2 kmod-usb-ledtrig-usbport \
-<<<<<<< HEAD
-	kmod-usb-phy-qcom-dwc3 kmod-usb3 kmod-usb-dwc3-qcom \
-	kmod-ath10k-ct wpad-openssl \
-=======
 	kmod-phy-qcom-ipq806x-usb kmod-usb3 kmod-usb-dwc3-qcom \
 	kmod-ath10k-ct wpad-basic \
->>>>>>> 2d9db933
 	uboot-envtools
 
 $(eval $(call BuildTarget))