# Copyright (c) 2014 The Linux Foundation. All rights reserved.
#
include $(TOPDIR)/rules.mk
include $(INCLUDE_DIR)/image.mk

define Device/Default
	PROFILES := Default
	KERNEL_DEPENDS = $$(wildcard $(DTS_DIR)/$$(DEVICE_DTS).dts)
	KERNEL_LOADADDR = 0x42208000
	DEVICE_DTS = $$(SOC)-$(lastword $(subst _, ,$(1)))
	DEVICE_DTS_CONFIG := config@1
	IMAGES := sysupgrade.bin
	IMAGE/sysupgrade.bin = sysupgrade-tar | append-metadata
	IMAGE/sysupgrade.bin/squashfs :=
endef

define Device/LegacyImage
	KERNEL_SUFFIX := -uImage
	KERNEL = kernel-bin | append-dtb | uImage none
	KERNEL_NAME := zImage
endef

define Device/FitImage
	KERNEL_SUFFIX := -fit-uImage.itb
	KERNEL = kernel-bin | gzip | fit gzip $$(DTS_DIR)/$$(DEVICE_DTS).dtb
	KERNEL_NAME := Image
endef

define Device/FitImageLzma
	KERNEL_SUFFIX := -fit-uImage.itb
	KERNEL = kernel-bin | lzma | fit lzma $$(DTS_DIR)/$$(DEVICE_DTS).dtb
	KERNEL_NAME := Image
endef

define Device/UbiFit
	KERNEL_IN_UBI := 1
	IMAGES := nand-factory.bin nand-sysupgrade.bin
	IMAGE/nand-factory.bin := append-ubi
	IMAGE/nand-sysupgrade.bin := sysupgrade-tar | append-metadata
endef

<<<<<<< HEAD
define Device/DniImage
	KERNEL_SUFFIX := -uImage
	KERNEL = kernel-bin | append-dtb | uImage none
	KERNEL_NAME := zImage
	NETGEAR_BOARD_ID :=
	NETGEAR_HW_ID :=
	UBINIZE_OPTS := -E 5
	IMAGES += factory.img
	IMAGE/factory.img := append-kernel | pad-offset $$$$(BLOCKSIZE) 64 | append-uImage-fakehdr filesystem | pad-to $$$$(KERNEL_SIZE) | append-ubi | netgear-dni
	IMAGE/sysupgrade.bin := append-kernel | pad-offset $$$$(BLOCKSIZE) 64 | append-uImage-fakehdr filesystem | sysupgrade-tar kernel=$$$$@ | append-metadata
endef

define Device/TpSafeImage
	KERNEL_SUFFIX := -uImage
	KERNEL = kernel-bin | append-dtb | uImage none
	KERNEL_NAME := zImage
	TPLINK_BOARD_ID :=
	IMAGES += factory.bin
	IMAGE/factory.bin := append-rootfs | tplink-safeloader factory
	IMAGE/sysupgrade.bin := append-rootfs | tplink-safeloader sysupgrade | append-metadata
endef

define Device/ZyXELImage
	KERNEL_SUFFIX := -uImage
	KERNEL = kernel-bin | append-dtb | uImage none | pad-to $$(KERNEL_SIZE)
	KERNEL_NAME := zImage
	IMAGES += factory.bin
	IMAGE/factory.bin := append-rootfs | pad-rootfs | pad-to $$$$(BLOCKSIZE) | zyxel-ras-image separate-kernel
	IMAGE/sysupgrade.bin/squashfs := append-rootfs | pad-to $$$$(BLOCKSIZE) | sysupgrade-tar rootfs=$$$$@ | append-metadata
endef

define Device/askey_rt4230w-rev6
	$(call Device/LegacyImage)
	DEVICE_VENDOR := Askey
	DEVICE_MODEL := RT4230W
	DEVICE_VARIANT := REV6
	SOC := qcom-ipq8065
	BLOCKSIZE := 128k
	PAGESIZE := 2048
	KERNEL_IN_UBI := 1
	DEVICE_PACKAGES := ath10k-firmware-qca9984-ct
endef
TARGET_DEVICES += askey_rt4230w-rev6

define Device/asrock_g10
	$(call Device/FitImage)
	$(call Device/UbiFit)
	SOC := qcom-ipq8064
	DEVICE_VENDOR := ASRock
	DEVICE_MODEL := G10
	BLOCKSIZE := 128k
	PAGESIZE := 2048
	KERNEL_SIZE := 5332k
	DEVICE_PACKAGES := kmod-i2c-gpio ath10k-firmware-qca99x0-ct
	IMAGE/nand-factory.bin := append-ubi | edimax-header RN67
endef
TARGET_DEVICES += asrock_g10

define Device/buffalo_wxr-2533dhp
	$(call Device/LegacyImage)
	SOC := qcom-ipq8064
	DEVICE_VENDOR := Buffalo
	DEVICE_MODEL := WXR-2533DHP
	BLOCKSIZE := 128k
	PAGESIZE := 2048
	IMAGE_SIZE := 65536k
	KERNEL_IN_UBI := 1
	IMAGE/sysupgrade.bin := append-rootfs | buffalo-rootfs-cksum | \
		sysupgrade-tar rootfs=$$$$@ | append-metadata
	DEVICE_PACKAGES := ath10k-firmware-qca99x0-ct
endef
TARGET_DEVICES += buffalo_wxr-2533dhp

define Device/compex_wpq864
	$(call Device/FitImage)
	$(call Device/UbiFit)
	DEVICE_VENDOR := Compex
	DEVICE_MODEL := WPQ864
	BLOCKSIZE := 128k
	PAGESIZE := 2048
	SOC := qcom-ipq8064
	DEVICE_PACKAGES := kmod-gpio-beeper
endef
TARGET_DEVICES += compex_wpq864

define Device/edgecore_ecw5410
	$(call Device/FitImage)
	$(call Device/UbiFit)
	DEVICE_VENDOR := Edgecore
	DEVICE_MODEL := ECW5410
	SOC := qcom-ipq8068
	BLOCKSIZE := 128k
	PAGESIZE := 2048
	DEVICE_DTS_CONFIG := config@v2.0-ap160
	DEVICE_PACKAGES := ath10k-firmware-qca9984-ct ipq-wifi-edgecore_ecw5410
endef
TARGET_DEVICES += edgecore_ecw5410

define Device/linksys_ea7500-v1
	$(call Device/LegacyImage)
	DEVICE_VENDOR := Linksys
	DEVICE_MODEL := EA7500
	DEVICE_VARIANT := v1
	SOC := qcom-ipq8064
	PAGESIZE := 2048
	BLOCKSIZE := 128k
	KERNEL_SIZE := 3072k
	KERNEL = kernel-bin | append-dtb | uImage none | append-uImage-fakehdr filesystem
	UBINIZE_OPTS := -E 5
	IMAGES := factory.bin sysupgrade.bin
	IMAGE/factory.bin := append-kernel | pad-to $$$$(KERNEL_SIZE) | append-ubi | pad-to $$$$(PAGESIZE)
	DEVICE_PACKAGES := ath10k-firmware-qca99x0-ct
	DEFAULT := n
endef
TARGET_DEVICES += linksys_ea7500-v1

define Device/linksys_ea8500
	$(call Device/LegacyImage)
	DEVICE_VENDOR := Linksys
	DEVICE_MODEL := EA8500
	SOC := qcom-ipq8064
	PAGESIZE := 2048
	BLOCKSIZE := 128k
	KERNEL_SIZE := 3072k
	KERNEL = kernel-bin | append-dtb | uImage none | append-uImage-fakehdr filesystem
	BOARD_NAME := ea8500
	SUPPORTED_DEVICES += ea8500
	UBINIZE_OPTS := -E 5
	IMAGES += factory.bin
	IMAGE/factory.bin := append-kernel | pad-to $$$$(KERNEL_SIZE) | append-ubi
	DEVICE_PACKAGES := ath10k-firmware-qca99x0-ct
	DEFAULT := n
endef
TARGET_DEVICES += linksys_ea8500

define Device/meraki_mr42
	$(call Device/FitImage)
	DEVICE_VENDOR := Cisco Meraki
	DEVICE_MODEL := MR42
	SOC := qcom-ipq8068
	BLOCKSIZE := 128k
	PAGESIZE := 2048
	KERNEL_LOADADDR = 0x44208000
	DEVICE_PACKAGES := -swconfig -kmod-ata-ahci -kmod-ata-ahci-platform \
		-kmod-usb-ohci -kmod-usb2 -kmod-usb-ledtrig-usbport \
		-kmod-phy-qcom-ipq806x-usb -kmod-usb3 -kmod-usb-dwc3-qcom \
		-uboot-envtools ath10k-firmware-qca9887-ct \
		ath10k-firmware-qca99x0-ct kmod-eeprom-at24 kmod-hwmon-ina2xx \
		kmod-leds-tlc591xx
endef
TARGET_DEVICES += meraki_mr42

define Device/meraki_mr52
	$(call Device/FitImage)
	DEVICE_VENDOR := Cisco Meraki
	DEVICE_MODEL := MR52
	SOC := qcom-ipq8068
	BLOCKSIZE := 128k
	PAGESIZE := 2048
	KERNEL_LOADADDR = 0x44208000
	DEVICE_DTS_CONFIG := config@2
	DEVICE_PACKAGES := -swconfig -kmod-ata-ahci -kmod-ata-ahci-platform \
		-kmod-usb-ohci -kmod-usb2 -kmod-usb-ledtrig-usbport \
		-kmod-phy-qcom-ipq806x-usb -kmod-usb3 -kmod-usb-dwc3-qcom \
		-uboot-envtools ath10k-firmware-qca9887-ct \
		ath10k-firmware-qca9984-ct kmod-eeprom-at24 kmod-hwmon-ina2xx \
		kmod-leds-tlc591xx
endef
TARGET_DEVICES += meraki_mr52

define Device/nec_wg2600hp
	$(call Device/LegacyImage)
	DEVICE_VENDOR := NEC
	DEVICE_MODEL := Aterm WG2600HP
	SOC := qcom-ipq8064
	BLOCKSIZE := 64k
	BOARD_NAME := wg2600hp
	IMAGE/sysupgrade.bin := append-kernel | append-rootfs | pad-rootfs | append-metadata
	DEVICE_PACKAGES := ath10k-firmware-qca99x0-ct
endef
TARGET_DEVICES += nec_wg2600hp

define Device/nec_wg2600hp3
	$(call Device/LegacyImage)
	DEVICE_VENDOR := NEC Platforms
	DEVICE_MODEL := Aterm WG2600HP3
	SOC := qcom-ipq8062
	BLOCKSIZE := 64k
	IMAGES := sysupgrade.bin
	IMAGE/sysupgrade.bin := append-kernel | append-rootfs | pad-rootfs | append-metadata
	DEVICE_PACKAGES := -kmod-ata-ahci -kmod-ata-ahci-platform -kmod-usb-ohci -kmod-usb2 \
		-kmod-usb-ledtrig-usbport -kmod-usb-phy-qcom-dwc3 -kmod-usb3 -kmod-usb-dwc3-qcom \
		ath10k-firmware-qca9984-ct ipq-wifi-nec_wg2600hp3
endef
TARGET_DEVICES += nec_wg2600hp3

define Device/netgear_d7800
	$(call Device/DniImage)
	DEVICE_VENDOR := NETGEAR
	DEVICE_MODEL := Nighthawk X4 D7800
	SOC := qcom-ipq8064
	KERNEL_SIZE := 4096k
	NETGEAR_BOARD_ID := D7800
	NETGEAR_HW_ID := 29764958+0+128+512+4x4+4x4
	BLOCKSIZE := 128k
	PAGESIZE := 2048
	BOARD_NAME := d7800
	SUPPORTED_DEVICES += d7800
	DEVICE_PACKAGES := ath10k-firmware-qca99x0-ct
endef
TARGET_DEVICES += netgear_d7800

define Device/netgear_r7500
	$(call Device/DniImage)
	DEVICE_VENDOR := NETGEAR
	DEVICE_MODEL := Nighthawk X4 R7500
	DEVICE_VARIANT := v1
	SOC := qcom-ipq8064
	KERNEL_SIZE := 4096k
	NETGEAR_BOARD_ID := R7500
	NETGEAR_HW_ID := 29764841+0+128+256+3x3+4x4
	BLOCKSIZE := 128k
	PAGESIZE := 2048
	BOARD_NAME := r7500
	SUPPORTED_DEVICES += r7500
	DEVICE_PACKAGES := ath10k-firmware-qca988x-ct
endef
TARGET_DEVICES += netgear_r7500

define Device/netgear_r7500v2
	$(call Device/DniImage)
	DEVICE_VENDOR := NETGEAR
	DEVICE_MODEL := Nighthawk X4 R7500
	DEVICE_VARIANT := v2
	SOC := qcom-ipq8064
	KERNEL_SIZE := 4096k
	NETGEAR_BOARD_ID := R7500v2
	NETGEAR_HW_ID := 29764958+0+128+512+3x3+4x4
	BLOCKSIZE := 128k
	PAGESIZE := 2048
	BOARD_NAME := r7500v2
	SUPPORTED_DEVICES += r7500v2
	DEVICE_PACKAGES := ath10k-firmware-qca99x0-ct ath10k-firmware-qca988x-ct
endef
TARGET_DEVICES += netgear_r7500v2

define Device/netgear_r7800
	$(call Device/DniImage)
	DEVICE_VENDOR := NETGEAR
	DEVICE_MODEL := Nighthawk X4S R7800
	SOC := qcom-ipq8065
	KERNEL_SIZE := 4096k
	NETGEAR_BOARD_ID := R7800
	NETGEAR_HW_ID := 29764958+0+128+512+4x4+4x4+cascade
	BLOCKSIZE := 128k
	PAGESIZE := 2048
	BOARD_NAME := r7800
	SUPPORTED_DEVICES += r7800
	DEVICE_PACKAGES := ath10k-firmware-qca9984-ct
endef
TARGET_DEVICES += netgear_r7800

define Device/netgear_xr500
	$(call Device/DniImage)
	DEVICE_VENDOR := NETGEAR
	DEVICE_MODEL := Nighthawk XR500
	SOC := qcom-ipq8065
	KERNEL_SIZE := 4096k
	NETGEAR_BOARD_ID := XR500
	NETGEAR_HW_ID := 29764958+0+256+512+4x4+4x4+cascade
	BLOCKSIZE := 128k
	PAGESIZE := 2048
	DEVICE_PACKAGES := ath10k-firmware-qca9984-ct
endef
TARGET_DEVICES += netgear_xr500

define Device/qcom_ipq8064-ap148
	$(call Device/FitImage)
	$(call Device/UbiFit)
	DEVICE_VENDOR := Qualcomm
	DEVICE_MODEL := AP148
	DEVICE_VARIANT := standard
	SOC := qcom-ipq8064
	DEVICE_DTS := qcom-ipq8064-ap148
	KERNEL_INSTALL := 1
	BLOCKSIZE := 128k
	PAGESIZE := 2048
	BOARD_NAME := ap148
	SUPPORTED_DEVICES += ap148
	DEVICE_PACKAGES := ath10k-firmware-qca99x0-ct
endef
TARGET_DEVICES += qcom_ipq8064-ap148

define Device/qcom_ipq8064-ap148-legacy
	$(call Device/LegacyImage)
	$(call Device/UbiFit)
	DEVICE_VENDOR := Qualcomm
	DEVICE_MODEL := AP148
	DEVICE_VARIANT := legacy
	SOC := qcom-ipq8064
	DEVICE_DTS := qcom-ipq8064-ap148
	BLOCKSIZE := 128k
	PAGESIZE := 2048
	BOARD_NAME := ap148
	SUPPORTED_DEVICES := qcom,ipq8064-ap148 ap148
	DEVICE_PACKAGES := ath10k-firmware-qca99x0-ct
endef
TARGET_DEVICES += qcom_ipq8064-ap148-legacy

define Device/qcom_ipq8064-ap161
	$(call Device/FitImage)
	$(call Device/UbiFit)
	DEVICE_VENDOR := Qualcomm
	DEVICE_MODEL := AP161
	SOC := qcom-ipq8064
	DEVICE_DTS := qcom-ipq8064-ap161
	KERNEL_INSTALL := 1
	BLOCKSIZE := 128k
	PAGESIZE := 2048
	BOARD_NAME := ap161
	DEVICE_PACKAGES := ath10k-firmware-qca99x0-ct
endef
TARGET_DEVICES += qcom_ipq8064-ap161

define Device/qcom_ipq8064-db149
	$(call Device/FitImage)
	DEVICE_VENDOR := Qualcomm
	DEVICE_MODEL := DB149
	SOC := qcom-ipq8064
	DEVICE_DTS := qcom-ipq8064-db149
	KERNEL_INSTALL := 1
	BOARD_NAME := db149
	DEVICE_PACKAGES := ath10k-firmware-qca99x0-ct
endef
TARGET_DEVICES += qcom_ipq8064-db149

define Device/tplink_ad7200
	$(call Device/TpSafeImage)
	DEVICE_VENDOR := TP-Link
	DEVICE_MODEL := AD7200
	DEVICE_VARIANT := v1/v2
	DEVICE_ALT0_VENDOR := TP-Link
	DEVICE_ALT0_MODEL := Talon AD7200
	DEVICE_ALT0_VARIANT := v1/v2
	SOC := qcom-ipq8064
	BLOCKSIZE := 128k
	PAGESIZE := 2048
	TPLINK_BOARD_ID := AD7200
	DEVICE_PACKAGES := ath10k-firmware-qca99x0-ct kmod-wil6210
endef
TARGET_DEVICES += tplink_ad7200

define Device/tplink_c2600
	$(call Device/TpSafeImage)
	DEVICE_VENDOR := TP-Link
	DEVICE_MODEL := Archer C2600
	DEVICE_VARIANT := v1
	SOC := qcom-ipq8064
	BLOCKSIZE := 128k
	PAGESIZE := 2048
	BOARD_NAME := c2600
	SUPPORTED_DEVICES += c2600
	TPLINK_BOARD_ID := C2600
	DEVICE_PACKAGES := ath10k-firmware-qca99x0-ct
endef
TARGET_DEVICES += tplink_c2600

define Device/tplink_vr2600v
	DEVICE_VENDOR := TP-Link
	DEVICE_MODEL := Archer VR2600v
	DEVICE_VARIANT := v1
	KERNEL_SUFFIX := -uImage
	KERNEL = kernel-bin | append-dtb | uImage none
	KERNEL_NAME := zImage
	KERNEL_SIZE := 3072k
	SOC := qcom-ipq8064
	BLOCKSIZE := 128k
	PAGESIZE := 2048
	BOARD_NAME := vr2600v
	SUPPORTED_DEVICES += vr2600v
	DEVICE_PACKAGES := ath10k-firmware-qca99x0-ct
	IMAGE/sysupgrade.bin := pad-extra 512 | append-kernel | pad-to $$$$(KERNEL_SIZE) | append-rootfs | pad-rootfs | append-metadata
	DEFAULT := n
endef
TARGET_DEVICES += tplink_vr2600v

define Device/ubnt_unifi-ac-hd
	$(call Device/FitImageLzma)
	DEVICE_VENDOR := Ubiquiti
	DEVICE_MODEL := UniFi AC HD
	SOC := qcom-ipq8064
	BLOCKSIZE := 64k
	IMAGE_SIZE := 14784k
	DEVICE_PACKAGES := ath10k-firmware-qca9984-ct
	IMAGE/sysupgrade.bin := append-kernel | pad-to $$$$(BLOCKSIZE) | append-rootfs | pad-rootfs | check-size | append-metadata
endef
TARGET_DEVICES += ubnt_unifi-ac-hd

define Device/zyxel_nbg6817
	DEVICE_VENDOR := ZyXEL
	DEVICE_MODEL := NBG6817
	SOC := qcom-ipq8065
	KERNEL_SIZE := 4096k
	BLOCKSIZE := 64k
	BOARD_NAME := nbg6817
	RAS_BOARD := NBG6817
	RAS_ROOTFS_SIZE := 20934k
	RAS_VERSION := "V1.99(OWRT.9999)C0"
	SUPPORTED_DEVICES += nbg6817
	DEVICE_PACKAGES := ath10k-firmware-qca9984-ct e2fsprogs kmod-fs-ext4 losetup
	$(call Device/ZyXELImage)
endef
TARGET_DEVICES += zyxel_nbg6817
=======
include $(SUBTARGET).mk
>>>>>>> f2c3875d

$(eval $(call BuildImage))<|MERGE_RESOLUTION|>--- conflicted
+++ resolved
@@ -39,422 +39,6 @@
 	IMAGE/nand-sysupgrade.bin := sysupgrade-tar | append-metadata
 endef
 
-<<<<<<< HEAD
-define Device/DniImage
-	KERNEL_SUFFIX := -uImage
-	KERNEL = kernel-bin | append-dtb | uImage none
-	KERNEL_NAME := zImage
-	NETGEAR_BOARD_ID :=
-	NETGEAR_HW_ID :=
-	UBINIZE_OPTS := -E 5
-	IMAGES += factory.img
-	IMAGE/factory.img := append-kernel | pad-offset $$$$(BLOCKSIZE) 64 | append-uImage-fakehdr filesystem | pad-to $$$$(KERNEL_SIZE) | append-ubi | netgear-dni
-	IMAGE/sysupgrade.bin := append-kernel | pad-offset $$$$(BLOCKSIZE) 64 | append-uImage-fakehdr filesystem | sysupgrade-tar kernel=$$$$@ | append-metadata
-endef
-
-define Device/TpSafeImage
-	KERNEL_SUFFIX := -uImage
-	KERNEL = kernel-bin | append-dtb | uImage none
-	KERNEL_NAME := zImage
-	TPLINK_BOARD_ID :=
-	IMAGES += factory.bin
-	IMAGE/factory.bin := append-rootfs | tplink-safeloader factory
-	IMAGE/sysupgrade.bin := append-rootfs | tplink-safeloader sysupgrade | append-metadata
-endef
-
-define Device/ZyXELImage
-	KERNEL_SUFFIX := -uImage
-	KERNEL = kernel-bin | append-dtb | uImage none | pad-to $$(KERNEL_SIZE)
-	KERNEL_NAME := zImage
-	IMAGES += factory.bin
-	IMAGE/factory.bin := append-rootfs | pad-rootfs | pad-to $$$$(BLOCKSIZE) | zyxel-ras-image separate-kernel
-	IMAGE/sysupgrade.bin/squashfs := append-rootfs | pad-to $$$$(BLOCKSIZE) | sysupgrade-tar rootfs=$$$$@ | append-metadata
-endef
-
-define Device/askey_rt4230w-rev6
-	$(call Device/LegacyImage)
-	DEVICE_VENDOR := Askey
-	DEVICE_MODEL := RT4230W
-	DEVICE_VARIANT := REV6
-	SOC := qcom-ipq8065
-	BLOCKSIZE := 128k
-	PAGESIZE := 2048
-	KERNEL_IN_UBI := 1
-	DEVICE_PACKAGES := ath10k-firmware-qca9984-ct
-endef
-TARGET_DEVICES += askey_rt4230w-rev6
-
-define Device/asrock_g10
-	$(call Device/FitImage)
-	$(call Device/UbiFit)
-	SOC := qcom-ipq8064
-	DEVICE_VENDOR := ASRock
-	DEVICE_MODEL := G10
-	BLOCKSIZE := 128k
-	PAGESIZE := 2048
-	KERNEL_SIZE := 5332k
-	DEVICE_PACKAGES := kmod-i2c-gpio ath10k-firmware-qca99x0-ct
-	IMAGE/nand-factory.bin := append-ubi | edimax-header RN67
-endef
-TARGET_DEVICES += asrock_g10
-
-define Device/buffalo_wxr-2533dhp
-	$(call Device/LegacyImage)
-	SOC := qcom-ipq8064
-	DEVICE_VENDOR := Buffalo
-	DEVICE_MODEL := WXR-2533DHP
-	BLOCKSIZE := 128k
-	PAGESIZE := 2048
-	IMAGE_SIZE := 65536k
-	KERNEL_IN_UBI := 1
-	IMAGE/sysupgrade.bin := append-rootfs | buffalo-rootfs-cksum | \
-		sysupgrade-tar rootfs=$$$$@ | append-metadata
-	DEVICE_PACKAGES := ath10k-firmware-qca99x0-ct
-endef
-TARGET_DEVICES += buffalo_wxr-2533dhp
-
-define Device/compex_wpq864
-	$(call Device/FitImage)
-	$(call Device/UbiFit)
-	DEVICE_VENDOR := Compex
-	DEVICE_MODEL := WPQ864
-	BLOCKSIZE := 128k
-	PAGESIZE := 2048
-	SOC := qcom-ipq8064
-	DEVICE_PACKAGES := kmod-gpio-beeper
-endef
-TARGET_DEVICES += compex_wpq864
-
-define Device/edgecore_ecw5410
-	$(call Device/FitImage)
-	$(call Device/UbiFit)
-	DEVICE_VENDOR := Edgecore
-	DEVICE_MODEL := ECW5410
-	SOC := qcom-ipq8068
-	BLOCKSIZE := 128k
-	PAGESIZE := 2048
-	DEVICE_DTS_CONFIG := config@v2.0-ap160
-	DEVICE_PACKAGES := ath10k-firmware-qca9984-ct ipq-wifi-edgecore_ecw5410
-endef
-TARGET_DEVICES += edgecore_ecw5410
-
-define Device/linksys_ea7500-v1
-	$(call Device/LegacyImage)
-	DEVICE_VENDOR := Linksys
-	DEVICE_MODEL := EA7500
-	DEVICE_VARIANT := v1
-	SOC := qcom-ipq8064
-	PAGESIZE := 2048
-	BLOCKSIZE := 128k
-	KERNEL_SIZE := 3072k
-	KERNEL = kernel-bin | append-dtb | uImage none | append-uImage-fakehdr filesystem
-	UBINIZE_OPTS := -E 5
-	IMAGES := factory.bin sysupgrade.bin
-	IMAGE/factory.bin := append-kernel | pad-to $$$$(KERNEL_SIZE) | append-ubi | pad-to $$$$(PAGESIZE)
-	DEVICE_PACKAGES := ath10k-firmware-qca99x0-ct
-	DEFAULT := n
-endef
-TARGET_DEVICES += linksys_ea7500-v1
-
-define Device/linksys_ea8500
-	$(call Device/LegacyImage)
-	DEVICE_VENDOR := Linksys
-	DEVICE_MODEL := EA8500
-	SOC := qcom-ipq8064
-	PAGESIZE := 2048
-	BLOCKSIZE := 128k
-	KERNEL_SIZE := 3072k
-	KERNEL = kernel-bin | append-dtb | uImage none | append-uImage-fakehdr filesystem
-	BOARD_NAME := ea8500
-	SUPPORTED_DEVICES += ea8500
-	UBINIZE_OPTS := -E 5
-	IMAGES += factory.bin
-	IMAGE/factory.bin := append-kernel | pad-to $$$$(KERNEL_SIZE) | append-ubi
-	DEVICE_PACKAGES := ath10k-firmware-qca99x0-ct
-	DEFAULT := n
-endef
-TARGET_DEVICES += linksys_ea8500
-
-define Device/meraki_mr42
-	$(call Device/FitImage)
-	DEVICE_VENDOR := Cisco Meraki
-	DEVICE_MODEL := MR42
-	SOC := qcom-ipq8068
-	BLOCKSIZE := 128k
-	PAGESIZE := 2048
-	KERNEL_LOADADDR = 0x44208000
-	DEVICE_PACKAGES := -swconfig -kmod-ata-ahci -kmod-ata-ahci-platform \
-		-kmod-usb-ohci -kmod-usb2 -kmod-usb-ledtrig-usbport \
-		-kmod-phy-qcom-ipq806x-usb -kmod-usb3 -kmod-usb-dwc3-qcom \
-		-uboot-envtools ath10k-firmware-qca9887-ct \
-		ath10k-firmware-qca99x0-ct kmod-eeprom-at24 kmod-hwmon-ina2xx \
-		kmod-leds-tlc591xx
-endef
-TARGET_DEVICES += meraki_mr42
-
-define Device/meraki_mr52
-	$(call Device/FitImage)
-	DEVICE_VENDOR := Cisco Meraki
-	DEVICE_MODEL := MR52
-	SOC := qcom-ipq8068
-	BLOCKSIZE := 128k
-	PAGESIZE := 2048
-	KERNEL_LOADADDR = 0x44208000
-	DEVICE_DTS_CONFIG := config@2
-	DEVICE_PACKAGES := -swconfig -kmod-ata-ahci -kmod-ata-ahci-platform \
-		-kmod-usb-ohci -kmod-usb2 -kmod-usb-ledtrig-usbport \
-		-kmod-phy-qcom-ipq806x-usb -kmod-usb3 -kmod-usb-dwc3-qcom \
-		-uboot-envtools ath10k-firmware-qca9887-ct \
-		ath10k-firmware-qca9984-ct kmod-eeprom-at24 kmod-hwmon-ina2xx \
-		kmod-leds-tlc591xx
-endef
-TARGET_DEVICES += meraki_mr52
-
-define Device/nec_wg2600hp
-	$(call Device/LegacyImage)
-	DEVICE_VENDOR := NEC
-	DEVICE_MODEL := Aterm WG2600HP
-	SOC := qcom-ipq8064
-	BLOCKSIZE := 64k
-	BOARD_NAME := wg2600hp
-	IMAGE/sysupgrade.bin := append-kernel | append-rootfs | pad-rootfs | append-metadata
-	DEVICE_PACKAGES := ath10k-firmware-qca99x0-ct
-endef
-TARGET_DEVICES += nec_wg2600hp
-
-define Device/nec_wg2600hp3
-	$(call Device/LegacyImage)
-	DEVICE_VENDOR := NEC Platforms
-	DEVICE_MODEL := Aterm WG2600HP3
-	SOC := qcom-ipq8062
-	BLOCKSIZE := 64k
-	IMAGES := sysupgrade.bin
-	IMAGE/sysupgrade.bin := append-kernel | append-rootfs | pad-rootfs | append-metadata
-	DEVICE_PACKAGES := -kmod-ata-ahci -kmod-ata-ahci-platform -kmod-usb-ohci -kmod-usb2 \
-		-kmod-usb-ledtrig-usbport -kmod-usb-phy-qcom-dwc3 -kmod-usb3 -kmod-usb-dwc3-qcom \
-		ath10k-firmware-qca9984-ct ipq-wifi-nec_wg2600hp3
-endef
-TARGET_DEVICES += nec_wg2600hp3
-
-define Device/netgear_d7800
-	$(call Device/DniImage)
-	DEVICE_VENDOR := NETGEAR
-	DEVICE_MODEL := Nighthawk X4 D7800
-	SOC := qcom-ipq8064
-	KERNEL_SIZE := 4096k
-	NETGEAR_BOARD_ID := D7800
-	NETGEAR_HW_ID := 29764958+0+128+512+4x4+4x4
-	BLOCKSIZE := 128k
-	PAGESIZE := 2048
-	BOARD_NAME := d7800
-	SUPPORTED_DEVICES += d7800
-	DEVICE_PACKAGES := ath10k-firmware-qca99x0-ct
-endef
-TARGET_DEVICES += netgear_d7800
-
-define Device/netgear_r7500
-	$(call Device/DniImage)
-	DEVICE_VENDOR := NETGEAR
-	DEVICE_MODEL := Nighthawk X4 R7500
-	DEVICE_VARIANT := v1
-	SOC := qcom-ipq8064
-	KERNEL_SIZE := 4096k
-	NETGEAR_BOARD_ID := R7500
-	NETGEAR_HW_ID := 29764841+0+128+256+3x3+4x4
-	BLOCKSIZE := 128k
-	PAGESIZE := 2048
-	BOARD_NAME := r7500
-	SUPPORTED_DEVICES += r7500
-	DEVICE_PACKAGES := ath10k-firmware-qca988x-ct
-endef
-TARGET_DEVICES += netgear_r7500
-
-define Device/netgear_r7500v2
-	$(call Device/DniImage)
-	DEVICE_VENDOR := NETGEAR
-	DEVICE_MODEL := Nighthawk X4 R7500
-	DEVICE_VARIANT := v2
-	SOC := qcom-ipq8064
-	KERNEL_SIZE := 4096k
-	NETGEAR_BOARD_ID := R7500v2
-	NETGEAR_HW_ID := 29764958+0+128+512+3x3+4x4
-	BLOCKSIZE := 128k
-	PAGESIZE := 2048
-	BOARD_NAME := r7500v2
-	SUPPORTED_DEVICES += r7500v2
-	DEVICE_PACKAGES := ath10k-firmware-qca99x0-ct ath10k-firmware-qca988x-ct
-endef
-TARGET_DEVICES += netgear_r7500v2
-
-define Device/netgear_r7800
-	$(call Device/DniImage)
-	DEVICE_VENDOR := NETGEAR
-	DEVICE_MODEL := Nighthawk X4S R7800
-	SOC := qcom-ipq8065
-	KERNEL_SIZE := 4096k
-	NETGEAR_BOARD_ID := R7800
-	NETGEAR_HW_ID := 29764958+0+128+512+4x4+4x4+cascade
-	BLOCKSIZE := 128k
-	PAGESIZE := 2048
-	BOARD_NAME := r7800
-	SUPPORTED_DEVICES += r7800
-	DEVICE_PACKAGES := ath10k-firmware-qca9984-ct
-endef
-TARGET_DEVICES += netgear_r7800
-
-define Device/netgear_xr500
-	$(call Device/DniImage)
-	DEVICE_VENDOR := NETGEAR
-	DEVICE_MODEL := Nighthawk XR500
-	SOC := qcom-ipq8065
-	KERNEL_SIZE := 4096k
-	NETGEAR_BOARD_ID := XR500
-	NETGEAR_HW_ID := 29764958+0+256+512+4x4+4x4+cascade
-	BLOCKSIZE := 128k
-	PAGESIZE := 2048
-	DEVICE_PACKAGES := ath10k-firmware-qca9984-ct
-endef
-TARGET_DEVICES += netgear_xr500
-
-define Device/qcom_ipq8064-ap148
-	$(call Device/FitImage)
-	$(call Device/UbiFit)
-	DEVICE_VENDOR := Qualcomm
-	DEVICE_MODEL := AP148
-	DEVICE_VARIANT := standard
-	SOC := qcom-ipq8064
-	DEVICE_DTS := qcom-ipq8064-ap148
-	KERNEL_INSTALL := 1
-	BLOCKSIZE := 128k
-	PAGESIZE := 2048
-	BOARD_NAME := ap148
-	SUPPORTED_DEVICES += ap148
-	DEVICE_PACKAGES := ath10k-firmware-qca99x0-ct
-endef
-TARGET_DEVICES += qcom_ipq8064-ap148
-
-define Device/qcom_ipq8064-ap148-legacy
-	$(call Device/LegacyImage)
-	$(call Device/UbiFit)
-	DEVICE_VENDOR := Qualcomm
-	DEVICE_MODEL := AP148
-	DEVICE_VARIANT := legacy
-	SOC := qcom-ipq8064
-	DEVICE_DTS := qcom-ipq8064-ap148
-	BLOCKSIZE := 128k
-	PAGESIZE := 2048
-	BOARD_NAME := ap148
-	SUPPORTED_DEVICES := qcom,ipq8064-ap148 ap148
-	DEVICE_PACKAGES := ath10k-firmware-qca99x0-ct
-endef
-TARGET_DEVICES += qcom_ipq8064-ap148-legacy
-
-define Device/qcom_ipq8064-ap161
-	$(call Device/FitImage)
-	$(call Device/UbiFit)
-	DEVICE_VENDOR := Qualcomm
-	DEVICE_MODEL := AP161
-	SOC := qcom-ipq8064
-	DEVICE_DTS := qcom-ipq8064-ap161
-	KERNEL_INSTALL := 1
-	BLOCKSIZE := 128k
-	PAGESIZE := 2048
-	BOARD_NAME := ap161
-	DEVICE_PACKAGES := ath10k-firmware-qca99x0-ct
-endef
-TARGET_DEVICES += qcom_ipq8064-ap161
-
-define Device/qcom_ipq8064-db149
-	$(call Device/FitImage)
-	DEVICE_VENDOR := Qualcomm
-	DEVICE_MODEL := DB149
-	SOC := qcom-ipq8064
-	DEVICE_DTS := qcom-ipq8064-db149
-	KERNEL_INSTALL := 1
-	BOARD_NAME := db149
-	DEVICE_PACKAGES := ath10k-firmware-qca99x0-ct
-endef
-TARGET_DEVICES += qcom_ipq8064-db149
-
-define Device/tplink_ad7200
-	$(call Device/TpSafeImage)
-	DEVICE_VENDOR := TP-Link
-	DEVICE_MODEL := AD7200
-	DEVICE_VARIANT := v1/v2
-	DEVICE_ALT0_VENDOR := TP-Link
-	DEVICE_ALT0_MODEL := Talon AD7200
-	DEVICE_ALT0_VARIANT := v1/v2
-	SOC := qcom-ipq8064
-	BLOCKSIZE := 128k
-	PAGESIZE := 2048
-	TPLINK_BOARD_ID := AD7200
-	DEVICE_PACKAGES := ath10k-firmware-qca99x0-ct kmod-wil6210
-endef
-TARGET_DEVICES += tplink_ad7200
-
-define Device/tplink_c2600
-	$(call Device/TpSafeImage)
-	DEVICE_VENDOR := TP-Link
-	DEVICE_MODEL := Archer C2600
-	DEVICE_VARIANT := v1
-	SOC := qcom-ipq8064
-	BLOCKSIZE := 128k
-	PAGESIZE := 2048
-	BOARD_NAME := c2600
-	SUPPORTED_DEVICES += c2600
-	TPLINK_BOARD_ID := C2600
-	DEVICE_PACKAGES := ath10k-firmware-qca99x0-ct
-endef
-TARGET_DEVICES += tplink_c2600
-
-define Device/tplink_vr2600v
-	DEVICE_VENDOR := TP-Link
-	DEVICE_MODEL := Archer VR2600v
-	DEVICE_VARIANT := v1
-	KERNEL_SUFFIX := -uImage
-	KERNEL = kernel-bin | append-dtb | uImage none
-	KERNEL_NAME := zImage
-	KERNEL_SIZE := 3072k
-	SOC := qcom-ipq8064
-	BLOCKSIZE := 128k
-	PAGESIZE := 2048
-	BOARD_NAME := vr2600v
-	SUPPORTED_DEVICES += vr2600v
-	DEVICE_PACKAGES := ath10k-firmware-qca99x0-ct
-	IMAGE/sysupgrade.bin := pad-extra 512 | append-kernel | pad-to $$$$(KERNEL_SIZE) | append-rootfs | pad-rootfs | append-metadata
-	DEFAULT := n
-endef
-TARGET_DEVICES += tplink_vr2600v
-
-define Device/ubnt_unifi-ac-hd
-	$(call Device/FitImageLzma)
-	DEVICE_VENDOR := Ubiquiti
-	DEVICE_MODEL := UniFi AC HD
-	SOC := qcom-ipq8064
-	BLOCKSIZE := 64k
-	IMAGE_SIZE := 14784k
-	DEVICE_PACKAGES := ath10k-firmware-qca9984-ct
-	IMAGE/sysupgrade.bin := append-kernel | pad-to $$$$(BLOCKSIZE) | append-rootfs | pad-rootfs | check-size | append-metadata
-endef
-TARGET_DEVICES += ubnt_unifi-ac-hd
-
-define Device/zyxel_nbg6817
-	DEVICE_VENDOR := ZyXEL
-	DEVICE_MODEL := NBG6817
-	SOC := qcom-ipq8065
-	KERNEL_SIZE := 4096k
-	BLOCKSIZE := 64k
-	BOARD_NAME := nbg6817
-	RAS_BOARD := NBG6817
-	RAS_ROOTFS_SIZE := 20934k
-	RAS_VERSION := "V1.99(OWRT.9999)C0"
-	SUPPORTED_DEVICES += nbg6817
-	DEVICE_PACKAGES := ath10k-firmware-qca9984-ct e2fsprogs kmod-fs-ext4 losetup
-	$(call Device/ZyXELImage)
-endef
-TARGET_DEVICES += zyxel_nbg6817
-=======
 include $(SUBTARGET).mk
->>>>>>> f2c3875d
 
 $(eval $(call BuildImage))