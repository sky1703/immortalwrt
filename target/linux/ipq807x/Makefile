include $(TOPDIR)/rules.mk

ARCH:=aarch64
BOARD:=ipq807x
BOARDNAME:=Qualcomm Atheros IPQ807x
FEATURES:=squashfs ramdisk fpu nand rtc emmc
KERNELNAME:=Image dtbs
CPU_TYPE:=cortex-a53
SUBTARGETS:=generic

KERNEL_PATCHVER:=5.15

include $(INCLUDE_DIR)/target.mk
DEFAULT_PACKAGES += \
	kmod-usb3 kmod-usb-dwc3 kmod-usb-dwc3-qcom \
	kmod-leds-gpio kmod-gpio-button-hotplug \
<<<<<<< HEAD
	kmod-qca-nss-dp qca-ssdk-shell \
=======
	kmod-phy-aquantia kmod-qca-nss-dp \
>>>>>>> 8c3bcc19
	ath11k-firmware-ipq8074 kmod-ath11k-ahb \
	wpad-openssl uboot-envtools

$(eval $(call BuildTarget))<|MERGE_RESOLUTION|>--- conflicted
+++ resolved
@@ -14,11 +14,7 @@
 DEFAULT_PACKAGES += \
 	kmod-usb3 kmod-usb-dwc3 kmod-usb-dwc3-qcom \
 	kmod-leds-gpio kmod-gpio-button-hotplug \
-<<<<<<< HEAD
-	kmod-qca-nss-dp qca-ssdk-shell \
-=======
-	kmod-phy-aquantia kmod-qca-nss-dp \
->>>>>>> 8c3bcc19
+	kmod-qca-nss-dp qca-ssdk-shell kmod-phy-aquantia \
 	ath11k-firmware-ipq8074 kmod-ath11k-ahb \
 	wpad-openssl uboot-envtools
 
