--- conflicted
+++ resolved
@@ -19,16 +19,12 @@
 
 include $(INCLUDE_DIR)/target.mk
 
-<<<<<<< HEAD
-DEFAULT_PACKAGES += partx-utils mkf2fs fdisk e2fsprogs wpad kmod-usb-hid \
+DEFAULT_PACKAGES += partx-utils mkf2fs fdisk e2fsprogs kmod-button-hotplug wpad kmod-usb-hid \
 		    kmod-ath5k kmod-ath9k kmod-ath9k-htc kmod-ath10k kmod-rt2800-usb kmod-e1000e kmod-igb kmod-igbvf kmod-ixgbe kmod-pcnet32 kmod-tulip kmod-vmxnet3 kmod-i40e kmod-i40evf kmod-r8125 kmod-8139cp kmod-8139too kmod-fs-f2fs \
 		    ath10k-firmware-qca988x ath10k-firmware-qca9888 ath10k-firmware-qca9984 brcmfmac-firmware-43602a1-pcie \
 		    alsa-utils kmod-ac97 kmod-sound-hda-core kmod-sound-hda-codec-realtek kmod-sound-hda-codec-via kmod-sound-via82xx kmod-sound-hda-intel kmod-sound-hda-codec-hdmi kmod-sound-i8x0 kmod-usb-audio \
 		    kmod-usb-net kmod-usb-net-asix kmod-usb-net-asix-ax88179 kmod-usb-net-rtl8150 kmod-usb-net-rtl8152 \
 		    htop lm-sensors autocore luci-proto-bonding ca-certificates
-=======
-DEFAULT_PACKAGES += partx-utils mkf2fs e2fsprogs kmod-button-hotplug
->>>>>>> b77fd0d3
 
 $(eval $(call BuildTarget))
 
