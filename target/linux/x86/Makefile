--- conflicted
+++ resolved
@@ -17,20 +17,13 @@
 
 include $(INCLUDE_DIR)/target.mk
 
-<<<<<<< HEAD
 DEFAULT_PACKAGES += alsa-utils partx-utils mkf2fs fdisk e2fsprogs kmod-button-hotplug kmod-usb-hid \
 		    kmod-e1000e kmod-i40e kmod-igb kmod-igbvf kmod-igc kmod-ixgbe kmod-pcnet32 kmod-tulip \
 		    kmod-vmxnet3 kmod-r8101 kmod-r8125 kmod-r8168 kmod-8139cp kmod-8139too kmod-fs-f2fs \
 		    kmod-ac97 kmod-sound-hda-core kmod-sound-hda-codec-realtek kmod-sound-hda-codec-via \
 		    kmod-sound-via82xx kmod-sound-hda-intel kmod-sound-hda-codec-hdmi kmod-sound-i8x0 \
 		    kmod-usb-audio kmod-usb-net kmod-usb-net-asix kmod-usb-net-asix-ax88179 \
-		    kmod-usb-net-rtl8150 kmod-usb-net-rtl8152-vendor automount
-=======
-DEFAULT_PACKAGES += \
-	partx-utils mkf2fs \
-	e2fsprogs kmod-button-hotplug \
-	grub2-bios-setup
->>>>>>> 3cee396b
+		    kmod-usb-net-rtl8150 kmod-usb-net-rtl8152-vendor grub2-bios-setup automount
 
 $(eval $(call BuildTarget))
 
