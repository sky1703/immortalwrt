--- conflicted
+++ resolved
@@ -18,17 +18,10 @@
 
 include $(INCLUDE_DIR)/target.mk
 
-<<<<<<< HEAD
 DEFAULT_PACKAGES += partx-utils mkf2fs fdisk e2fsprogs kmod-usb-hid kmod-e1000e kmod-igb kmod-igbvf \
-		    kmod-ixgbe kmod-pcnet32 kmod-tulip kmod-vmxnet3 kmod-i40e kmod-iavf kmod-r8125 \
-		    kmod-r8168 kmod-8139cp kmod-8139too kmod-fs-f2fs autocore-x86 automount \
+		    kmod-ixgbe kmod-pcnet32 kmod-tulip kmod-vmxnet3 kmod-i40e kmod-iavf kmod-r8101\
+		    kmod-r8125 kmod-r8168 kmod-8139cp kmod-8139too kmod-fs-f2fs autocore-x86 automount \
 		    kmod-sound-hda-core kmod-sound-hda-codec-realtek kmod-sound-hda-codec-via \
-=======
-DEFAULT_PACKAGES += partx-utils mkf2fs fdisk e2fsprogs kmod-usb-hid kmod-rt2800-usb kmod-e1000e \
-		    kmod-igb kmod-igbvf kmod-ixgbe kmod-pcnet32 kmod-tulip kmod-vmxnet3 kmod-i40e \
-		    kmod-i40evf kmod-r8101 kmod-r8125 kmod-r8168 kmod-8139cp kmod-8139too kmod-fs-f2fs \
-		    autocore-x86 kmod-sound-hda-core kmod-sound-hda-codec-realtek kmod-sound-hda-codec-via \
->>>>>>> 8c8ba72a
 		    kmod-sound-via82xx kmod-sound-hda-intel kmod-sound-hda-codec-hdmi kmod-sound-i8x0 \
 		    kmod-usb-audio kmod-usb-net kmod-usb-net-asix kmod-usb-net-asix-ax88179 \
 		    kmod-usb-net-rtl8150 kmod-usb-net-rtl8152 kmod-mlx4-core kmod-mlx5-core
