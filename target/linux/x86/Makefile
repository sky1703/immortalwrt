# SPDX-License-Identifier: GPL-2.0-only
#
# Copyright (C) 2006-2011 OpenWrt.org

include $(TOPDIR)/rules.mk

ARCH:=i386
BOARD:=x86
BOARDNAME:=x86
<<<<<<< HEAD
FEATURES:=squashfs ext4 vdi vmdk pcmcia targz fpu boot-part rootfs-part
SUBTARGETS:=64 generic legacy geode
=======
FEATURES:=squashfs ext4 vdi vmdk vhdx pcmcia targz fpu boot-part rootfs-part
SUBTARGETS:=generic legacy geode 64
>>>>>>> 942facd1

KERNEL_PATCHVER:=5.10

KERNELNAME:=bzImage

include $(INCLUDE_DIR)/target.mk

DEFAULT_PACKAGES += partx-utils mkf2fs fdisk e2fsprogs kmod-button-hotplug kmod-usb-hid \
		    kmod-e1000e kmod-igb kmod-igbvf kmod-ixgbe kmod-pcnet32 kmod-tulip kmod-vmxnet3 \
		    kmod-i40e kmod-i40evf kmod-r8125 kmod-8139cp kmod-8139too kmod-fs-f2fs alsa-utils \
		    kmod-ac97 kmod-sound-hda-core kmod-sound-hda-codec-realtek kmod-sound-hda-codec-via \
		    kmod-sound-via82xx kmod-sound-hda-intel kmod-sound-hda-codec-hdmi kmod-sound-i8x0 \
		    kmod-usb-audio kmod-usb-net kmod-usb-net-asix kmod-usb-net-asix-ax88179 \
		    kmod-usb-net-rtl8150 kmod-usb-net-rtl8152 autocore-x86 automount

$(eval $(call BuildTarget))

$(eval $(call $(if $(CONFIG_ISO_IMAGES),SetupHostCommand,Ignore),mkisofs, \
	Please install mkisofs. , \
	mkisofs -v 2>&1 , \
	genisoimage -v 2>&1 | grep genisoimage, \
	xorrisofs -v 2>&1 | grep xorriso \
))<|MERGE_RESOLUTION|>--- conflicted
+++ resolved
@@ -7,13 +7,8 @@
 ARCH:=i386
 BOARD:=x86
 BOARDNAME:=x86
-<<<<<<< HEAD
-FEATURES:=squashfs ext4 vdi vmdk pcmcia targz fpu boot-part rootfs-part
+FEATURES:=squashfs ext4 vdi vmdk vhdx pcmcia targz fpu boot-part rootfs-part
 SUBTARGETS:=64 generic legacy geode
-=======
-FEATURES:=squashfs ext4 vdi vmdk vhdx pcmcia targz fpu boot-part rootfs-part
-SUBTARGETS:=generic legacy geode 64
->>>>>>> 942facd1
 
 KERNEL_PATCHVER:=5.10
 
