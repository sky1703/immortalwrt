--- conflicted
+++ resolved
@@ -18,22 +18,13 @@
 
 include $(INCLUDE_DIR)/target.mk
 
-<<<<<<< HEAD
-DEFAULT_PACKAGES += partx-utils mkf2fs fdisk e2fsprogs wpad kmod-usb-hid kmod-ath5k kmod-ath9k kmod-ath9k-htc kmod-ath10k \
-kmod-rt2800-usb kmod-e1000e kmod-igb kmod-igbvf kmod-ixgbe kmod-pcnet32 kmod-tulip kmod-vmxnet3 kmod-i40e kmod-iavf kmod-r8125 kmod-r8168 kmod-8139cp kmod-8139too \
-kmod-fs-f2fs htop lm-sensors autocore-x86 automount autosamba luci-app-ipsec-vpnd luci-proto-bonding luci-app-unblockmusic luci-app-zerotier openssh-sftp-server \
-ath10k-firmware-qca988x ath10k-firmware-qca9888 ath10k-firmware-qca9984 brcmfmac-firmware-43602a1-pcie ddns-scripts_aliyun ddns-scripts_dnspod \
-kmod-sound-hda-core kmod-sound-hda-codec-realtek kmod-sound-hda-codec-via kmod-sound-via82xx kmod-sound-hda-intel kmod-sound-hda-codec-hdmi kmod-sound-i8x0 kmod-usb-audio \
-kmod-usb-net kmod-usb-net-asix kmod-usb-net-asix-ax88179 kmod-usb-net-rtl8150 kmod-usb-net-rtl8152 kmod-mlx4-core kmod-mlx5-core
-=======
-DEFAULT_PACKAGES += partx-utils mkf2fs fdisk e2fsprogs kmod-usb-hid kmod-rt2800-usb kmod-e1000e \
-		    kmod-igb kmod-igbvf kmod-ixgbe kmod-pcnet32 kmod-tulip kmod-vmxnet3 kmod-i40e \
-		    kmod-i40evf kmod-r8125 kmod-r8168 kmod-8139cp kmod-8139too kmod-fs-f2fs \
-		    autocore-x86 kmod-sound-hda-core kmod-sound-hda-codec-realtek kmod-sound-hda-codec-via \
+DEFAULT_PACKAGES += partx-utils mkf2fs fdisk e2fsprogs wpad kmod-usb-hid kmod-e1000e kmod-igb kmod-igbvf \
+		    kmod-ixgbe kmod-pcnet32 kmod-tulip kmod-vmxnet3 kmod-i40e kmod-iavf kmod-r8125 \
+		    kmod-r8168 kmod-8139cp kmod-8139too kmod-fs-f2fs autocore-x86 automount \
+		    kmod-sound-hda-core kmod-sound-hda-codec-realtek kmod-sound-hda-codec-via \
 		    kmod-sound-via82xx kmod-sound-hda-intel kmod-sound-hda-codec-hdmi kmod-sound-i8x0 \
-		    kmod-usb-audio kmod-usb-net kmod-usb-net-asix kmod-usb-net-asix-ax88179 kmod-usb-net-rtl8150 \
-		    kmod-usb-net-rtl8152 kmod-mlx4-core kmod-mlx5-core automount
->>>>>>> db3a9e39
+		    kmod-usb-audio kmod-usb-net kmod-usb-net-asix kmod-usb-net-asix-ax88179 \
+		    kmod-usb-net-rtl8150 kmod-usb-net-rtl8152 kmod-mlx4-core kmod-mlx5-core
 
 $(eval $(call BuildTarget))
 
