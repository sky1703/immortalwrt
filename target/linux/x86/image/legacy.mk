--- conflicted
+++ resolved
@@ -1,14 +1,8 @@
 define Device/generic
-<<<<<<< HEAD
   DEVICE_VENDOR := Generic
   DEVICE_MODEL := x86/legacy
-  DEVICE_PACKAGES += kmod-3c59x kmod-8139too kmod-e100 kmod-e1000 \
-	kmod-natsemi kmod-ne2k-pci kmod-pcnet32 kmod-r8169 kmod-sis900 \
-=======
-  DEVICE_TITLE := Generic x86/legacy
   DEVICE_PACKAGES += kmod-3c59x kmod-e100 kmod-e1000 \
 	kmod-natsemi kmod-ne2k-pci kmod-pcnet32 kmod-sis900 \
->>>>>>> 7b1251c2
 	kmod-tg3 kmod-via-rhine kmod-via-velocity kmod-forcedeth
   GRUB2_VARIANT := legacy
 endef
