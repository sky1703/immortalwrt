--- conflicted
+++ resolved
@@ -152,12 +152,8 @@
   $(Device/AVM)
   DEVICE_MODEL := FRITZ!Box 7360 SL
   IMAGE_SIZE := 15744k
-<<<<<<< HEAD
-  DEVICE_PACKAGES := kmod-ath9k kmod-owl-loader wpad-basic-openssl kmod-usb-dwc2
-=======
-  DEVICE_PACKAGES := kmod-ath9k kmod-owl-loader wpad-basic-mbedtls \
-	kmod-usb-dwc2 fritz-tffs
->>>>>>> 1a145ccb
+  DEVICE_PACKAGES := kmod-ath9k kmod-owl-loader wpad-basic-openssl \
+	kmod-usb-dwc2 fritz-tffs
   SUPPORTED_DEVICES += FRITZ7360SL
 endef
 TARGET_DEVICES += avm_fritz7360sl
@@ -168,12 +164,8 @@
   DEVICE_MODEL := FRITZ!Box 7360
   DEVICE_VARIANT := v2
   IMAGE_SIZE := 32128k
-<<<<<<< HEAD
-  DEVICE_PACKAGES := kmod-ath9k kmod-owl-loader wpad-basic-openssl kmod-usb-dwc2
-=======
-  DEVICE_PACKAGES := kmod-ath9k kmod-owl-loader wpad-basic-mbedtls \
-	kmod-usb-dwc2 fritz-tffs
->>>>>>> 1a145ccb
+  DEVICE_PACKAGES := kmod-ath9k kmod-owl-loader wpad-basic-openssl \
+	kmod-usb-dwc2 fritz-tffs
 endef
 TARGET_DEVICES += avm_fritz7360-v2
 
@@ -184,12 +176,8 @@
   DEVICE_MODEL := FRITZ!Box 7362 SL
   KERNEL_SIZE := 4096k
   IMAGE_SIZE := 49152k
-<<<<<<< HEAD
-  DEVICE_PACKAGES := kmod-ath9k kmod-owl-loader wpad-basic-openssl kmod-usb-dwc2 fritz-tffs
-=======
-  DEVICE_PACKAGES := kmod-ath9k kmod-owl-loader wpad-basic-mbedtls \
-	kmod-usb-dwc2 fritz-tffs
->>>>>>> 1a145ccb
+  DEVICE_PACKAGES := kmod-ath9k kmod-owl-loader wpad-basic-openssl \
+	kmod-usb-dwc2 fritz-tffs
 endef
 TARGET_DEVICES += avm_fritz7362sl
 
@@ -201,12 +189,8 @@
   BOARD_NAME := FRITZ7412
   KERNEL_SIZE := 4096k
   IMAGE_SIZE := 49152k
-<<<<<<< HEAD
-  DEVICE_PACKAGES := kmod-ath9k kmod-owl-loader wpad-basic-openssl fritz-tffs-nand fritz-caldata
-=======
-  DEVICE_PACKAGES := kmod-ath9k kmod-owl-loader wpad-basic-mbedtls \
+  DEVICE_PACKAGES := kmod-ath9k kmod-owl-loader wpad-basic-openssl \
 	fritz-tffs-nand fritz-caldata
->>>>>>> 1a145ccb
 endef
 TARGET_DEVICES += avm_fritz7412
 
@@ -217,13 +201,8 @@
   DEVICE_MODEL := FRITZ!Box 7430
   KERNEL_SIZE := 4096k
   IMAGE_SIZE := 49152k
-<<<<<<< HEAD
-  DEVICE_PACKAGES := kmod-ath9k kmod-owl-loader kmod-usb-dwc2 wpad-basic-openssl \
-	fritz-tffs-nand fritz-caldata
-=======
-  DEVICE_PACKAGES := kmod-ath9k kmod-owl-loader wpad-basic-mbedtls \
+  DEVICE_PACKAGES := kmod-ath9k kmod-owl-loader wpad-basic-openssl \
 	kmod-usb-dwc2 fritz-tffs-nand fritz-caldata
->>>>>>> 1a145ccb
 endef
 TARGET_DEVICES += avm_fritz7430
 
