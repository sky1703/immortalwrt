define Device/avm_fritz7312
  $(Device/AVM_preloader)
  DEVICE_MODEL := FRITZ!Box 7312
  SOC := ar9
  IMAGE_SIZE := 15744k
<<<<<<< HEAD
  LOADER_FLASH_OFFS := 0x31000
  DEVICE_PACKAGES := kmod-ath9k kmod-owl-loader wpad-basic \
=======
  DEVICE_PACKAGES := kmod-ath9k kmod-owl-loader wpad-basic-openssl \
>>>>>>> cf3914ca
	kmod-ltq-adsl-ar9-mei kmod-ltq-adsl-ar9 \
	kmod-ltq-adsl-ar9-fw-b kmod-ltq-atm-ar9 \
	ltq-adsl-app ppp-mod-pppoa \
	-swconfig
endef
TARGET_DEVICES += avm_fritz7312

define Device/avm_fritz7320
  $(Device/AVM_preloader)
  DEVICE_MODEL := FRITZ!Box 7320
  DEVICE_ALT0_VENDOR := 1&1
  DEVICE_ALT0_MODEL := HomeServer
  SOC := ar9
  IMAGE_SIZE := 15744k
<<<<<<< HEAD
  LOADER_FLASH_OFFS := 0x31000
  DEVICE_PACKAGES := kmod-ath9k kmod-owl-loader wpad-basic \
=======
  DEVICE_PACKAGES := kmod-ath9k kmod-owl-loader wpad-basic-openssl \
>>>>>>> cf3914ca
	kmod-ltq-adsl-ar9-mei kmod-ltq-adsl-ar9 \
	kmod-ltq-adsl-ar9-fw-b kmod-ltq-atm-ar9 \
	ltq-adsl-app ppp-mod-pppoa \
	kmod-usb-dwc2 -swconfig
  SUPPORTED_DEVICES += FRITZ7320
endef
TARGET_DEVICES += avm_fritz7320

define Device/bt_homehub-v3a
  $(Device/NAND)
  DEVICE_VENDOR := British Telecom (BT)
  DEVICE_MODEL := Home Hub 3
  DEVICE_VARIANT := Type A
  BOARD_NAME := BTHOMEHUBV3A
  SOC := ar9
  KERNEL_SIZE := 2048k
  DEVICE_PACKAGES := kmod-usb-dwc2 \
	kmod-ltq-adsl-ar9-mei kmod-ltq-adsl-ar9 \
	kmod-ltq-adsl-ar9-fw-a kmod-ltq-atm-ar9 \
	ltq-adsl-app ppp-mod-pppoa \
	kmod-ath9k kmod-owl-loader wpad-basic-openssl \
	uboot-envtools
  SUPPORTED_DEVICES += BTHOMEHUBV3A
  DEFAULT := n
endef
TARGET_DEVICES += bt_homehub-v3a

define Device/buffalo_wbmr-hp-g300h-a
  DEVICE_VENDOR := Buffalo
  DEVICE_MODEL := WBMR-HP-G300H
  DEVICE_VARIANT := A
  IMAGE_SIZE := 31488k
  SOC := ar9
  DEVICE_DTS := ar9_buffalo_wbmr-hp-g300h
  DEVICE_PACKAGES := kmod-usb-dwc2 kmod-usb-ledtrig-usbport \
	kmod-ltq-adsl-ar9-mei kmod-ltq-adsl-ar9 \
	kmod-ltq-adsl-ar9-fw-a kmod-ltq-atm-ar9 \
	ltq-adsl-app ppp-mod-pppoa \
	kmod-ath9k kmod-owl-loader wpad-basic-openssl
  SUPPORTED_DEVICES := WBMR buffalo,wbmr-hp-g300h
endef
TARGET_DEVICES += buffalo_wbmr-hp-g300h-a

define Device/buffalo_wbmr-hp-g300h-b
  DEVICE_VENDOR := Buffalo
  DEVICE_MODEL := WBMR-HP-G300H
  DEVICE_VARIANT := B
  IMAGE_SIZE := 31488k
  SOC := ar9
  DEVICE_DTS := ar9_buffalo_wbmr-hp-g300h
  DEVICE_PACKAGES := kmod-usb-dwc2 kmod-usb-ledtrig-usbport \
	kmod-ltq-adsl-ar9-mei kmod-ltq-adsl-ar9 \
	kmod-ltq-adsl-ar9-fw-b kmod-ltq-atm-ar9 \
	ltq-adsl-app ppp-mod-pppoa \
	kmod-ath9k kmod-owl-loader wpad-basic-openssl
  SUPPORTED_DEVICES := WBMR buffalo,wbmr-hp-g300h
endef
TARGET_DEVICES += buffalo_wbmr-hp-g300h-b

DGN3500_KERNEL_OFFSET_HEX=0x50000
DGN3500_KERNEL_OFFSET_DEC=327680
define Device/netgear_dgn3500
  DEVICE_VENDOR := NETGEAR
  DEVICE_MODEL := DGN3500
  SOC := ar9
  IMAGE_SIZE := 16000k
  IMAGES := \
	sysupgrade-na.bin sysupgrade.bin \
	factory-na.img factory.img
  IMAGE/sysupgrade-na.bin := \
	append-kernel | append-rootfs | dgn3500-sercom-footer 0x0 "NA" | \
	pad-rootfs | check-size | append-metadata
  IMAGE/sysupgrade.bin := \
	append-kernel | append-rootfs | dgn3500-sercom-footer 0x0 "WW" | \
	pad-rootfs | check-size | append-metadata
  IMAGE/factory-na.img := \
	pad-extra $(DGN3500_KERNEL_OFFSET_DEC) | append-kernel | append-rootfs | \
	dgn3500-sercom-footer $(DGN3500_KERNEL_OFFSET_HEX) "NA" | pad-rootfs | \
	check-size 16320k | pad-to 16384k
  IMAGE/factory.img := \
	pad-extra $(DGN3500_KERNEL_OFFSET_DEC) | append-kernel | append-rootfs | \
	dgn3500-sercom-footer $(DGN3500_KERNEL_OFFSET_HEX) "WW" | pad-rootfs | \
	check-size 16320k | pad-to 16384k
  DEVICE_PACKAGES := kmod-usb-dwc2 kmod-usb-ledtrig-usbport \
	kmod-ath9k kmod-owl-loader wpad-basic-openssl \
	kmod-ltq-adsl-ar9-mei kmod-ltq-adsl-ar9 \
	kmod-ltq-adsl-ar9-fw-a kmod-ltq-atm-ar9 \
	ltq-adsl-app ppp-mod-pppoa
  SUPPORTED_DEVICES += DGN3500
endef
TARGET_DEVICES += netgear_dgn3500

define Device/netgear_dgn3500b
  DEVICE_VENDOR := NETGEAR
  DEVICE_MODEL := DGN3500B
  SOC := ar9
  IMAGE_SIZE := 16000k
  IMAGES += factory.img
  IMAGE/sysupgrade.bin := \
	append-kernel | append-rootfs | dgn3500-sercom-footer 0x0 "DE" | \
	pad-rootfs | check-size | append-metadata
  IMAGE/factory.img := \
	pad-extra $(DGN3500_KERNEL_OFFSET_DEC) | append-kernel | append-rootfs | \
	dgn3500-sercom-footer $(DGN3500_KERNEL_OFFSET_HEX) "DE" | pad-rootfs | \
	check-size 16320k | pad-to 16384k
  DEVICE_PACKAGES := kmod-usb-dwc2 kmod-usb-ledtrig-usbport \
	kmod-ath9k kmod-owl-loader wpad-basic-openssl \
	kmod-ltq-adsl-ar9-mei kmod-ltq-adsl-ar9 \
	kmod-ltq-adsl-ar9-fw-b kmod-ltq-atm-ar9 \
	ltq-adsl-app ppp-mod-pppoa
  SUPPORTED_DEVICES += DGN3500B
endef
TARGET_DEVICES += netgear_dgn3500b

define Device/zte_h201l
  DEVICE_VENDOR := ZTE
  DEVICE_MODEL := H201L
  IMAGE_SIZE := 7808k
  SOC := ar9
  DEVICE_PACKAGES := kmod-ath9k-htc wpad-basic-openssl \
	kmod-ltq-adsl-ar9-mei kmod-ltq-adsl-ar9 \
	kmod-ltq-adsl-ar9-fw-b kmod-ltq-atm-ar9 \
	ltq-adsl-app ppp-mod-pppoe \
	kmod-usb-dwc2 kmod-usb-ledtrig-usbport \
	kmod-ltq-tapi kmod-ltq-vmmc
  SUPPORTED_DEVICES += H201L
endef
TARGET_DEVICES += zte_h201l

define Device/zyxel_p-2601hn
  DEVICE_VENDOR := ZyXEL
  DEVICE_MODEL := P-2601HN
  DEVICE_VARIANT := F1/F3
  IMAGE_SIZE := 15616k
  SOC := ar9
  DEVICE_PACKAGES := kmod-rt2800-usb wpad-basic-openssl \
	kmod-ltq-adsl-ar9-mei kmod-ltq-adsl-ar9 \
	kmod-ltq-adsl-ar9-fw-b kmod-ltq-atm-ar9 \
	ltq-adsl-app ppp-mod-pppoe \
	kmod-usb-dwc2
  SUPPORTED_DEVICES += P2601HNFX
endef
TARGET_DEVICES += zyxel_p-2601hn<|MERGE_RESOLUTION|>--- conflicted
+++ resolved
@@ -3,12 +3,8 @@
   DEVICE_MODEL := FRITZ!Box 7312
   SOC := ar9
   IMAGE_SIZE := 15744k
-<<<<<<< HEAD
   LOADER_FLASH_OFFS := 0x31000
-  DEVICE_PACKAGES := kmod-ath9k kmod-owl-loader wpad-basic \
-=======
   DEVICE_PACKAGES := kmod-ath9k kmod-owl-loader wpad-basic-openssl \
->>>>>>> cf3914ca
 	kmod-ltq-adsl-ar9-mei kmod-ltq-adsl-ar9 \
 	kmod-ltq-adsl-ar9-fw-b kmod-ltq-atm-ar9 \
 	ltq-adsl-app ppp-mod-pppoa \
@@ -23,12 +19,8 @@
   DEVICE_ALT0_MODEL := HomeServer
   SOC := ar9
   IMAGE_SIZE := 15744k
-<<<<<<< HEAD
   LOADER_FLASH_OFFS := 0x31000
-  DEVICE_PACKAGES := kmod-ath9k kmod-owl-loader wpad-basic \
-=======
   DEVICE_PACKAGES := kmod-ath9k kmod-owl-loader wpad-basic-openssl \
->>>>>>> cf3914ca
 	kmod-ltq-adsl-ar9-mei kmod-ltq-adsl-ar9 \
 	kmod-ltq-adsl-ar9-fw-b kmod-ltq-atm-ar9 \
 	ltq-adsl-app ppp-mod-pppoa \
