#
# Copyright (C) 2013 OpenWrt.org
#
# This is free software, licensed under the GNU General Public License v2.
# See /LICENSE for more information.
#
include $(TOPDIR)/rules.mk

ARCH:=arm
BOARD:=bcm53xx
BOARDNAME:=Broadcom BCM47xx/53xx (ARM)
FEATURES:=squashfs nand usb pci pcie gpio pwm
CPU_TYPE:=cortex-a9
SUBTARGETS:=generic

KERNEL_PATCHVER:=5.4
KERNEL_TESTING_PATCHVER:=5.4

define Target/Description
	Build firmware images for Broadcom based BCM47xx/53xx routers with ARM CPU, *not* MIPS.
endef

include $(INCLUDE_DIR)/target.mk

KERNELNAME:=zImage dtbs

DEFAULT_PACKAGES += swconfig nvram \
	osafeloader oseama otrx \
	kmod-gpio-button-hotplug \
<<<<<<< HEAD
	kmod-leds-gpio kmod-ledtrig-default-on kmod-ledtrig-timer \
	autocore-arm
=======
	kmod-leds-gpio
>>>>>>> 54bfebdc

$(eval $(call BuildTarget))<|MERGE_RESOLUTION|>--- conflicted
+++ resolved
@@ -27,11 +27,6 @@
 DEFAULT_PACKAGES += swconfig nvram \
 	osafeloader oseama otrx \
 	kmod-gpio-button-hotplug \
-<<<<<<< HEAD
-	kmod-leds-gpio kmod-ledtrig-default-on kmod-ledtrig-timer \
-	autocore-arm
-=======
-	kmod-leds-gpio
->>>>>>> 54bfebdc
+	kmod-leds-gpio autocore-arm
 
 $(eval $(call BuildTarget))