# SPDX-License-Identifier: GPL-2.0-only
#
# Copyright (C) 2013 OpenWrt.org

include $(TOPDIR)/rules.mk
include $(INCLUDE_DIR)/image.mk

define Image/Prepare
	rm -f $(KDIR)/fs_mark
	echo -ne '\xde\xad\xc0\xde' > $(KDIR)/fs_mark
	$(call prepare_generic_squashfs,$(KDIR)/fs_mark)

	# For UBI we want only one extra block
	rm -f $(KDIR)/ubi_mark
	echo -ne '\xde\xad\xc0\xde' > $(KDIR)/ubi_mark
endef

define Build/lzma-d16
	$(STAGING_DIR_HOST)/bin/lzma e $@ -d16 $(1) $@.new
	mv $@.new $@
endef

# Similar to Build/tplink-safeloader but uses TRX instead of clean kernel
define Build/bcm53xx-tplink-safeloader
	$(STAGING_DIR_HOST)/bin/trx \
		-o $@.trx \
		-m 33554432 \
		-f $(IMAGE_KERNEL) -a 1024
	$(STAGING_DIR_HOST)/bin/tplink-safeloader \
		-B $(TPLINK_BOARD) \
		-k $@.trx \
		-r $@ \
		-j \
		-o $@.new
	mv $@.new $@
	rm $@.trx
endef

define Build/buffalo-wzr-header
	$(eval product=$(word 1,$(1)))
	$(eval region=$(word 2,$(1)))
	( \
		echo $(product)_$(BUFFALO_TAG_VERSION)_$(BUFFALO_TAG_MINOR)_$(region)_$(BUFFALO_TAG_PLATFORM); \
		echo filelen=$$(stat -c%s $@); \
		cat $@ \
	) > $@.new
	mv $@.new $@
endef

# TRX with only one (kernel) partition
define Build/trx
	$(STAGING_DIR_HOST)/bin/trx \
		-o $@.new \
		-m 33554432 \
		-f $@
	mv $@.new $@
endef

define Build/trx-serial
	$(STAGING_DIR_HOST)/bin/otrx create $@.new \
		-f $(IMAGE_KERNEL) -a 1024 \
		-f $@ -a 0x10000 -A $(KDIR)/fs_mark
	mv $@.new $@
endef

define Build/trx-nand
	# kernel: always use 4 MiB (-28 B or TRX header) to allow upgrades even
	#	  if it grows up between releases
	# root: UBI with one extra block containing UBI mark to trigger erasing
	#	rest of partition
	$(STAGING_DIR_HOST)/bin/otrx create $@.new \
		-f $(IMAGE_KERNEL) -a 0x20000 -b 0x400000 \
		-f $@ \
		-A $(KDIR)/ubi_mark -a 0x20000
	mv $@.new $@
endef

define Build/asus-trx
	$(STAGING_DIR_HOST)/bin/asustrx \
		-p $(ASUS_PRODUCTID) -i $@ -o $@.new
	mv $@.new $@
endef

define Build/luxul-lxl
	$(STAGING_DIR_HOST)/bin/lxlfw create $@.new \
		-i $@ \
		-b $(LUXUL_BOARD)
	mv $@.new $@
endef

define Build/seama-nand
	# Seama entity
	$(STAGING_DIR_HOST)/bin/oseama \
		entity $@.entity \
		-m "dev=/dev/mtdblock/7" \
		-m "type=firmware" \
		-f $(IMAGE_KERNEL) \
		-b 0x400000 \
		-f $@ \
		-f $(KDIR)/ubi_mark
	# Seama container
	$(STAGING_DIR_HOST)/bin/seama \
		-s $@ \
		-m "signature=$(SIGNATURE)" \
		-i $@.entity
endef

define Build/dwl8610ap-image
	mkdir -p $@.tmptar
	# The DWL8610AP pretends to be a Broadcom reference design
	echo "bcm953012er" > $@.tmptar/board
	echo "LVL7" > $@.tmptar/model
	# Something high beyond what D-Link has put out
	echo "5.0.0.0" > $@.tmptar/version
	# Create rootfs.bin, this is just a NAND image including everything
	cp $@ $@.tmptar/rootfs.bin
	# Hash the rootfs.bin
	cat $@.tmptar/rootfs.bin | md5sum > $@.tmptar/rootfs.md5
	cd $@.tmptar && tar -c -f $@.new *
	rm -rf $@.tmptar
	mv $@.new $@
endef

DEVICE_VARS += ASUS_PRODUCTID
DEVICE_VARS += BUFFALO_TAG_PLATFORM BUFFALO_TAG_VERSION BUFFALO_TAG_MINOR
DEVICE_VARS += SIGNATURE
DEVICE_VARS += NETGEAR_BOARD_ID NETGEAR_REGION TPLINK_BOARD
DEVICE_VARS += LUXUL_BOARD

IEEE8021X := wpad-basic-openssl
B43 := $(IEEE8021X) kmod-b43
BRCMFMAC_43602A1 := $(IEEE8021X) kmod-brcmfmac brcmfmac-firmware-43602a1-pcie
BRCMFMAC_4366B1 := $(IEEE8021X) kmod-brcmfmac brcmfmac-firmware-4366b1-pcie
BRCMFMAC_4366C0 := $(IEEE8021X) kmod-brcmfmac brcmfmac-firmware-4366c0-pcie
USB2_PACKAGES := kmod-usb-ohci kmod-usb2 kmod-phy-bcm-ns-usb2
USB2_PACKAGES += kmod-usb-ledtrig-usbport
USB3_PACKAGES := $(USB2_PACKAGES) kmod-usb3 kmod-phy-bcm-ns-usb3

define Device/Default
  # .dtb files are prefixed by SoC type, e.g. bcm4708- which is not included in device/image names
  # extract the full dtb name based on the device info
  DEVICE_DTS := $(patsubst %.dtb,%,$(notdir $(wildcard $(if $(IB),$(KDIR),$(DTS_DIR))/*-$(subst _,-,$(1)).dtb)))
  KERNEL := kernel-bin | append-dtb | lzma-d16
  KERNEL_DEPENDS = $$(wildcard $(DTS_DIR)/$$(DEVICE_DTS).dts)
  KERNEL_INITRAMFS_SUFFIX := .trx
  KERNEL_INITRAMFS := kernel-bin | append-dtb | lzma-d16 | trx
  FILESYSTEMS := squashfs
  KERNEL_NAME := zImage
  DEVICE_IMG_NAME = $$(DEVICE_IMG_PREFIX)-$$(1).$$(2)
  IMAGES := trx
  BLOCKSIZE := 128k
  PAGESIZE := 2048
  IMAGE/trx := append-ubi | trx-nand
endef

define Device/asus
  DEVICE_VENDOR := ASUS
  IMAGES := trx
  IMAGE/trx := append-ubi | trx-nand | asus-trx
endef

define Device/asus_rt-ac56u
  $(call Device/asus)
  DEVICE_MODEL := RT-AC56U
  DEVICE_PACKAGES := $(B43) $(USB3_PACKAGES)
  ASUS_PRODUCTID := RT-AC56U
endef
TARGET_DEVICES += asus_rt-ac56u

define Device/asus_rt-ac68u
  $(call Device/asus)
  DEVICE_MODEL := RT-AC68U
  DEVICE_PACKAGES := $(USB3_PACKAGES)
  ASUS_PRODUCTID := RT-AC68U
endef
TARGET_DEVICES += asus_rt-ac68u

define Device/asus_rt-ac87u
  $(call Device/asus)
  DEVICE_MODEL := RT-AC87U
  DEVICE_PACKAGES := $(USB3_PACKAGES)
  ASUS_PRODUCTID := RT-AC87U
endef
TARGET_DEVICES += asus_rt-ac87u

define Device/asus_rt-ac88u
  $(call Device/asus)
  DEVICE_MODEL := RT-AC88U
  DEVICE_PACKAGES := $(BRCMFMAC_4366B1) $(BRCMFMAC_4366C0) $(USB3_PACKAGES)
  ASUS_PRODUCTID := RT-AC88U
endef
TARGET_DEVICES += asus_rt-ac88u

define Device/asus_rt-n18u
  $(call Device/asus)
  DEVICE_MODEL := RT-N18U
  DEVICE_PACKAGES := $(USB3_PACKAGES)
  ASUS_PRODUCTID := RT-N18U
endef
TARGET_DEVICES += asus_rt-n18u

# Buffalo devices have TFTP recovery mode which can work nicely with initramfs
# kernels.
# We should have two initramfs images for Buffalo: plain initramfs kernel and
# TRX with initramfs kernel. It's not possible right now so let's just build
# plain initramfs kernel as it may be more useful.
define Device/buffalo/Default
  DEVICE_VENDOR := Buffalo
  KERNEL_INITRAMFS_SUFFIX = $$(KERNEL_SUFFIX)
  KERNEL_INITRAMFS = $$(KERNEL)
endef

define Device/buffalo_wxr-1900dhp
  $(call Device/buffalo/Default)
  DEVICE_MODEL := WXR-1900DHP
  DEVICE_PACKAGES := $(USB3_PACKAGES)
endef
TARGET_DEVICES += buffalo_wxr-1900dhp

define Device/buffalo_wzr-600dhp2
  $(call Device/buffalo/Default)
  DEVICE_MODEL := WZR-600DHP2
  DEVICE_PACKAGES := $(B43) $(USB2_PACKAGES)
endef
TARGET_DEVICES += buffalo_wzr-600dhp2

define Device/buffalo_wzr-900dhp
  $(call Device/buffalo/Default)
  DEVICE_MODEL := WZR-900DHP
  DEVICE_PACKAGES := $(B43) $(USB3_PACKAGES)
  BUFFALO_TAG_PLATFORM := bcm
  BUFFALO_TAG_VERSION := 9.99
  BUFFALO_TAG_MINOR := 9.99
  IMAGES += factory-DHP-EU.bin factory-DHP2-JP.bin
  IMAGE/factory-DHP-EU.bin := \
	append-ubi | trx-nand | buffalo-wzr-header WZR-900DHP EU | \
	buffalo-enc WZR-900DHP $$(BUFFALO_TAG_VERSION) | \
	buffalo-tag-dhp WZR-900DHP EU mlang20 | buffalo-enc-tag | \
	buffalo-dhp-image
  IMAGE/factory-DHP2-JP.bin := \
	append-ubi | trx-nand | buffalo-wzr-header WZR-900DHP2 JP | \
	buffalo-enc WZR-900DHP2 $$(BUFFALO_TAG_VERSION) | \
	buffalo-tag-dhp WZR-900DHP2 JP jp | buffalo-enc-tag | \
	buffalo-dhp-image
endef
TARGET_DEVICES += buffalo_wzr-900dhp

define Device/buffalo_wzr-1750dhp
  $(call Device/buffalo/Default)
  DEVICE_MODEL := WZR-1750DHP
  DEVICE_PACKAGES := $(B43) $(USB3_PACKAGES)
endef
TARGET_DEVICES += buffalo_wzr-1750dhp

define Device/dlink
  DEVICE_VENDOR := D-Link
  IMAGES := bin
  IMAGE/bin := append-ubi | seama-nand
endef

define Device/dlink_dir-885l
  DEVICE_MODEL := DIR-885L
  DEVICE_PACKAGES := $(BRCMFMAC_4366B1) $(USB3_PACKAGES)
  $(Device/dlink)
  SIGNATURE := wrgac42_dlink.2015_dir885l
endef
TARGET_DEVICES += dlink_dir-885l

define Device/dlink_dwl-8610ap
  DEVICE_VENDOR := D-Link
  DEVICE_MODEL := DWL-8610AP
  DEVICE_PACKAGES := $(B43)
  IMAGES := factory.tar
  IMAGE/factory.tar := append-ubi | trx-nand | dwl8610ap-image
endef
TARGET_DEVICES += dlink_dwl-8610ap

define Device/linksys_ea6300-v1
  DEVICE_VENDOR := Linksys
  DEVICE_MODEL := EA6300
  DEVICE_VARIANT := v1
  DEVICE_PACKAGES := $(B43) $(USB3_PACKAGES)
endef
TARGET_DEVICES += linksys_ea6300-v1

define Device/linksys_ea6500-v2
  DEVICE_VENDOR := Linksys
  DEVICE_MODEL := EA6500
  DEVICE_VARIANT := v2
  DEVICE_PACKAGES := $(B43) $(USB3_PACKAGES)
endef
TARGET_DEVICES += linksys_ea6500-v2

define Device/linksys_ea9200
  DEVICE_VENDOR := Linksys
  DEVICE_MODEL := EA9200
  DEVICE_VARIANT := v1
  DEVICE_PACKAGES := $(BRCMFMAC_43602A1) $(USB3_PACKAGES)
endef
TARGET_DEVICES += linksys_ea9200

define Device/linksys_ea9500
  DEVICE_VENDOR := Linksys
  DEVICE_MODEL := EA9500
  DEVICE_PACKAGES := $(BRCMFMAC_4366C0) $(USB3_PACKAGES)
  DEVICE_DTS := bcm47094-linksys-panamera
endef
TARGET_DEVICES += linksys_ea9500

define Device/luxul
  DEVICE_VENDOR := Luxul
  IMAGES := lxl
  IMAGE/lxl := append-ubi | trx-nand | luxul-lxl
endef

define Device/luxul_abr-4500
  $(Device/luxul)
  DEVICE_MODEL := ABR-4500
  DEVICE_PACKAGES := $(USB3_PACKAGES)
  LUXUL_BOARD := ABR-4500
endef
TARGET_DEVICES += luxul_abr-4500

define Device/luxul_xap-1610
  $(Device/luxul)
  DEVICE_MODEL := XAP-1610
  DEVICE_PACKAGES := $(BRCMFMAC_4366C0)
  IMAGE/lxl := append-rootfs | trx-serial | luxul-lxl
  LUXUL_BOARD := XAP-1610
endef
TARGET_DEVICES += luxul_xap-1610

define Device/luxul_xbr-4500
  $(Device/luxul)
  DEVICE_MODEL := XBR-4500
  DEVICE_PACKAGES := $(USB3_PACKAGES)
  LUXUL_BOARD := XBR-4500
endef
TARGET_DEVICES += luxul_xbr-4500

define Device/luxul_xwr-3150
  $(Device/luxul)
  DEVICE_MODEL := XWR-3150
  DEVICE_PACKAGES := $(BRCMFMAC_4366C0) $(USB3_PACKAGES)
  DEVICE_DTS := bcm47094-luxul-xwr-3150-v1
  LUXUL_BOARD := XWR-3150
endef
TARGET_DEVICES += luxul_xwr-3150

define Device/meraki_mr26
  DEVICE_VENDOR := Meraki
  DEVICE_MODEL := MR26
  DEVICE_PACKAGES := $(B43) kmod-i2c-bcm-iproc kmod-eeprom-at24 \
	kmod-hwmon-ina2xx kmod-leds-uleds nu801
  DEVICE_DTS := bcm53015-meraki-mr26
# resize the initramfs to fit the size of the existing part.safe.
  KERNEL_LOADADDR := 0x00008000
  KERNEL_INITRAMFS_SUFFIX := .bin
  KERNEL_INITRAMFS := kernel-bin | append-dtb | gzip | uImage gzip | pad-to 9310208
# LZMA is not supported by the uboot
  KERNEL := kernel-bin | append-dtb | gzip | uImage gzip
  IMAGES += sysupgrade.bin
  IMAGE/sysupgrade.bin := sysupgrade-tar | append-metadata
endef
TARGET_DEVICES += meraki_mr26

define Device/meraki_mr32
  DEVICE_VENDOR := Meraki
  DEVICE_MODEL := MR32
  DEVICE_PACKAGES := $(B43) kmod-i2c-bcm-iproc kmod-eeprom-at24 \
	kmod-leds-pwm kmod-hwmon-ina2xx kmod-bluetooth
  DEVICE_DTS := bcm53016-meraki-mr32
# Meraki FW r23 tries to resize the part.safe partition before it will
# flash the image. This is a bit of a problem, since resizing will fail
# if the partition is smaller than the old one.
  KERNEL_LOADADDR := 0x00008000
  KERNEL_INITRAMFS_SUFFIX := .bin
  DEVICE_DTS_DELIMITER := @
  DEVICE_DTS_CONFIG := config@1
  KERNEL_INITRAMFS := kernel-bin | fit none $$(DTS_DIR)/$$(DEVICE_DTS).dtb | \
	pad-to 10362880
  KERNEL := kernel-bin | fit none $$(DTS_DIR)/$$(DEVICE_DTS).dtb
  IMAGES += sysupgrade.bin
  IMAGE/sysupgrade.bin := sysupgrade-tar | append-metadata

# The loader is specifically looking for fdt@2:
# [    3.190000] find_itb_subimage: error finding fdt@2: FDT_ERR_NOTFOUND
# The image won't boot, if it isn't found. :(
  DEVICE_FDT_NUM := 2
endef
TARGET_DEVICES += meraki_mr32

define Device/netgear
  DEVICE_VENDOR := NETGEAR
  IMAGES := chk
  IMAGE/chk := append-ubi | trx-nand | netgear-chk
  NETGEAR_REGION := 1
endef

define Device/netgear_r6250
  DEVICE_MODEL := R6250
  DEVICE_PACKAGES := $(B43) $(USB3_PACKAGES)
  $(Device/netgear)
  NETGEAR_BOARD_ID := U12H245T00_NETGEAR
endef
TARGET_DEVICES += netgear_r6250

define Device/netgear_r6300-v2
  DEVICE_MODEL := R6300
  DEVICE_VARIANT := v2
  DEVICE_PACKAGES := $(B43) $(USB3_PACKAGES)
  $(Device/netgear)
  NETGEAR_BOARD_ID := U12H240T00_NETGEAR
endef
TARGET_DEVICES += netgear_r6300-v2

define Device/netgear_r7000
  DEVICE_MODEL := R7000
  DEVICE_PACKAGES := $(USB3_PACKAGES)
  $(Device/netgear)
  NETGEAR_BOARD_ID := U12H270T00_NETGEAR
endef
TARGET_DEVICES += netgear_r7000

define Device/netgear_r7900
  DEVICE_MODEL := R7900
  DEVICE_PACKAGES := $(BRCMFMAC_43602A1) $(USB3_PACKAGES)
  $(Device/netgear)
  NETGEAR_BOARD_ID := U12H315T30_NETGEAR
endef
TARGET_DEVICES += netgear_r7900

define Device/netgear_r8000
  DEVICE_MODEL := R8000
  DEVICE_PACKAGES := $(BRCMFMAC_43602A1) $(USB3_PACKAGES)
  $(Device/netgear)
  NETGEAR_BOARD_ID := U12H315T00_NETGEAR
endef
TARGET_DEVICES += netgear_r8000

define Device/netgear_r8500
  DEVICE_MODEL := R8500
  DEVICE_PACKAGES := $(BRCMFMAC_4366B1) $(USB3_PACKAGES)
  $(Device/netgear)
  NETGEAR_BOARD_ID := U12H334T00_NETGEAR
  DEFAULT := n
endef
TARGET_DEVICES += netgear_r8500

define Device/smartrg_sr400ac
  DEVICE_VENDOR := SmartRG
  DEVICE_MODEL := SR400ac
  DEVICE_PACKAGES := $(BRCMFMAC_43602A1) $(USB3_PACKAGES)
  IMAGES := trx
  IMAGE/trx := append-rootfs | trx-serial
  KERNEL_INITRAMFS_SUFFIX := .bin
  KERNEL_INITRAMFS := kernel-bin | append-dtb | lzma-d16
endef
TARGET_DEVICES += smartrg_sr400ac

define Device/phicomm_k3
  DEVICE_VENDOR := PHICOMM
  DEVICE_MODEL := K3
<<<<<<< HEAD
  DEVICE_PACKAGES := $(BRCMFMAC_4366C0) $(USB3_PACKAGES) \
	-brcmfmac-firmware-4366c0-pcie brcmfmac-firmware-4366c0-pcie-k3
=======
  DEVICE_ALT0_VENDOR := Wavlink
  DEVICE_ALT0_MODEL := QUANTUM DAX
  DEVICE_ALT1_VENDOR := Wavlink
  DEVICE_ALT1_MODEL := WL-WN538A8
  DEVICE_PACKAGES := $(BRCMFMAC_4366C0) $(USB3_PACKAGES)
>>>>>>> ce998cb6
  IMAGES := trx
endef
TARGET_DEVICES += phicomm_k3

define Device/tenda_ac9
  DEVICE_VENDOR := Tenda
  DEVICE_MODEL := AC9
  DEVICE_PACKAGES := $(B43) $(USB2_PACKAGES)
  IMAGES := trx
  IMAGE/trx := append-rootfs | trx-serial
endef
TARGET_DEVICES += tenda_ac9

define Device/tplink_archer-c5-v2
  DEVICE_VENDOR := TP-Link
  DEVICE_MODEL := Archer C5
  DEVICE_VARIANT := v2
  DEVICE_PACKAGES := $(B43) $(USB2_PACKAGES)
  IMAGES := bin
  IMAGE/bin := append-rootfs | bcm53xx-tplink-safeloader
  TPLINK_BOARD := ARCHER-C5-V2
  BROKEN := y
endef
#TARGET_DEVICES += tplink_archer-c5-v2

define Device/tplink_archer-c9-v1
  DEVICE_VENDOR := TP-Link
  DEVICE_MODEL := Archer C9
  DEVICE_VARIANT := v1
  DEVICE_PACKAGES := $(USB3_PACKAGES)
  IMAGES := bin
  IMAGE/bin := append-rootfs | bcm53xx-tplink-safeloader
  TPLINK_BOARD := ARCHERC9
  BROKEN := y
endef
#TARGET_DEVICES += tplink_archer-c9-v1

$(eval $(call BuildImage))<|MERGE_RESOLUTION|>--- conflicted
+++ resolved
@@ -461,16 +461,12 @@
 define Device/phicomm_k3
   DEVICE_VENDOR := PHICOMM
   DEVICE_MODEL := K3
-<<<<<<< HEAD
-  DEVICE_PACKAGES := $(BRCMFMAC_4366C0) $(USB3_PACKAGES) \
-	-brcmfmac-firmware-4366c0-pcie brcmfmac-firmware-4366c0-pcie-k3
-=======
   DEVICE_ALT0_VENDOR := Wavlink
   DEVICE_ALT0_MODEL := QUANTUM DAX
   DEVICE_ALT1_VENDOR := Wavlink
   DEVICE_ALT1_MODEL := WL-WN538A8
-  DEVICE_PACKAGES := $(BRCMFMAC_4366C0) $(USB3_PACKAGES)
->>>>>>> ce998cb6
+  DEVICE_PACKAGES := $(BRCMFMAC_4366C0) $(USB3_PACKAGES) \
+	-brcmfmac-firmware-4366c0-pcie brcmfmac-firmware-4366c0-pcie-k3
   IMAGES := trx
 endef
 TARGET_DEVICES += phicomm_k3
