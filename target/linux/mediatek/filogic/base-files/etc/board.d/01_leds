--- conflicted
+++ resolved
@@ -9,19 +9,17 @@
 cudy,wr3000-v1)
 	ucidef_set_led_netdev "wan" "wan" "blue:wan" "wan"
 	;;
-<<<<<<< HEAD
 livinet,zr-3020|\
 livinet,zr-3020-ubootmod)
 	ucidef_set_led_netdev "internet" "INTERNET" "blue:internet" "wan"
 	ucidef_set_led_netdev "wlan2g" "WLAN2G" "blue:wlan2g" "phy0-ap0"
 	ucidef_set_led_netdev "wlan5g" "WLAN5G" "blue:wlan5g" "phy1-ap0"
-=======
+	;;
 mercusys,mr90x-v1)
 	ucidef_set_led_netdev "lan0" "lan0" "green:lan0" "lan0" "link tx rx"
 	ucidef_set_led_netdev "lan1" "lan2" "green:lan1" "lan1" "link tx rx"
 	ucidef_set_led_netdev "lan2" "lan2" "green:lan2" "lan2" "link tx rx"
 	ucidef_set_led_netdev "wan" "wan" "green:wan" "eth1" "link tx rx"
->>>>>>> ce998cb6
 	;;
 netgear,wax220)
 	ucidef_set_led_netdev "eth0" "LAN" "green:lan" "eth0"
