
. /lib/functions.sh
. /lib/functions/uci-defaults.sh
. /lib/functions/system.sh

mediatek_setup_interfaces()
{
	local board="$1"

	case $board in
	asus,tuf-ax4200)
		CI_UBIPART="UBI_DEV"
		ucidef_set_interfaces_lan_wan "lan1 lan2 lan3 lan4" "eth1"
		;;
	mediatek,mt7986a-rfb|\
	mediatek,mt7986b-rfb)
		ucidef_set_interfaces_lan_wan "lan0 lan1 lan2 lan3" eth1
		;;
	bananapi,bpi-r3)
		ucidef_set_interfaces_lan_wan "lan1 lan2 lan3 lan4 sfp2" "eth1 wan"
		ucidef_set_interface_macaddr "wan" "$(macaddr_add $(cat /sys/class/net/eth0/address) 1)"
		;;
	xiaomi,redmi-router-ax6000|\
	xiaomi,redmi-router-ax6000-stock|\
	xiaomi,redmi-router-ax6000-ubootmod)
		ucidef_set_interfaces_lan_wan "lan2 lan3 lan4" wan
		;;
	*)
		ucidef_set_interfaces_lan_wan "lan1 lan2 lan3 lan4" wan
		;;
	esac
}

mediatek_setup_macs()
{
	local board="$1"
	local lan_mac=""
	local wan_mac=""
	local label_mac=""

	case $board in
<<<<<<< HEAD
	xiaomi,redmi-router-ax6000|\
=======
	asus,tuf-ax4200)
		CI_UBIPART="UBI_DEV"
		addr=$(mtd_get_mac_binary_ubi "Factory" 0x4)
		wan_mac="${addr}"
		lan_mac="${addr}"
		;;
>>>>>>> 1558bbd1
	xiaomi,redmi-router-ax6000-stock|\
	xiaomi,redmi-router-ax6000-ubootmod)
		wan_mac=$(mtd_get_mac_ascii Bdata ethaddr_wan)
		label_mac=$wan_mac
		;;
	esac

	[ -n "$lan_mac" ] && ucidef_set_interface_macaddr "lan" $lan_mac
	[ -n "$wan_mac" ] && ucidef_set_interface_macaddr "wan" $wan_mac
	[ -n "$label_mac" ] && ucidef_set_label_macaddr $label_mac
}

board_config_update
board=$(board_name)
mediatek_setup_interfaces $board
mediatek_setup_macs $board
board_config_flush

exit 0<|MERGE_RESOLUTION|>--- conflicted
+++ resolved
@@ -39,16 +39,13 @@
 	local label_mac=""
 
 	case $board in
-<<<<<<< HEAD
-	xiaomi,redmi-router-ax6000|\
-=======
 	asus,tuf-ax4200)
 		CI_UBIPART="UBI_DEV"
 		addr=$(mtd_get_mac_binary_ubi "Factory" 0x4)
 		wan_mac="${addr}"
 		lan_mac="${addr}"
 		;;
->>>>>>> 1558bbd1
+	xiaomi,redmi-router-ax6000|\
 	xiaomi,redmi-router-ax6000-stock|\
 	xiaomi,redmi-router-ax6000-ubootmod)
 		wan_mac=$(mtd_get_mac_ascii Bdata ethaddr_wan)
