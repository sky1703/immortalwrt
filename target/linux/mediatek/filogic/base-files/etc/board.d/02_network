--- conflicted
+++ resolved
@@ -14,18 +14,16 @@
 	bananapi,bpi-r3)
 		ucidef_set_interfaces_lan_wan "lan1 lan2 lan3 lan4 sfp2" "eth1 wan"
 		;;
-<<<<<<< HEAD
-	livinet,zr-3020|\
-	qihoo,360-t7-stock|\
-	qihoo,360-t7-ubootmod)
-		ucidef_set_interfaces_lan_wan "lan1 lan2 lan3" wan
-=======
 	cudy,wr3000-v1)
 		ucidef_set_interfaces_lan_wan "lan1 lan2 lan3" "wan"
 		;;
 	glinet,gl-mt3000)
 		ucidef_set_interfaces_lan_wan eth1 eth0
->>>>>>> c68c71ea
+		;;
+	livinet,zr-3020|\
+	qihoo,360-t7-stock|\
+	qihoo,360-t7-ubootmod)
+		ucidef_set_interfaces_lan_wan "lan1 lan2 lan3" wan
 		;;
 	mediatek,mt7986a-rfb)
 		ucidef_set_interfaces_lan_wan "lan1 lan2 lan3 lan4 lan6" "eth1 wan"
