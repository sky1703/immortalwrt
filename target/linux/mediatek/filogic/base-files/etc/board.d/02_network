--- conflicted
+++ resolved
@@ -36,15 +36,9 @@
 	mediatek,mt7988a-dsa-10g-spim-snand)
 		ucidef_set_interfaces_lan_wan "lan0 lan1 lan2 lan3" "eth1 eth2"
 		;;
-<<<<<<< HEAD
-=======
 	mercusys,mr90x-v1)
 		ucidef_set_interfaces_lan_wan "lan0 lan1 lan2" eth1
 		;;
-	qihoo,360t7)
-		ucidef_set_interfaces_lan_wan "lan1 lan2 lan3" wan
-		;;
->>>>>>> ce998cb6
 	tplink,tl-xdr4288|\
 	tplink,tl-xdr6088)
 		ucidef_set_interfaces_lan_wan "lan1 lan2 lan3 lan4 lan5" eth1
