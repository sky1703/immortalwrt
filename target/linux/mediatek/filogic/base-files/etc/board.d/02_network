
. /lib/functions.sh
. /lib/functions/uci-defaults.sh
. /lib/functions/system.sh

mediatek_setup_interfaces()
{
	local board="$1"

	case $board in
	asus,tuf-ax4200)
		ucidef_set_interfaces_lan_wan "lan1 lan2 lan3 lan4" eth1
		;;
	bananapi,bpi-r3)
		ucidef_set_interfaces_lan_wan "lan1 lan2 lan3 lan4 sfp2" "eth1 wan"
		;;
	mediatek,mt7986a-rfb)
		ucidef_set_interfaces_lan_wan "lan1 lan2 lan3 lan4 lan6" "eth1 wan"
		;;
	mediatek,mt7986b-rfb)
		ucidef_set_interfaces_lan_wan "lan0 lan1 lan2 lan3" eth1
		;;
<<<<<<< HEAD
	xiaomi,redmi-router-ax6000|\
=======
	tplink,tl-xdr4288|\
	tplink,tl-xdr6088)
		ucidef_set_interfaces_lan_wan "lan1 lan2 lan3 lan4 lan5" eth1
		;;
	tplink,tl-xdr6086)
		ucidef_set_interfaces_lan_wan "lan1 lan2" eth1
		;;
>>>>>>> bf3b876a
	xiaomi,redmi-router-ax6000-stock|\
	xiaomi,redmi-router-ax6000-ubootmod)
		ucidef_set_interfaces_lan_wan "lan2 lan3 lan4" wan
		;;
	*)
		ucidef_set_interfaces_lan_wan "lan1 lan2 lan3 lan4" wan
		;;
	esac
}

mediatek_setup_macs()
{
	local board="$1"
	local lan_mac=""
	local wan_mac=""
	local label_mac=""

	case $board in
	asus,tuf-ax4200)
		CI_UBIPART="UBI_DEV"
		addr=$(mtd_get_mac_binary_ubi "Factory" 0x4)
		wan_mac="${addr}"
		lan_mac="${addr}"
		;;
	bananapi,bpi-r3)
		wan_mac=$(macaddr_add $(cat /sys/class/net/eth0/address) 1)
		;;
	xiaomi,redmi-router-ax6000|\
	xiaomi,redmi-router-ax6000-stock|\
	xiaomi,redmi-router-ax6000-ubootmod)
		wan_mac=$(mtd_get_mac_ascii Bdata ethaddr_wan)
		label_mac=$wan_mac
		;;
	esac

	[ -n "$lan_mac" ] && ucidef_set_interface_macaddr "lan" $lan_mac
	[ -n "$wan_mac" ] && ucidef_set_interface_macaddr "wan" $wan_mac
	[ -n "$label_mac" ] && ucidef_set_label_macaddr $label_mac
}

board_config_update
board=$(board_name)
mediatek_setup_interfaces $board
mediatek_setup_macs $board
board_config_flush

exit 0<|MERGE_RESOLUTION|>--- conflicted
+++ resolved
@@ -20,9 +20,6 @@
 	mediatek,mt7986b-rfb)
 		ucidef_set_interfaces_lan_wan "lan0 lan1 lan2 lan3" eth1
 		;;
-<<<<<<< HEAD
-	xiaomi,redmi-router-ax6000|\
-=======
 	tplink,tl-xdr4288|\
 	tplink,tl-xdr6088)
 		ucidef_set_interfaces_lan_wan "lan1 lan2 lan3 lan4 lan5" eth1
@@ -30,7 +27,7 @@
 	tplink,tl-xdr6086)
 		ucidef_set_interfaces_lan_wan "lan1 lan2" eth1
 		;;
->>>>>>> bf3b876a
+	xiaomi,redmi-router-ax6000|\
 	xiaomi,redmi-router-ax6000-stock|\
 	xiaomi,redmi-router-ax6000-ubootmod)
 		ucidef_set_interfaces_lan_wan "lan2 lan3 lan4" wan
