[ "$ACTION" == "add" ] || exit 0

PHYNBR=${DEVPATH##*/phy}

[ -n $PHYNBR ] || exit 0

. /lib/functions.sh
. /lib/functions/system.sh

board=$(board_name)

case "$board" in
	asus,tuf-ax4200)
		CI_UBIPART="UBI_DEV"
		addr=$(mtd_get_mac_binary_ubi "Factory" 0x4)
		# Originally, phy0 is phy1 mac with LA bit set. However, this would conflict
		# addresses on multiple VIFs with the other radio. Set LA bit and increment
		# mac-address instead.
		[ "$PHYNBR" = "0" ] && macaddr_setbit_la $(macaddr_add $addr 1) > /sys${DEVPATH}/macaddress
		[ "$PHYNBR" = "1" ] && echo "$addr" > /sys${DEVPATH}/macaddress
		;;
	bananapi,bpi-r3)
		addr=$(macaddr_add $(cat /sys/class/net/eth0/address) 2)
		[ "$PHYNBR" = "0" ] && macaddr_unsetbit $addr 6 > /sys${DEVPATH}/macaddress
		[ "$PHYNBR" = "1" ] && macaddr_setbit $addr 6 > /sys${DEVPATH}/macaddress
		;;
<<<<<<< HEAD
	livinet,zr-3020)
		addr=$(mtd_get_mac_ascii config2 wifi5gmac)
		[ "$PHYNBR" = "1" ] && echo $macaddr > /sys${DEVPATH}/macaddress
		;;
	qihoo,360-t7-stock|\
	qihoo,360-t7-ubootmod)
		addr=$(macaddr_add $(cat /sys/class/net/eth0/address) 2)
		[ "$PHYNBR" = "1" ] && macaddr_setbit $addr 6 > /sys${DEVPATH}/macaddress
=======
	cudy,wr3000-v1)
		addr=$(mtd_get_mac_binary bdinfo 0xde00)
		# Originally, phy0 is phy1 mac with LA bit set. However, this would conflict
		# addresses on multiple VIFs with the other radio. Set LA bit and increment
		# mac-address instead.
		[ "$PHYNBR" = "0" ] && echo "$addr" > /sys${DEVPATH}/macaddress
		[ "$PHYNBR" = "1" ] && macaddr_setbit_la $(macaddr_add $addr 1) > /sys${DEVPATH}/macaddress
>>>>>>> c68c71ea
		;;
	tplink,tl-xdr4288|\
	tplink,tl-xdr6086|\
	tplink,tl-xdr6088)
		[ "$PHYNBR" = "0" ] && get_mac_label > /sys${DEVPATH}/macaddress
		;;
esac<|MERGE_RESOLUTION|>--- conflicted
+++ resolved
@@ -14,7 +14,7 @@
 		CI_UBIPART="UBI_DEV"
 		addr=$(mtd_get_mac_binary_ubi "Factory" 0x4)
 		# Originally, phy0 is phy1 mac with LA bit set. However, this would conflict
-		# addresses on multiple VIFs with the other radio. Set LA bit and increment
+		# addresses on mutiple VIFs with the other radio. Set LA bit and increment
 		# mac-address instead.
 		[ "$PHYNBR" = "0" ] && macaddr_setbit_la $(macaddr_add $addr 1) > /sys${DEVPATH}/macaddress
 		[ "$PHYNBR" = "1" ] && echo "$addr" > /sys${DEVPATH}/macaddress
@@ -24,7 +24,14 @@
 		[ "$PHYNBR" = "0" ] && macaddr_unsetbit $addr 6 > /sys${DEVPATH}/macaddress
 		[ "$PHYNBR" = "1" ] && macaddr_setbit $addr 6 > /sys${DEVPATH}/macaddress
 		;;
-<<<<<<< HEAD
+	cudy,wr3000-v1)
+		addr=$(mtd_get_mac_binary bdinfo 0xde00)
+		# Originally, phy0 is phy1 mac with LA bit set. However, this would conflict
+		# addresses on multiple VIFs with the other radio. Set LA bit and increment
+		# mac-address instead.
+		[ "$PHYNBR" = "0" ] && echo "$addr" > /sys${DEVPATH}/macaddress
+		[ "$PHYNBR" = "1" ] && macaddr_setbit_la $(macaddr_add $addr 1) > /sys${DEVPATH}/macaddress
+	;;
 	livinet,zr-3020)
 		addr=$(mtd_get_mac_ascii config2 wifi5gmac)
 		[ "$PHYNBR" = "1" ] && echo $macaddr > /sys${DEVPATH}/macaddress
@@ -33,15 +40,6 @@
 	qihoo,360-t7-ubootmod)
 		addr=$(macaddr_add $(cat /sys/class/net/eth0/address) 2)
 		[ "$PHYNBR" = "1" ] && macaddr_setbit $addr 6 > /sys${DEVPATH}/macaddress
-=======
-	cudy,wr3000-v1)
-		addr=$(mtd_get_mac_binary bdinfo 0xde00)
-		# Originally, phy0 is phy1 mac with LA bit set. However, this would conflict
-		# addresses on multiple VIFs with the other radio. Set LA bit and increment
-		# mac-address instead.
-		[ "$PHYNBR" = "0" ] && echo "$addr" > /sys${DEVPATH}/macaddress
-		[ "$PHYNBR" = "1" ] && macaddr_setbit_la $(macaddr_add $addr 1) > /sys${DEVPATH}/macaddress
->>>>>>> c68c71ea
 		;;
 	tplink,tl-xdr4288|\
 	tplink,tl-xdr6086|\
