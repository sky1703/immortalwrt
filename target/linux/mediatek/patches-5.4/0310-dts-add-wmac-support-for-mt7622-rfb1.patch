<<<<<<< HEAD
--- a/arch/arm64/boot/dts/mediatek/mt7622-rfb1.dts
+++ b/arch/arm64/boot/dts/mediatek/mt7622-rfb1.dts
@@ -105,6 +105,18 @@
 		regulator-boot-on;
 		regulator-always-on;
=======
diff -urN a/arch/arm64/boot/dts/mediatek/mt7622.dtsi b/arch/arm64/boot/dts/mediatek/mt7622.dtsi
--- a/arch/arm64/boot/dts/mediatek/mt7622.dtsi	2020-03-31 14:47:46.554212143 +0800
+++ b/arch/arm64/boot/dts/mediatek/mt7622.dtsi	2020-03-31 14:47:32.322642377 +0800
@@ -712,6 +712,17 @@
 		status = "disabled";
>>>>>>> 02f07c64
 	};
 
+	wmac: wmac@18000000 {
+		compatible = "mediatek,mt7622-wmac";
+		reg = <0 0x18000000 0 0x100000>;
+		interrupts = <GIC_SPI 211 IRQ_TYPE_LEVEL_LOW>;
+
+		mediatek,infracfg = <&infracfg>;
+		status = "disabled";
+
+		power-domains = <&scpsys MT7622_POWER_DOMAIN_WB>;
+	};
+
 	ssusbsys: ssusbsys@1a000000 {
 		compatible = "mediatek,mt7622-ssusbsys",
 			     "syscon";
diff -urN a/arch/arm64/boot/dts/mediatek/mt7622-rfb1.dts b/arch/arm64/boot/dts/mediatek/mt7622-rfb1.dts
--- a/arch/arm64/boot/dts/mediatek/mt7622-rfb1.dts	2020-03-31 14:48:15.769329276 +0800
+++ b/arch/arm64/boot/dts/mediatek/mt7622-rfb1.dts	2020-03-31 14:47:54.545970592 +0800
@@ -579,7 +591,7 @@
 				reg = <0x140000 0x0080000>;
 			};
 
-			partition@1c0000 {
+			factory: partition@1c0000 {
 				label = "Factory";
 				reg = <0x1c0000 0x0040000>;
 			};
@@ -636,3 +636,8 @@
 	pinctrl-0 = <&watchdog_pins>;
 	status = "okay";
 };
+
+&wmac {
+	mediatek,mtd-eeprom = <&factory 0x0000>;
+	status = "okay";
+};<|MERGE_RESOLUTION|>--- conflicted
+++ resolved
@@ -1,16 +1,8 @@
-<<<<<<< HEAD
---- a/arch/arm64/boot/dts/mediatek/mt7622-rfb1.dts
-+++ b/arch/arm64/boot/dts/mediatek/mt7622-rfb1.dts
-@@ -105,6 +105,18 @@
- 		regulator-boot-on;
- 		regulator-always-on;
-=======
 diff -urN a/arch/arm64/boot/dts/mediatek/mt7622.dtsi b/arch/arm64/boot/dts/mediatek/mt7622.dtsi
 --- a/arch/arm64/boot/dts/mediatek/mt7622.dtsi	2020-03-31 14:47:46.554212143 +0800
 +++ b/arch/arm64/boot/dts/mediatek/mt7622.dtsi	2020-03-31 14:47:32.322642377 +0800
-@@ -712,6 +712,17 @@
+@@ -712,6 +712,18 @@
  		status = "disabled";
->>>>>>> 02f07c64
  	};
  
 +	wmac: wmac@18000000 {
