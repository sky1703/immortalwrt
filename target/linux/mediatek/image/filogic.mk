--- conflicted
+++ resolved
@@ -129,28 +129,6 @@
 endef
 TARGET_DEVICES += bananapi_bpi-r3
 
-<<<<<<< HEAD
-define Device/livinet_zr-3020
-  DEVICE_VENDOR := Livinet
-  DEVICE_MODEL := ZR-3020
-  DEVICE_DTS := mt7981-livinet-zr-3020
-  DEVICE_DTS_DIR := ../dts
-  DEVICE_PACKAGES := kmod-mt7981-firmware mt7981-wo-firmware
-  UBINIZE_OPTS := -E 5
-  BLOCKSIZE := 128k
-  PAGESIZE := 2048
-  IMAGE_SIZE := 52216k
-  KERNEL_IN_UBI := 1
-  IMAGES += factory.bin
-  IMAGE/factory.bin := append-ubi | check-size $$$$(IMAGE_SIZE)
-  IMAGE/sysupgrade.bin := sysupgrade-tar | append-metadata
-  KERNEL = kernel-bin | lzma | \
-	fit lzma $$(KDIR)/image-$$(firstword $$(DEVICE_DTS)).dtb
-  KERNEL_INITRAMFS = kernel-bin | lzma | \
-	fit lzma $$(KDIR)/image-$$(firstword $$(DEVICE_DTS)).dtb with-initrd
-endef
-TARGET_DEVICES += livinet_zr-3020
-=======
 define Device/cudy_wr3000-v1
   DEVICE_VENDOR := Cudy
   DEVICE_MODEL := WR3000
@@ -185,7 +163,27 @@
   IMAGE/sysupgrade.bin := sysupgrade-tar | append-gl-metadata
 endef
 TARGET_DEVICES += glinet_gl-mt3000
->>>>>>> c68c71ea
+
+define Device/livinet_zr-3020
+  DEVICE_VENDOR := Livinet
+  DEVICE_MODEL := ZR-3020
+  DEVICE_DTS := mt7981-livinet-zr-3020
+  DEVICE_DTS_DIR := ../dts
+  DEVICE_PACKAGES := kmod-mt7981-firmware mt7981-wo-firmware
+  UBINIZE_OPTS := -E 5
+  BLOCKSIZE := 128k
+  PAGESIZE := 2048
+  IMAGE_SIZE := 65536k
+  KERNEL_IN_UBI := 1
+  IMAGES += factory.bin
+  IMAGE/factory.bin := append-ubi | check-size $$$$(IMAGE_SIZE)
+  IMAGE/sysupgrade.bin := sysupgrade-tar | append-metadata
+  KERNEL = kernel-bin | lzma | \
+	fit lzma $$(KDIR)/image-$$(firstword $$(DEVICE_DTS)).dtb
+  KERNEL_INITRAMFS = kernel-bin | lzma | \
+	fit lzma $$(KDIR)/image-$$(firstword $$(DEVICE_DTS)).dtb with-initrd
+endef
+TARGET_DEVICES += livinet_zr-3020
 
 define Device/mediatek_mt7986a-rfb-nand
   DEVICE_VENDOR := MediaTek
