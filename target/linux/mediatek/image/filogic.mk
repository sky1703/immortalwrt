--- conflicted
+++ resolved
@@ -176,70 +176,15 @@
 endef
 TARGET_DEVICES += glinet_gl-mt3000
 
-<<<<<<< HEAD
-define Device/jcg_q30-ubootmod
-  DEVICE_VENDOR := JCG
-  DEVICE_MODEL := Q30 (custom U-Boot layout)
-  DEVICE_DTS := mt7981b-jcg-q30-ubootmod
-  DEVICE_DTS_DIR := ../dts
-  DEVICE_PACKAGES := kmod-mt7981-firmware mt7981-wo-firmware
-  UBINIZE_OPTS := -E 5
-  BLOCKSIZE := 128k
-  PAGESIZE := 2048
-  IMAGE_SIZE := 113152k
-  KERNEL_IN_UBI := 1
-  IMAGES += factory.bin
-  IMAGE/factory.bin := append-ubi | check-size $$$$(IMAGE_SIZE)
-  IMAGE/sysupgrade.bin := sysupgrade-tar | append-metadata
-  KERNEL = kernel-bin | lzma | \
-	fit lzma $$(KDIR)/image-$$(firstword $$(DEVICE_DTS)).dtb
-  KERNEL_INITRAMFS = kernel-bin | lzma | \
-	fit lzma $$(KDIR)/image-$$(firstword $$(DEVICE_DTS)).dtb with-initrd
-endef
-TARGET_DEVICES += jcg_q30-ubootmod
-
-define Device/livinet_zr-3020-common
-  DEVICE_VENDOR := Livinet
-  DEVICE_DTS_DIR := ../dts
-  DEVICE_PACKAGES := kmod-mt7981-firmware mt7981-wo-firmware
-=======
 define Device/h3c_magic-nx30-pro
   DEVICE_VENDOR := H3C
   DEVICE_MODEL := Magic NX30 Pro
   DEVICE_DTS := mt7981b-h3c-magic-nx30-pro
   DEVICE_DTS_DIR := ../dts
->>>>>>> f24c9b9d
-  UBINIZE_OPTS := -E 5
-  BLOCKSIZE := 128k
-  PAGESIZE := 2048
-  KERNEL_IN_UBI := 1
-<<<<<<< HEAD
-  IMAGES += factory.bin
-  IMAGE/factory.bin := append-ubi | check-size $$$$(IMAGE_SIZE)
-  IMAGE/sysupgrade.bin := sysupgrade-tar | append-metadata
-  KERNEL = kernel-bin | lzma | \
-	fit lzma $$(KDIR)/image-$$(firstword $$(DEVICE_DTS)).dtb
-  KERNEL_INITRAMFS = kernel-bin | lzma | \
-	fit lzma $$(KDIR)/image-$$(firstword $$(DEVICE_DTS)).dtb with-initrd
-endef
-
-define Device/livinet_zr-3020
-  DEVICE_MODEL := ZR-3020 (stock layout)
-  DEVICE_DTS := mt7981b-livinet-zr-3020
-  SUPPORTED_DEVICES += mediatek,mt7981-spim-snand-gsw-rfb
-  IMAGE_SIZE := 65536k
-  $(call Device/livinet_zr-3020-common)
-endef
-TARGET_DEVICES += livinet_zr-3020
-
-define Device/livinet_zr-3020-ubootmod
-  DEVICE_MODEL := ZR-3020 (custom U-Boot layout)
-  DEVICE_DTS := mt7981b-livinet-zr-3020-ubootmod
-  IMAGE_SIZE := 98304k
-  $(call Device/livinet_zr-3020-common)
-endef
-TARGET_DEVICES += livinet_zr-3020-ubootmod
-=======
+  UBINIZE_OPTS := -E 5
+  BLOCKSIZE := 128k
+  PAGESIZE := 2048
+  KERNEL_IN_UBI := 1
   UBOOTENV_IN_UBI := 1
   IMAGE_SIZE := 65536k
   IMAGES := sysupgrade.itb
@@ -255,7 +200,61 @@
   ARTIFACT/bl31-uboot.fip := mt7981-bl31-uboot h3c_magic-nx30-pro
 endef
 TARGET_DEVICES += h3c_magic-nx30-pro
->>>>>>> f24c9b9d
+
+define Device/jcg_q30-ubootmod
+  DEVICE_VENDOR := JCG
+  DEVICE_MODEL := Q30 (custom U-Boot layout)
+  DEVICE_DTS := mt7981b-jcg-q30-ubootmod
+  DEVICE_DTS_DIR := ../dts
+  DEVICE_PACKAGES := kmod-mt7981-firmware mt7981-wo-firmware
+  UBINIZE_OPTS := -E 5
+  BLOCKSIZE := 128k
+  PAGESIZE := 2048
+  IMAGE_SIZE := 113152k
+  KERNEL_IN_UBI := 1
+  IMAGES += factory.bin
+  IMAGE/factory.bin := append-ubi | check-size $$$$(IMAGE_SIZE)
+  IMAGE/sysupgrade.bin := sysupgrade-tar | append-metadata
+  KERNEL = kernel-bin | lzma | \
+	fit lzma $$(KDIR)/image-$$(firstword $$(DEVICE_DTS)).dtb
+  KERNEL_INITRAMFS = kernel-bin | lzma | \
+	fit lzma $$(KDIR)/image-$$(firstword $$(DEVICE_DTS)).dtb with-initrd
+endef
+TARGET_DEVICES += jcg_q30-ubootmod
+
+define Device/livinet_zr-3020-common
+  DEVICE_VENDOR := Livinet
+  DEVICE_DTS_DIR := ../dts
+  DEVICE_PACKAGES := kmod-mt7981-firmware mt7981-wo-firmware
+  UBINIZE_OPTS := -E 5
+  BLOCKSIZE := 128k
+  PAGESIZE := 2048
+  KERNEL_IN_UBI := 1
+  IMAGES += factory.bin
+  IMAGE/factory.bin := append-ubi | check-size $$$$(IMAGE_SIZE)
+  IMAGE/sysupgrade.bin := sysupgrade-tar | append-metadata
+  KERNEL = kernel-bin | lzma | \
+	fit lzma $$(KDIR)/image-$$(firstword $$(DEVICE_DTS)).dtb
+  KERNEL_INITRAMFS = kernel-bin | lzma | \
+	fit lzma $$(KDIR)/image-$$(firstword $$(DEVICE_DTS)).dtb with-initrd
+endef
+
+define Device/livinet_zr-3020
+  DEVICE_MODEL := ZR-3020 (stock layout)
+  DEVICE_DTS := mt7981b-livinet-zr-3020
+  SUPPORTED_DEVICES += mediatek,mt7981-spim-snand-gsw-rfb
+  IMAGE_SIZE := 65536k
+  $(call Device/livinet_zr-3020-common)
+endef
+TARGET_DEVICES += livinet_zr-3020
+
+define Device/livinet_zr-3020-ubootmod
+  DEVICE_MODEL := ZR-3020 (custom U-Boot layout)
+  DEVICE_DTS := mt7981b-livinet-zr-3020-ubootmod
+  IMAGE_SIZE := 98304k
+  $(call Device/livinet_zr-3020-common)
+endef
+TARGET_DEVICES += livinet_zr-3020-ubootmod
 
 define Device/netgear_wax220
   DEVICE_VENDOR := Netgear
