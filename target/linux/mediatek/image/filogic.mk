DTS_DIR := $(DTS_DIR)/mediatek

define Image/Prepare
	# For UBI we want only one extra block
	rm -f $(KDIR)/ubi_mark
	echo -ne '\xde\xad\xc0\xde' > $(KDIR)/ubi_mark
endef

define Build/bl2
	cat $(STAGING_DIR_IMAGE)/mt7986-$1-bl2.img >> $@
endef

define Build/bl31-uboot
	cat $(STAGING_DIR_IMAGE)/mt7986_$1-u-boot.fip >> $@
endef

define Build/mt7986-gpt
	cp $@ $@.tmp 2>/dev/null || true
	ptgen -g -o $@.tmp -a 1 -l 1024 \
		$(if $(findstring sdmmc,$1), \
			-H \
			-t 0x83	-N bl2		-r	-p 4079k@17k \
		) \
			-t 0x83	-N ubootenv	-r	-p 512k@4M \
			-t 0x83	-N factory	-r	-p 2M@4608k \
			-t 0xef	-N fip		-r	-p 4M@6656k \
				-N recovery	-r	-p 32M@12M \
		$(if $(findstring sdmmc,$1), \
				-N install	-r	-p 20M@44M \
			-t 0x2e -N production		-p $(CONFIG_TARGET_ROOTFS_PARTSIZE)M@64M \
		) \
		$(if $(findstring emmc,$1), \
			-t 0x2e -N production		-p $(CONFIG_TARGET_ROOTFS_PARTSIZE)M@64M \
		)
	cat $@.tmp >> $@
	rm $@.tmp
endef

metadata_gl_json = \
	'{ $(if $(IMAGE_METADATA),$(IMAGE_METADATA)$(comma)) \
		"metadata_version": "1.1", \
		"compat_version": "$(call json_quote,$(compat_version))", \
		$(if $(DEVICE_COMPAT_MESSAGE),"compat_message": "$(call json_quote,$(DEVICE_COMPAT_MESSAGE))"$(comma)) \
		$(if $(filter-out 1.0,$(compat_version)),"new_supported_devices": \
			[$(call metadata_devices,$(SUPPORTED_DEVICES))]$(comma) \
			"supported_devices": ["$(call json_quote,$(legacy_supported_message))"]$(comma)) \
		$(if $(filter 1.0,$(compat_version)),"supported_devices":[$(call metadata_devices,$(SUPPORTED_DEVICES))]$(comma)) \
		"version": { \
			"release": "$(call json_quote,$(VERSION_NUMBER))", \
			"date": "$(shell TZ='Asia/Chongqing' date '+%Y%m%d%H%M%S')", \
			"dist": "$(call json_quote,$(VERSION_DIST))", \
			"version": "$(call json_quote,$(VERSION_NUMBER))", \
			"revision": "$(call json_quote,$(REVISION))", \
			"target": "$(call json_quote,$(TARGETID))", \
			"board": "$(call json_quote,$(if $(BOARD_NAME),$(BOARD_NAME),$(DEVICE_NAME)))" \
		} \
	}'

define Build/append-gl-metadata
	$(if $(SUPPORTED_DEVICES),-echo $(call metadata_gl_json,$(SUPPORTED_DEVICES)) | fwtool -I - $@)
	sha256sum "$@" | cut -d" " -f1 > "$@.sha256sum"
	[ ! -s "$(BUILD_KEY)" -o ! -s "$(BUILD_KEY).ucert" -o ! -s "$@" ] || { \
		cp "$(BUILD_KEY).ucert" "$@.ucert" ;\
		usign -S -m "$@" -s "$(BUILD_KEY)" -x "$@.sig" ;\
		ucert -A -c "$@.ucert" -x "$@.sig" ;\
		fwtool -S "$@.ucert" "$@" ;\
	}
endef

define Device/asus_tuf-ax4200
  DEVICE_VENDOR := ASUS
  DEVICE_MODEL := TUF-AX4200
  DEVICE_DTS := mt7986a-asus-tuf-ax4200
  DEVICE_DTS_DIR := ../dts
  DEVICE_DTS_LOADADDR := 0x47000000
  DEVICE_PACKAGES := kmod-usb3 kmod-mt7986-firmware mt7986-wo-firmware
  IMAGES := sysupgrade.bin
  KERNEL := kernel-bin | lzma | \
	fit lzma $$(KDIR)/image-$$(firstword $$(DEVICE_DTS)).dtb
  KERNEL_INITRAMFS := kernel-bin | lzma | \
	fit lzma $$(KDIR)/image-$$(firstword $$(DEVICE_DTS)).dtb with-initrd | pad-to 64k
  IMAGE/sysupgrade.bin := sysupgrade-tar | append-metadata
endef
TARGET_DEVICES += asus_tuf-ax4200

define Device/bananapi_bpi-r3
  DEVICE_VENDOR := Bananapi
  DEVICE_MODEL := BPi-R3
  DEVICE_DTS := mt7986a-bananapi-bpi-r3
  DEVICE_DTS_CONFIG := config-mt7986a-bananapi-bpi-r3
  DEVICE_DTS_OVERLAY:= mt7986a-bananapi-bpi-r3-nor mt7986a-bananapi-bpi-r3-emmc-nor mt7986a-bananapi-bpi-r3-emmc-snand mt7986a-bananapi-bpi-r3-snand
  DEVICE_DTS_DIR := ../dts
  DEVICE_PACKAGES := kmod-hwmon-pwmfan kmod-i2c-gpio kmod-mt7986-firmware kmod-sfp kmod-usb3 e2fsprogs f2fsck mkf2fs mt7986-wo-firmware
  IMAGES := sysupgrade.itb
  KERNEL_LOADADDR := 0x44000000
  KERNEL_INITRAMFS_SUFFIX := -recovery.itb
  ARTIFACTS := \
	       emmc-preloader.bin emmc-bl31-uboot.fip \
	       nor-preloader.bin nor-bl31-uboot.fip \
	       sdcard.img.gz \
	       snand-preloader.bin snand-bl31-uboot.fip
  ARTIFACT/emmc-preloader.bin	:= bl2 emmc-ddr4
  ARTIFACT/emmc-bl31-uboot.fip	:= bl31-uboot bananapi_bpi-r3-emmc
  ARTIFACT/nor-preloader.bin	:= bl2 nor-ddr4
  ARTIFACT/nor-bl31-uboot.fip	:= bl31-uboot bananapi_bpi-r3-nor
  ARTIFACT/snand-preloader.bin	:= bl2 spim-nand-ddr4
  ARTIFACT/snand-bl31-uboot.fip	:= bl31-uboot bananapi_bpi-r3-snand
  ARTIFACT/sdcard.img.gz	:= mt7986-gpt sdmmc |\
				   pad-to 17k | bl2 sdmmc-ddr4 |\
				   pad-to 6656k | bl31-uboot bananapi_bpi-r3-sdmmc |\
				$(if $(CONFIG_TARGET_ROOTFS_INITRAMFS),\
				   pad-to 12M | append-image-stage initramfs-recovery.itb | check-size 44m |\
				) \
				   pad-to 44M | bl2 spim-nand-ddr4 |\
				   pad-to 45M | bl31-uboot bananapi_bpi-r3-snand |\
				   pad-to 49M | bl2 nor-ddr4 |\
				   pad-to 50M | bl31-uboot bananapi_bpi-r3-nor |\
				   pad-to 51M | bl2 emmc-ddr4 |\
				   pad-to 52M | bl31-uboot bananapi_bpi-r3-emmc |\
				   pad-to 56M | mt7986-gpt emmc |\
				$(if $(CONFIG_TARGET_ROOTFS_SQUASHFS),\
				   pad-to 64M | append-image squashfs-sysupgrade.itb | check-size | gzip \
				)
  IMAGE_SIZE := $$(shell expr 64 + $$(CONFIG_TARGET_ROOTFS_PARTSIZE))m
  KERNEL			:= kernel-bin | gzip
  KERNEL_INITRAMFS := kernel-bin | lzma | \
	fit lzma $$(KDIR)/image-$$(firstword $$(DEVICE_DTS)).dtb with-initrd | pad-to 64k
  IMAGE/sysupgrade.itb := append-kernel | fit gzip $$(KDIR)/image-$$(firstword $$(DEVICE_DTS)).dtb external-static-with-rootfs | pad-rootfs | append-metadata
  DTC_FLAGS += -@ --space 32768
endef
TARGET_DEVICES += bananapi_bpi-r3

define Device/cudy_wr3000-v1
  DEVICE_VENDOR := Cudy
  DEVICE_MODEL := WR3000
  DEVICE_VARIANT := v1
  DEVICE_DTS := mt7981b-cudy-wr3000-v1
  DEVICE_DTS_DIR := ../dts
  DEVICE_DTS_LOADADDR := 0x47000000
  IMAGES := sysupgrade.bin
  IMAGE_SIZE := 15424k
  SUPPORTED_DEVICES += R31
  KERNEL := kernel-bin | lzma | \
	fit lzma $$(KDIR)/image-$$(firstword $$(DEVICE_DTS)).dtb
  KERNEL_INITRAMFS := kernel-bin | lzma | \
	fit lzma $$(KDIR)/image-$$(firstword $$(DEVICE_DTS)).dtb with-initrd | pad-to 64k
  IMAGE/sysupgrade.bin := append-kernel | pad-to 128k | append-rootfs | pad-rootfs | check-size | append-metadata
  DEVICE_PACKAGES := kmod-mt7981-firmware
endef
TARGET_DEVICES += cudy_wr3000-v1

define Device/glinet_gl-mt3000
  DEVICE_VENDOR := GL.iNet
  DEVICE_MODEL := GL-MT3000
  DEVICE_DTS := mt7981b-glinet-gl-mt3000
  DEVICE_DTS_DIR := ../dts
  SUPPORTED_DEVICES += glinet,mt3000-snand
  DEVICE_PACKAGES := kmod-mt7981-firmware mt7981-wo-firmware kmod-hwmon-pwmfan kmod-usb3
  UBINIZE_OPTS := -E 5
  BLOCKSIZE := 128k
  PAGESIZE := 2048
  IMAGE_SIZE := 246272k
  KERNEL_IN_UBI := 1
  IMAGE/sysupgrade.bin := sysupgrade-tar | append-gl-metadata
endef
TARGET_DEVICES += glinet_gl-mt3000

define Device/livinet_zr-3020
  DEVICE_VENDOR := Livinet
  DEVICE_MODEL := ZR-3020
  DEVICE_DTS := mt7981b-livinet-zr-3020
  DEVICE_DTS_DIR := ../dts
  DEVICE_PACKAGES := kmod-mt7981-firmware mt7981-wo-firmware
  UBINIZE_OPTS := -E 5
  BLOCKSIZE := 128k
  PAGESIZE := 2048
  IMAGE_SIZE := 65536k
  KERNEL_IN_UBI := 1
  IMAGES += factory.bin
  IMAGE/factory.bin := append-ubi | check-size $$$$(IMAGE_SIZE)
  IMAGE/sysupgrade.bin := sysupgrade-tar | append-metadata
  KERNEL = kernel-bin | lzma | \
	fit lzma $$(KDIR)/image-$$(firstword $$(DEVICE_DTS)).dtb
  KERNEL_INITRAMFS = kernel-bin | lzma | \
	fit lzma $$(KDIR)/image-$$(firstword $$(DEVICE_DTS)).dtb with-initrd
endef
TARGET_DEVICES += livinet_zr-3020

define Device/mediatek_mt7986a-rfb-nand
  DEVICE_VENDOR := MediaTek
  DEVICE_MODEL := MT7986 rfba AP (NAND)
  DEVICE_DTS := mt7986a-rfb-spim-nand
  DEVICE_DTS_DIR := $(DTS_DIR)/
  DEVICE_PACKAGES := kmod-mt7986-firmware mt7986-wo-firmware
  SUPPORTED_DEVICES := mediatek,mt7986a-rfb-snand
  UBINIZE_OPTS := -E 5
  BLOCKSIZE := 128k
  PAGESIZE := 2048
  IMAGE_SIZE := 65536k
  KERNEL_IN_UBI := 1
  IMAGES += factory.bin
  IMAGE/factory.bin := append-ubi | check-size $$$$(IMAGE_SIZE)
  IMAGE/sysupgrade.bin := sysupgrade-tar | append-metadata
  KERNEL = kernel-bin | lzma | \
	fit lzma $$(KDIR)/image-$$(firstword $$(DEVICE_DTS)).dtb
  KERNEL_INITRAMFS = kernel-bin | lzma | \
	fit lzma $$(KDIR)/image-$$(firstword $$(DEVICE_DTS)).dtb with-initrd
  DTC_FLAGS += -@ --space 32768
endef
TARGET_DEVICES += mediatek_mt7986a-rfb-nand

define Device/mediatek_mt7986b-rfb
  DEVICE_VENDOR := MediaTek
  DEVICE_MODEL := MTK7986 rfbb AP
  DEVICE_DTS := mt7986b-rfb
  DEVICE_DTS_DIR := $(DTS_DIR)/
  DEVICE_PACKAGES := kmod-mt7986-firmware mt7986-wo-firmware
  SUPPORTED_DEVICES := mediatek,mt7986b-rfb
  UBINIZE_OPTS := -E 5
  BLOCKSIZE := 128k
  PAGESIZE := 2048
  IMAGE_SIZE := 65536k
  KERNEL_IN_UBI := 1
  IMAGES += factory.bin
  IMAGE/factory.bin := append-ubi | check-size $$$$(IMAGE_SIZE)
  IMAGE/sysupgrade.bin := sysupgrade-tar | append-metadata
endef
TARGET_DEVICES += mediatek_mt7986b-rfb

<<<<<<< HEAD
define Device/qihoo_360-t7-common
  DEVICE_VENDOR := Qihoo
  DEVICE_DTS_DIR := ../dts
  DEVICE_PACKAGES := kmod-mt7981-firmware mt7981-wo-firmware
=======
define Device/mediatek_mt7988a-rfb-nand
  DEVICE_VENDOR := MediaTek
  DEVICE_MODEL := MT7988a nand rfb
  DEVICE_DTS := mt7988a-dsa-10g-spim-nand
  DEVICE_DTS_DIR := $(DTS_DIR)/
  KERNEL_LOADADDR := 0x48000000
  SUPPORTED_DEVICES := mediatek,mt7988a-rfb
>>>>>>> e8129846
  UBINIZE_OPTS := -E 5
  BLOCKSIZE := 128k
  PAGESIZE := 2048
  IMAGE_SIZE := 65536k
  KERNEL_IN_UBI := 1
  IMAGES += factory.bin
  IMAGE/factory.bin := append-ubi | check-size $$$$(IMAGE_SIZE)
  IMAGE/sysupgrade.bin := sysupgrade-tar | append-metadata
<<<<<<< HEAD
  KERNEL = kernel-bin | lzma | \
	fit lzma $$(KDIR)/image-$$(firstword $$(DEVICE_DTS)).dtb
  KERNEL_INITRAMFS = kernel-bin | lzma | \
	fit lzma $$(KDIR)/image-$$(firstword $$(DEVICE_DTS)).dtb with-initrd
endef

define Device/qihoo_360-t7-stock
  DEVICE_MODEL := 360 T7 (stock layout)
  DEVICE_DTS := mt7981b-qihoo-360-t7-stock
  $(call Device/qihoo_360-t7-common)
endef
TARGET_DEVICES += qihoo_360-t7-stock

define Device/qihoo_360-t7-ubootmod
  DEVICE_MODEL := 360 T7 (modified U-Boot layout)
  DEVICE_DTS := mt7981b-qihoo-360-t7-ubootmod
  $(call Device/qihoo_360-t7-common)
endef
TARGET_DEVICES += qihoo_360-t7-ubootmod
=======
endef
TARGET_DEVICES += mediatek_mt7988a-rfb-nand
>>>>>>> e8129846

define Device/tplink_tl-xdr-common
  DEVICE_VENDOR := TP-Link
  DEVICE_DTS_DIR := ../dts
  UBINIZE_OPTS := -E 5
  BLOCKSIZE := 128k
  PAGESIZE := 2048
  KERNEL_IN_UBI := 1
  UBOOTENV_IN_UBI := 1
  IMAGES := sysupgrade.itb
  KERNEL_INITRAMFS_SUFFIX := -recovery.itb
  KERNEL := kernel-bin | gzip
  KERNEL_INITRAMFS := kernel-bin | lzma | \
        fit lzma $$(KDIR)/image-$$(firstword $$(DEVICE_DTS)).dtb with-initrd | pad-to 64k
  IMAGE/sysupgrade.itb := append-kernel | \
        fit gzip $$(KDIR)/image-$$(firstword $$(DEVICE_DTS)).dtb external-static-with-rootfs | append-metadata
  DEVICE_PACKAGES := kmod-usb3 kmod-mt7986-firmware mt7986-wo-firmware
  ARTIFACTS := preloader.bin bl31-uboot.fip
  ARTIFACT/preloader.bin := bl2 spim-nand-ddr3
endef

define Device/tplink_tl-xdr4288
  DEVICE_MODEL := TL-XDR4288
  DEVICE_DTS := mt7986a-tplink-tl-xdr4288
  ARTIFACT/bl31-uboot.fip := bl31-uboot tplink_tl-xdr4288
  $(call Device/tplink_tl-xdr-common)
endef
TARGET_DEVICES += tplink_tl-xdr4288

define Device/tplink_tl-xdr6086
  DEVICE_MODEL := TL-XDR6086
  DEVICE_DTS := mt7986a-tplink-tl-xdr6086
  ARTIFACT/bl31-uboot.fip := bl31-uboot tplink_tl-xdr6086
  $(call Device/tplink_tl-xdr-common)
endef
TARGET_DEVICES += tplink_tl-xdr6086

define Device/tplink_tl-xdr6088
  DEVICE_MODEL := TL-XDR6088
  DEVICE_DTS := mt7986a-tplink-tl-xdr6088
  ARTIFACT/bl31-uboot.fip := bl31-uboot tplink_tl-xdr6088
  $(call Device/tplink_tl-xdr-common)
endef
TARGET_DEVICES += tplink_tl-xdr6088

define Device/xiaomi_redmi-router-ax6000
  DEVICE_VENDOR := Xiaomi
  DEVICE_MODEL := Redmi Router AX6000
  DEVICE_DTS := mt7986a-xiaomi-redmi-router-ax6000
  DEVICE_DTS_DIR := ../dts
  DEVICE_PACKAGES := kmod-leds-ws2812b
  KERNEL_LOADADDR := 0x48000000
  UBINIZE_OPTS := -E 5
  BLOCKSIZE := 128k
  PAGESIZE := 2048
  KERNEL_IN_UBI := 1
  IMAGE/sysupgrade.bin := sysupgrade-tar | append-metadata
endef
TARGET_DEVICES += xiaomi_redmi-router-ax6000

define Device/xiaomi_redmi-router-ax6000-stock
  DEVICE_VENDOR := Xiaomi
  DEVICE_MODEL := Redmi Router AX6000 (stock layout)
  DEVICE_DTS := mt7986a-xiaomi-redmi-router-ax6000-stock
  DEVICE_DTS_DIR := ../dts
  DEVICE_PACKAGES := kmod-leds-ws2812b kmod-mt7986-firmware mt7986-wo-firmware
  UBINIZE_OPTS := -E 5
  BLOCKSIZE := 128k
  PAGESIZE := 2048
ifneq ($(CONFIG_TARGET_ROOTFS_INITRAMFS),)
  ARTIFACTS := initramfs-factory.ubi
  ARTIFACT/initramfs-factory.ubi := append-image-stage initramfs-kernel.bin | ubinize-kernel
endif
  IMAGE/sysupgrade.bin := sysupgrade-tar | append-metadata
endef
TARGET_DEVICES += xiaomi_redmi-router-ax6000-stock

define Device/xiaomi_redmi-router-ax6000-ubootmod
  DEVICE_VENDOR := Xiaomi
  DEVICE_MODEL := Redmi Router AX6000 (OpenWrt U-Boot layout)
  DEVICE_DTS := mt7986a-xiaomi-redmi-router-ax6000-ubootmod
  DEVICE_DTS_DIR := ../dts
  DEVICE_PACKAGES := kmod-leds-ws2812b kmod-mt7986-firmware mt7986-wo-firmware
  KERNEL_INITRAMFS_SUFFIX := -recovery.itb
  IMAGES := sysupgrade.itb
  UBINIZE_OPTS := -E 5
  BLOCKSIZE := 128k
  PAGESIZE := 2048
  KERNEL_IN_UBI := 1
  UBOOTENV_IN_UBI := 1
  KERNEL := kernel-bin | gzip
  KERNEL_INITRAMFS := kernel-bin | lzma | \
        fit lzma $$(KDIR)/image-$$(firstword $$(DEVICE_DTS)).dtb with-initrd | pad-to 64k
  IMAGE/sysupgrade.itb := append-kernel | \
        fit gzip $$(KDIR)/image-$$(firstword $$(DEVICE_DTS)).dtb external-static-with-rootfs | append-metadata
  ARTIFACTS := preloader.bin bl31-uboot.fip
  ARTIFACT/preloader.bin := bl2 spim-nand-ddr4
  ARTIFACT/bl31-uboot.fip := bl31-uboot xiaomi_redmi-router-ax6000
ifneq ($(CONFIG_TARGET_ROOTFS_INITRAMFS),)
  ARTIFACTS += initramfs-factory.ubi
  ARTIFACT/initramfs-factory.ubi := append-image-stage initramfs-recovery.itb | ubinize-kernel
endif
endef
TARGET_DEVICES += xiaomi_redmi-router-ax6000-ubootmod

define Device/zyxel_ex5601-t0-stock
  DEVICE_VENDOR := Zyxel
  DEVICE_MODEL := EX5601-T0  (stock layout)
  DEVICE_DTS := mt7986a-zyxel-ex5601-t0-stock
  DEVICE_DTS_DIR := ../dts
  DEVICE_PACKAGES := kmod-mt7986-firmware mt7986-wo-firmware
  SUPPORTED_DEVICES := mediatek,mt7986a-rfb-snand
  UBINIZE_OPTS := -E 5
  BLOCKSIZE := 256k
  PAGESIZE := 4096
  IMAGE_SIZE := 65536k
  KERNEL_IN_UBI := 1
  IMAGES += factory.bin
  IMAGE/factory.bin := append-ubi | check-size $$$$(IMAGE_SIZE)
  IMAGE/sysupgrade.bin := sysupgrade-tar | append-metadata
  KERNEL = kernel-bin | lzma | \
	fit lzma $$(KDIR)/image-$$(firstword $$(DEVICE_DTS)).dtb
  KERNEL_INITRAMFS = kernel-bin | lzma | \
	fit lzma $$(KDIR)/image-$$(firstword $$(DEVICE_DTS)).dtb with-initrd
  DTC_FLAGS += -@ --space 32768
endef
TARGET_DEVICES += zyxel_ex5601-t0-stock<|MERGE_RESOLUTION|>--- conflicted
+++ resolved
@@ -227,12 +227,6 @@
 endef
 TARGET_DEVICES += mediatek_mt7986b-rfb
 
-<<<<<<< HEAD
-define Device/qihoo_360-t7-common
-  DEVICE_VENDOR := Qihoo
-  DEVICE_DTS_DIR := ../dts
-  DEVICE_PACKAGES := kmod-mt7981-firmware mt7981-wo-firmware
-=======
 define Device/mediatek_mt7988a-rfb-nand
   DEVICE_VENDOR := MediaTek
   DEVICE_MODEL := MT7988a nand rfb
@@ -240,16 +234,29 @@
   DEVICE_DTS_DIR := $(DTS_DIR)/
   KERNEL_LOADADDR := 0x48000000
   SUPPORTED_DEVICES := mediatek,mt7988a-rfb
->>>>>>> e8129846
-  UBINIZE_OPTS := -E 5
-  BLOCKSIZE := 128k
-  PAGESIZE := 2048
-  IMAGE_SIZE := 65536k
-  KERNEL_IN_UBI := 1
-  IMAGES += factory.bin
-  IMAGE/factory.bin := append-ubi | check-size $$$$(IMAGE_SIZE)
-  IMAGE/sysupgrade.bin := sysupgrade-tar | append-metadata
-<<<<<<< HEAD
+  UBINIZE_OPTS := -E 5
+  BLOCKSIZE := 128k
+  PAGESIZE := 2048
+  IMAGE_SIZE := 65536k
+  KERNEL_IN_UBI := 1
+  IMAGES += factory.bin
+  IMAGE/factory.bin := append-ubi | check-size $$$$(IMAGE_SIZE)
+  IMAGE/sysupgrade.bin := sysupgrade-tar | append-metadata
+endef
+TARGET_DEVICES += mediatek_mt7988a-rfb-nand
+
+define Device/qihoo_360-t7-common
+  DEVICE_VENDOR := Qihoo
+  DEVICE_DTS_DIR := ../dts
+  DEVICE_PACKAGES := kmod-mt7981-firmware mt7981-wo-firmware
+  UBINIZE_OPTS := -E 5
+  BLOCKSIZE := 128k
+  PAGESIZE := 2048
+  IMAGE_SIZE := 65536k
+  KERNEL_IN_UBI := 1
+  IMAGES += factory.bin
+  IMAGE/factory.bin := append-ubi | check-size $$$$(IMAGE_SIZE)
+  IMAGE/sysupgrade.bin := sysupgrade-tar | append-metadata
   KERNEL = kernel-bin | lzma | \
 	fit lzma $$(KDIR)/image-$$(firstword $$(DEVICE_DTS)).dtb
   KERNEL_INITRAMFS = kernel-bin | lzma | \
@@ -269,10 +276,6 @@
   $(call Device/qihoo_360-t7-common)
 endef
 TARGET_DEVICES += qihoo_360-t7-ubootmod
-=======
-endef
-TARGET_DEVICES += mediatek_mt7988a-rfb-nand
->>>>>>> e8129846
 
 define Device/tplink_tl-xdr-common
   DEVICE_VENDOR := TP-Link
