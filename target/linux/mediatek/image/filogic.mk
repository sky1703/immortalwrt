--- conflicted
+++ resolved
@@ -141,28 +141,13 @@
 endef
 TARGET_DEVICES += mediatek_mt7986b-rfb
 
-<<<<<<< HEAD
-define Device/xiaomi_redmi-router-ax6000
-  DEVICE_VENDOR := Xiaomi
-  DEVICE_MODEL := Redmi Router AX6000
-  DEVICE_DTS := mt7986a-xiaomi-redmi-router-ax6000
-  DEVICE_DTS_DIR := ../dts
-  DEVICE_PACKAGES := kmod-leds-ws2812b
-  KERNEL_LOADADDR := 0x48000000
-=======
 define Device/tplink_tl-xdr-common
   DEVICE_VENDOR := TP-Link
   DEVICE_DTS_DIR := ../dts
->>>>>>> bf3b876a
-  UBINIZE_OPTS := -E 5
-  BLOCKSIZE := 128k
-  PAGESIZE := 2048
-  KERNEL_IN_UBI := 1
-<<<<<<< HEAD
-  IMAGE/sysupgrade.bin := sysupgrade-tar | append-metadata
-endef
-TARGET_DEVICES += xiaomi_redmi-router-ax6000
-=======
+  UBINIZE_OPTS := -E 5
+  BLOCKSIZE := 128k
+  PAGESIZE := 2048
+  KERNEL_IN_UBI := 1
   UBOOTENV_IN_UBI := 1
   IMAGES := sysupgrade.itb
   KERNEL_INITRAMFS_SUFFIX := -recovery.itb
@@ -199,7 +184,21 @@
   $(call Device/tplink_tl-xdr-common)
 endef
 TARGET_DEVICES += tplink_tl-xdr6088
->>>>>>> bf3b876a
+
+define Device/xiaomi_redmi-router-ax6000
+  DEVICE_VENDOR := Xiaomi
+  DEVICE_MODEL := Redmi Router AX6000
+  DEVICE_DTS := mt7986a-xiaomi-redmi-router-ax6000
+  DEVICE_DTS_DIR := ../dts
+  DEVICE_PACKAGES := kmod-leds-ws2812b
+  KERNEL_LOADADDR := 0x48000000
+  UBINIZE_OPTS := -E 5
+  BLOCKSIZE := 128k
+  PAGESIZE := 2048
+  KERNEL_IN_UBI := 1
+  IMAGE/sysupgrade.bin := sysupgrade-tar | append-metadata
+endef
+TARGET_DEVICES += xiaomi_redmi-router-ax6000
 
 define Device/xiaomi_redmi-router-ax6000-stock
   DEVICE_VENDOR := Xiaomi
