DTS_DIR := $(DTS_DIR)/mediatek

define Image/Prepare
	# For UBI we want only one extra block
	rm -f $(KDIR)/ubi_mark
	echo -ne '\xde\xad\xc0\xde' > $(KDIR)/ubi_mark
endef

define Build/mt7981-bl2
	cat $(STAGING_DIR_IMAGE)/mt7981-$1-bl2.img >> $@
endef

define Build/mt7981-bl31-uboot
	cat $(STAGING_DIR_IMAGE)/mt7981_$1-u-boot.fip >> $@
endef

define Build/mt7986-bl2
	cat $(STAGING_DIR_IMAGE)/mt7986-$1-bl2.img >> $@
endef

define Build/mt7986-bl31-uboot
	cat $(STAGING_DIR_IMAGE)/mt7986_$1-u-boot.fip >> $@
endef

define Build/mt7986-gpt
	cp $@ $@.tmp 2>/dev/null || true
	ptgen -g -o $@.tmp -a 1 -l 1024 \
		$(if $(findstring sdmmc,$1), \
			-H \
			-t 0x83	-N bl2		-r	-p 4079k@17k \
		) \
			-t 0x83	-N ubootenv	-r	-p 512k@4M \
			-t 0x83	-N factory	-r	-p 2M@4608k \
			-t 0xef	-N fip		-r	-p 4M@6656k \
				-N recovery	-r	-p 32M@12M \
		$(if $(findstring sdmmc,$1), \
				-N install	-r	-p 20M@44M \
			-t 0x2e -N production		-p $(CONFIG_TARGET_ROOTFS_PARTSIZE)M@64M \
		) \
		$(if $(findstring emmc,$1), \
			-t 0x2e -N production		-p $(CONFIG_TARGET_ROOTFS_PARTSIZE)M@64M \
		)
	cat $@.tmp >> $@
	rm $@.tmp
endef

metadata_gl_json = \
	'{ $(if $(IMAGE_METADATA),$(IMAGE_METADATA)$(comma)) \
		"metadata_version": "1.1", \
		"compat_version": "$(call json_quote,$(compat_version))", \
		$(if $(DEVICE_COMPAT_MESSAGE),"compat_message": "$(call json_quote,$(DEVICE_COMPAT_MESSAGE))"$(comma)) \
		$(if $(filter-out 1.0,$(compat_version)),"new_supported_devices": \
			[$(call metadata_devices,$(SUPPORTED_DEVICES))]$(comma) \
			"supported_devices": ["$(call json_quote,$(legacy_supported_message))"]$(comma)) \
		$(if $(filter 1.0,$(compat_version)),"supported_devices":[$(call metadata_devices,$(SUPPORTED_DEVICES))]$(comma)) \
		"version": { \
			"release": "$(call json_quote,$(VERSION_NUMBER))", \
			"date": "$(shell TZ='Asia/Chongqing' date '+%Y%m%d%H%M%S')", \
			"dist": "$(call json_quote,$(VERSION_DIST))", \
			"version": "$(call json_quote,$(VERSION_NUMBER))", \
			"revision": "$(call json_quote,$(REVISION))", \
			"target": "$(call json_quote,$(TARGETID))", \
			"board": "$(call json_quote,$(if $(BOARD_NAME),$(BOARD_NAME),$(DEVICE_NAME)))" \
		} \
	}'

define Build/append-gl-metadata
	$(if $(SUPPORTED_DEVICES),-echo $(call metadata_gl_json,$(SUPPORTED_DEVICES)) | fwtool -I - $@)
	sha256sum "$@" | cut -d" " -f1 > "$@.sha256sum"
	[ ! -s "$(BUILD_KEY)" -o ! -s "$(BUILD_KEY).ucert" -o ! -s "$@" ] || { \
		cp "$(BUILD_KEY).ucert" "$@.ucert" ;\
		usign -S -m "$@" -s "$(BUILD_KEY)" -x "$@.sig" ;\
		ucert -A -c "$@.ucert" -x "$@.sig" ;\
		fwtool -S "$@.ucert" "$@" ;\
	}
endef

define Device/asus_tuf-ax4200
  DEVICE_VENDOR := ASUS
  DEVICE_MODEL := TUF-AX4200
  DEVICE_DTS := mt7986a-asus-tuf-ax4200
  DEVICE_DTS_DIR := ../dts
  DEVICE_DTS_LOADADDR := 0x47000000
  DEVICE_PACKAGES := kmod-usb3 kmod-mt7986-firmware mt7986-wo-firmware
  IMAGES := sysupgrade.bin
  KERNEL := kernel-bin | lzma | \
	fit lzma $$(KDIR)/image-$$(firstword $$(DEVICE_DTS)).dtb
  KERNEL_INITRAMFS := kernel-bin | lzma | \
	fit lzma $$(KDIR)/image-$$(firstword $$(DEVICE_DTS)).dtb with-initrd | pad-to 64k
  IMAGE/sysupgrade.bin := sysupgrade-tar | append-metadata
endef
TARGET_DEVICES += asus_tuf-ax4200

define Device/bananapi_bpi-r3
  DEVICE_VENDOR := Bananapi
  DEVICE_MODEL := BPi-R3
  DEVICE_DTS := mt7986a-bananapi-bpi-r3
  DEVICE_DTS_CONFIG := config-mt7986a-bananapi-bpi-r3
  DEVICE_DTS_OVERLAY:= mt7986a-bananapi-bpi-r3-nor mt7986a-bananapi-bpi-r3-emmc-nor mt7986a-bananapi-bpi-r3-emmc-snand mt7986a-bananapi-bpi-r3-snand
  DEVICE_DTS_DIR := ../dts
  DEVICE_PACKAGES := kmod-hwmon-pwmfan kmod-i2c-gpio kmod-mt7986-firmware kmod-sfp kmod-usb3 e2fsprogs f2fsck mkf2fs mt7986-wo-firmware
  IMAGES := sysupgrade.itb
  KERNEL_LOADADDR := 0x44000000
  KERNEL_INITRAMFS_SUFFIX := -recovery.itb
  ARTIFACTS := \
	       emmc-preloader.bin emmc-bl31-uboot.fip \
	       nor-preloader.bin nor-bl31-uboot.fip \
	       sdcard.img.gz \
	       snand-preloader.bin snand-bl31-uboot.fip
  ARTIFACT/emmc-preloader.bin	:= mt7986-bl2 emmc-ddr4
  ARTIFACT/emmc-bl31-uboot.fip	:= mt7986-bl31-uboot bananapi_bpi-r3-emmc
  ARTIFACT/nor-preloader.bin	:= mt7986-bl2 nor-ddr4
  ARTIFACT/nor-bl31-uboot.fip	:= mt7986-bl31-uboot bananapi_bpi-r3-nor
  ARTIFACT/snand-preloader.bin	:= mt7986-bl2 spim-nand-ddr4
  ARTIFACT/snand-bl31-uboot.fip	:= mt7986-bl31-uboot bananapi_bpi-r3-snand
  ARTIFACT/sdcard.img.gz	:= mt7986-gpt sdmmc |\
				   pad-to 17k | mt7986-bl2 sdmmc-ddr4 |\
				   pad-to 6656k | mt7986-bl31-uboot bananapi_bpi-r3-sdmmc |\
				$(if $(CONFIG_TARGET_ROOTFS_INITRAMFS),\
				   pad-to 12M | append-image-stage initramfs-recovery.itb | check-size 44m |\
				) \
				   pad-to 44M | mt7986-bl2 spim-nand-ddr4 |\
				   pad-to 45M | mt7986-bl31-uboot bananapi_bpi-r3-snand |\
				   pad-to 49M | mt7986-bl2 nor-ddr4 |\
				   pad-to 50M | mt7986-bl31-uboot bananapi_bpi-r3-nor |\
				   pad-to 51M | mt7986-bl2 emmc-ddr4 |\
				   pad-to 52M | mt7986-bl31-uboot bananapi_bpi-r3-emmc |\
				   pad-to 56M | mt7986-gpt emmc |\
				$(if $(CONFIG_TARGET_ROOTFS_SQUASHFS),\
				   pad-to 64M | append-image squashfs-sysupgrade.itb | check-size |\
				) \
				  gzip
  IMAGE_SIZE := $$(shell expr 64 + $$(CONFIG_TARGET_ROOTFS_PARTSIZE))m
  KERNEL			:= kernel-bin | gzip
  KERNEL_INITRAMFS := kernel-bin | lzma | \
	fit lzma $$(KDIR)/image-$$(firstword $$(DEVICE_DTS)).dtb with-initrd | pad-to 64k
  IMAGE/sysupgrade.itb := append-kernel | fit gzip $$(KDIR)/image-$$(firstword $$(DEVICE_DTS)).dtb external-static-with-rootfs | pad-rootfs | append-metadata
  DTC_FLAGS += -@ --space 32768
endef
TARGET_DEVICES += bananapi_bpi-r3

define Device/cudy_wr3000-v1
  DEVICE_VENDOR := Cudy
  DEVICE_MODEL := WR3000
  DEVICE_VARIANT := v1
  DEVICE_DTS := mt7981b-cudy-wr3000-v1
  DEVICE_DTS_DIR := ../dts
  DEVICE_DTS_LOADADDR := 0x47000000
  IMAGES := sysupgrade.bin
  IMAGE_SIZE := 15424k
  SUPPORTED_DEVICES += R31
  KERNEL := kernel-bin | lzma | \
	fit lzma $$(KDIR)/image-$$(firstword $$(DEVICE_DTS)).dtb
  KERNEL_INITRAMFS := kernel-bin | lzma | \
	fit lzma $$(KDIR)/image-$$(firstword $$(DEVICE_DTS)).dtb with-initrd | pad-to 64k
  IMAGE/sysupgrade.bin := append-kernel | pad-to 128k | append-rootfs | pad-rootfs | check-size | append-metadata
  DEVICE_PACKAGES := kmod-mt7981-firmware
endef
TARGET_DEVICES += cudy_wr3000-v1

define Device/glinet_gl-mt3000
  DEVICE_VENDOR := GL.iNet
  DEVICE_MODEL := GL-MT3000
  DEVICE_DTS := mt7981b-glinet-gl-mt3000
  DEVICE_DTS_DIR := ../dts
  SUPPORTED_DEVICES += glinet,mt3000-snand
  DEVICE_PACKAGES := kmod-mt7981-firmware mt7981-wo-firmware kmod-hwmon-pwmfan kmod-usb3
  UBINIZE_OPTS := -E 5
  BLOCKSIZE := 128k
  PAGESIZE := 2048
  IMAGE_SIZE := 246272k
  KERNEL_IN_UBI := 1
  IMAGE/sysupgrade.bin := sysupgrade-tar | append-gl-metadata
endef
TARGET_DEVICES += glinet_gl-mt3000

define Device/livinet_zr-3020
  DEVICE_VENDOR := Livinet
  DEVICE_MODEL := ZR-3020
  DEVICE_DTS := mt7981b-livinet-zr-3020
  DEVICE_DTS_DIR := ../dts
  DEVICE_PACKAGES := kmod-mt7981-firmware mt7981-wo-firmware
  UBINIZE_OPTS := -E 5
  BLOCKSIZE := 128k
  PAGESIZE := 2048
  IMAGE_SIZE := 65536k
  KERNEL_IN_UBI := 1
  IMAGES += factory.bin
  IMAGE/factory.bin := append-ubi | check-size $$$$(IMAGE_SIZE)
  IMAGE/sysupgrade.bin := sysupgrade-tar | append-metadata
  KERNEL = kernel-bin | lzma | \
	fit lzma $$(KDIR)/image-$$(firstword $$(DEVICE_DTS)).dtb
  KERNEL_INITRAMFS = kernel-bin | lzma | \
	fit lzma $$(KDIR)/image-$$(firstword $$(DEVICE_DTS)).dtb with-initrd
endef
TARGET_DEVICES += livinet_zr-3020

define Device/mediatek_mt7986a-rfb-nand
  DEVICE_VENDOR := MediaTek
  DEVICE_MODEL := MT7986 rfba AP (NAND)
  DEVICE_DTS := mt7986a-rfb-spim-nand
  DEVICE_DTS_DIR := $(DTS_DIR)/
  DEVICE_PACKAGES := kmod-mt7986-firmware mt7986-wo-firmware
  SUPPORTED_DEVICES := mediatek,mt7986a-rfb-snand
  UBINIZE_OPTS := -E 5
  BLOCKSIZE := 128k
  PAGESIZE := 2048
  IMAGE_SIZE := 65536k
  KERNEL_IN_UBI := 1
  IMAGES += factory.bin
  IMAGE/factory.bin := append-ubi | check-size $$$$(IMAGE_SIZE)
  IMAGE/sysupgrade.bin := sysupgrade-tar | append-metadata
  KERNEL = kernel-bin | lzma | \
	fit lzma $$(KDIR)/image-$$(firstword $$(DEVICE_DTS)).dtb
  KERNEL_INITRAMFS = kernel-bin | lzma | \
	fit lzma $$(KDIR)/image-$$(firstword $$(DEVICE_DTS)).dtb with-initrd
  DTC_FLAGS += -@ --space 32768
endef
TARGET_DEVICES += mediatek_mt7986a-rfb-nand

define Device/mediatek_mt7986b-rfb
  DEVICE_VENDOR := MediaTek
  DEVICE_MODEL := MTK7986 rfbb AP
  DEVICE_DTS := mt7986b-rfb
  DEVICE_DTS_DIR := $(DTS_DIR)/
  DEVICE_PACKAGES := kmod-mt7986-firmware mt7986-wo-firmware
  SUPPORTED_DEVICES := mediatek,mt7986b-rfb
  UBINIZE_OPTS := -E 5
  BLOCKSIZE := 128k
  PAGESIZE := 2048
  IMAGE_SIZE := 65536k
  KERNEL_IN_UBI := 1
  IMAGES += factory.bin
  IMAGE/factory.bin := append-ubi | check-size $$$$(IMAGE_SIZE)
  IMAGE/sysupgrade.bin := sysupgrade-tar | append-metadata
endef
TARGET_DEVICES += mediatek_mt7986b-rfb

define Device/mediatek_mt7988a-rfb-nand
  DEVICE_VENDOR := MediaTek
  DEVICE_MODEL := MT7988a nand rfb
  DEVICE_DTS := mt7988a-dsa-10g-spim-nand
  DEVICE_DTS_DIR := $(DTS_DIR)/
  KERNEL_LOADADDR := 0x48000000
  SUPPORTED_DEVICES := mediatek,mt7988a-rfb
  UBINIZE_OPTS := -E 5
  BLOCKSIZE := 128k
  PAGESIZE := 2048
  IMAGE_SIZE := 65536k
  KERNEL_IN_UBI := 1
  IMAGES += factory.bin
  IMAGE/factory.bin := append-ubi | check-size $$$$(IMAGE_SIZE)
  IMAGE/sysupgrade.bin := sysupgrade-tar | append-metadata
endef
TARGET_DEVICES += mediatek_mt7988a-rfb-nand

<<<<<<< HEAD
define Device/qihoo_360-t7-common
  DEVICE_VENDOR := Qihoo
  DEVICE_DTS_DIR := ../dts
  DEVICE_PACKAGES := kmod-mt7981-firmware mt7981-wo-firmware
  UBINIZE_OPTS := -E 5
  BLOCKSIZE := 128k
  PAGESIZE := 2048
  IMAGE_SIZE := 65536k
  KERNEL_IN_UBI := 1
  IMAGES += factory.bin
  IMAGE/factory.bin := append-ubi | check-size $$$$(IMAGE_SIZE)
  IMAGE/sysupgrade.bin := sysupgrade-tar | append-metadata
  KERNEL = kernel-bin | lzma | \
	fit lzma $$(KDIR)/image-$$(firstword $$(DEVICE_DTS)).dtb
  KERNEL_INITRAMFS = kernel-bin | lzma | \
	fit lzma $$(KDIR)/image-$$(firstword $$(DEVICE_DTS)).dtb with-initrd
endef

define Device/qihoo_360-t7-stock
  DEVICE_MODEL := 360 T7 (stock layout)
  DEVICE_DTS := mt7981b-qihoo-360-t7-stock
  $(call Device/qihoo_360-t7-common)
endef
TARGET_DEVICES += qihoo_360-t7-stock

define Device/qihoo_360-t7-ubootmod
  DEVICE_MODEL := 360 T7 (modified U-Boot layout)
  DEVICE_DTS := mt7981b-qihoo-360-t7-ubootmod
  $(call Device/qihoo_360-t7-common)
endef
TARGET_DEVICES += qihoo_360-t7-ubootmod
=======
define Device/qihoo_360t7
  DEVICE_VENDOR := Qihoo
  DEVICE_MODEL := 360T7
  DEVICE_DTS := mt7981b-qihoo-360t7
  DEVICE_DTS_DIR := ../dts
  UBINIZE_OPTS := -E 5
  BLOCKSIZE := 128k
  PAGESIZE := 2048
  KERNEL_IN_UBI := 1
  UBOOTENV_IN_UBI := 1
  IMAGES := sysupgrade.itb
  KERNEL_INITRAMFS_SUFFIX := -recovery.itb
  KERNEL := kernel-bin | gzip
  KERNEL_INITRAMFS := kernel-bin | lzma | \
        fit lzma $$(KDIR)/image-$$(firstword $$(DEVICE_DTS)).dtb with-initrd | pad-to 64k
  IMAGE/sysupgrade.itb := append-kernel | \
        fit gzip $$(KDIR)/image-$$(firstword $$(DEVICE_DTS)).dtb external-static-with-rootfs | append-metadata
  DEVICE_PACKAGES := kmod-mt7981-firmware mt7981-wo-firmware
  ARTIFACTS := preloader.bin bl31-uboot.fip
  ARTIFACT/preloader.bin := mt7981-bl2 spim-nand-ddr3
  ARTIFACT/bl31-uboot.fip := mt7981-bl31-uboot qihoo_360t7
endef
TARGET_DEVICES += qihoo_360t7
>>>>>>> dc2d4d73

define Device/tplink_tl-xdr-common
  DEVICE_VENDOR := TP-Link
  DEVICE_DTS_DIR := ../dts
  UBINIZE_OPTS := -E 5
  BLOCKSIZE := 128k
  PAGESIZE := 2048
  KERNEL_IN_UBI := 1
  UBOOTENV_IN_UBI := 1
  IMAGES := sysupgrade.itb
  KERNEL_INITRAMFS_SUFFIX := -recovery.itb
  KERNEL := kernel-bin | gzip
  KERNEL_INITRAMFS := kernel-bin | lzma | \
        fit lzma $$(KDIR)/image-$$(firstword $$(DEVICE_DTS)).dtb with-initrd | pad-to 64k
  IMAGE/sysupgrade.itb := append-kernel | \
        fit gzip $$(KDIR)/image-$$(firstword $$(DEVICE_DTS)).dtb external-static-with-rootfs | append-metadata
  DEVICE_PACKAGES := kmod-usb3 kmod-mt7986-firmware mt7986-wo-firmware
  ARTIFACTS := preloader.bin bl31-uboot.fip
  ARTIFACT/preloader.bin := bl2 spim-nand-ddr3
endef

define Device/tplink_tl-xdr4288
  DEVICE_MODEL := TL-XDR4288
  DEVICE_DTS := mt7986a-tplink-tl-xdr4288
  ARTIFACT/bl31-uboot.fip := bl31-uboot tplink_tl-xdr4288
  $(call Device/tplink_tl-xdr-common)
endef
TARGET_DEVICES += tplink_tl-xdr4288

define Device/tplink_tl-xdr6086
  DEVICE_MODEL := TL-XDR6086
  DEVICE_DTS := mt7986a-tplink-tl-xdr6086
  ARTIFACT/bl31-uboot.fip := bl31-uboot tplink_tl-xdr6086
  $(call Device/tplink_tl-xdr-common)
endef
TARGET_DEVICES += tplink_tl-xdr6086

define Device/tplink_tl-xdr6088
  DEVICE_MODEL := TL-XDR6088
  DEVICE_DTS := mt7986a-tplink-tl-xdr6088
  ARTIFACT/bl31-uboot.fip := bl31-uboot tplink_tl-xdr6088
  $(call Device/tplink_tl-xdr-common)
endef
TARGET_DEVICES += tplink_tl-xdr6088

define Device/xiaomi_redmi-router-ax6000
  DEVICE_VENDOR := Xiaomi
  DEVICE_MODEL := Redmi Router AX6000
  DEVICE_DTS := mt7986a-xiaomi-redmi-router-ax6000
  DEVICE_DTS_DIR := ../dts
  DEVICE_PACKAGES := kmod-leds-ws2812b
  KERNEL_LOADADDR := 0x48000000
  UBINIZE_OPTS := -E 5
  BLOCKSIZE := 128k
  PAGESIZE := 2048
  KERNEL_IN_UBI := 1
  IMAGE/sysupgrade.bin := sysupgrade-tar | append-metadata
endef
TARGET_DEVICES += xiaomi_redmi-router-ax6000

define Device/xiaomi_redmi-router-ax6000-stock
  DEVICE_VENDOR := Xiaomi
  DEVICE_MODEL := Redmi Router AX6000 (stock layout)
  DEVICE_DTS := mt7986a-xiaomi-redmi-router-ax6000-stock
  DEVICE_DTS_DIR := ../dts
  DEVICE_PACKAGES := kmod-leds-ws2812b kmod-mt7986-firmware mt7986-wo-firmware
  UBINIZE_OPTS := -E 5
  BLOCKSIZE := 128k
  PAGESIZE := 2048
ifneq ($(CONFIG_TARGET_ROOTFS_INITRAMFS),)
  ARTIFACTS := initramfs-factory.ubi
  ARTIFACT/initramfs-factory.ubi := append-image-stage initramfs-kernel.bin | ubinize-kernel
endif
  IMAGE/sysupgrade.bin := sysupgrade-tar | append-metadata
endef
TARGET_DEVICES += xiaomi_redmi-router-ax6000-stock

define Device/xiaomi_redmi-router-ax6000-ubootmod
  DEVICE_VENDOR := Xiaomi
  DEVICE_MODEL := Redmi Router AX6000 (OpenWrt U-Boot layout)
  DEVICE_DTS := mt7986a-xiaomi-redmi-router-ax6000-ubootmod
  DEVICE_DTS_DIR := ../dts
  DEVICE_PACKAGES := kmod-leds-ws2812b kmod-mt7986-firmware mt7986-wo-firmware
  KERNEL_INITRAMFS_SUFFIX := -recovery.itb
  IMAGES := sysupgrade.itb
  UBINIZE_OPTS := -E 5
  BLOCKSIZE := 128k
  PAGESIZE := 2048
  KERNEL_IN_UBI := 1
  UBOOTENV_IN_UBI := 1
  KERNEL := kernel-bin | gzip
  KERNEL_INITRAMFS := kernel-bin | lzma | \
        fit lzma $$(KDIR)/image-$$(firstword $$(DEVICE_DTS)).dtb with-initrd | pad-to 64k
  IMAGE/sysupgrade.itb := append-kernel | \
        fit gzip $$(KDIR)/image-$$(firstword $$(DEVICE_DTS)).dtb external-static-with-rootfs | append-metadata
  ARTIFACTS := preloader.bin bl31-uboot.fip
  ARTIFACT/preloader.bin := bl2 spim-nand-ddr4
  ARTIFACT/bl31-uboot.fip := bl31-uboot xiaomi_redmi-router-ax6000
ifneq ($(CONFIG_TARGET_ROOTFS_INITRAMFS),)
  ARTIFACTS += initramfs-factory.ubi
  ARTIFACT/initramfs-factory.ubi := append-image-stage initramfs-recovery.itb | ubinize-kernel
endif
endef
TARGET_DEVICES += xiaomi_redmi-router-ax6000-ubootmod

define Device/zyxel_ex5601-t0-stock
  DEVICE_VENDOR := Zyxel
  DEVICE_MODEL := EX5601-T0  (stock layout)
  DEVICE_DTS := mt7986a-zyxel-ex5601-t0-stock
  DEVICE_DTS_DIR := ../dts
  DEVICE_PACKAGES := kmod-mt7986-firmware mt7986-wo-firmware
  SUPPORTED_DEVICES := mediatek,mt7986a-rfb-snand
  UBINIZE_OPTS := -E 5
  BLOCKSIZE := 256k
  PAGESIZE := 4096
  IMAGE_SIZE := 65536k
  KERNEL_IN_UBI := 1
  IMAGES += factory.bin
  IMAGE/factory.bin := append-ubi | check-size $$$$(IMAGE_SIZE)
  IMAGE/sysupgrade.bin := sysupgrade-tar | append-metadata
  KERNEL = kernel-bin | lzma | \
	fit lzma $$(KDIR)/image-$$(firstword $$(DEVICE_DTS)).dtb
  KERNEL_INITRAMFS = kernel-bin | lzma | \
	fit lzma $$(KDIR)/image-$$(firstword $$(DEVICE_DTS)).dtb with-initrd
  DTC_FLAGS += -@ --space 32768
endef
TARGET_DEVICES += zyxel_ex5601-t0-stock<|MERGE_RESOLUTION|>--- conflicted
+++ resolved
@@ -254,7 +254,6 @@
 endef
 TARGET_DEVICES += mediatek_mt7988a-rfb-nand
 
-<<<<<<< HEAD
 define Device/qihoo_360-t7-common
   DEVICE_VENDOR := Qihoo
   DEVICE_DTS_DIR := ../dts
@@ -286,10 +285,10 @@
   $(call Device/qihoo_360-t7-common)
 endef
 TARGET_DEVICES += qihoo_360-t7-ubootmod
-=======
+
 define Device/qihoo_360t7
   DEVICE_VENDOR := Qihoo
-  DEVICE_MODEL := 360T7
+  DEVICE_MODEL := 360T7 (OpenWrt U-Boot layout)
   DEVICE_DTS := mt7981b-qihoo-360t7
   DEVICE_DTS_DIR := ../dts
   UBINIZE_OPTS := -E 5
@@ -310,7 +309,6 @@
   ARTIFACT/bl31-uboot.fip := mt7981-bl31-uboot qihoo_360t7
 endef
 TARGET_DEVICES += qihoo_360t7
->>>>>>> dc2d4d73
 
 define Device/tplink_tl-xdr-common
   DEVICE_VENDOR := TP-Link
@@ -358,7 +356,7 @@
 
 define Device/xiaomi_redmi-router-ax6000
   DEVICE_VENDOR := Xiaomi
-  DEVICE_MODEL := Redmi Router AX6000
+  DEVICE_MODEL := Redmi Router AX6000 (modified U-Boot layout)
   DEVICE_DTS := mt7986a-xiaomi-redmi-router-ax6000
   DEVICE_DTS_DIR := ../dts
   DEVICE_PACKAGES := kmod-leds-ws2812b
