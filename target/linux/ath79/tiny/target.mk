--- conflicted
+++ resolved
@@ -1,11 +1,7 @@
 BOARDNAME:=Devices with small flash
 FEATURES += small_flash
 
-<<<<<<< HEAD
-DEFAULT_PACKAGES += wpad-basic-wolfssl
-=======
 DEFAULT_PACKAGES += wpad-basic-openssl
->>>>>>> cf3914ca
 
 define Target/Description
 	Build firmware images for Atheros AR71xx/AR913x/AR934x based boards with small flash
