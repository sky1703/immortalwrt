DEVICE_VARS += UBNT_BOARD UBNT_CHIP UBNT_TYPE UBNT_VERSION UBNT_REVISION

# On M (XW) devices the U-Boot as of version 1.1.4-s1039 doesn't like
# VERSION_DIST being on the place of major(?) version number, so we need to
# use some number.
UBNT_REVISION := $(VERSION_DIST)-$(REVISION)

# mkubntimage is using the kernel image direct
# routerboard creates partitions out of the ubnt header
define Build/mkubntimage
	-$(STAGING_DIR_HOST)/bin/mkfwimage -B $(UBNT_BOARD) \
		-v $(UBNT_TYPE).$(UBNT_CHIP).v6.0.0-$(VERSION_DIST)-$(REVISION) \
		-k $(IMAGE_KERNEL) -r $@ -o $@
endef

define Build/mkubntimage2
	-$(STAGING_DIR_HOST)/bin/mkfwimage2 -f 0x9f000000 \
		-v $(UBNT_TYPE).$(UBNT_CHIP).v6.0.0-$(VERSION_DIST)-$(REVISION) \
		-p jffs2:0x50000:0xf60000:0:0:$@ \
		-o $@.new
	@mv $@.new $@
endef

# all UBNT XM/WA devices expect the kernel image to have 1024k while flash, when
# booting the image, the size doesn't matter.
define Build/mkubntimage-split
	-[ -f $@ ] && ( \
	dd if=$@ of=$@.old1 bs=1024k count=1; \
	dd if=$@ of=$@.old2 bs=1024k skip=1; \
	$(STAGING_DIR_HOST)/bin/mkfwimage -B $(UBNT_BOARD) \
		-v $(UBNT_TYPE).$(UBNT_CHIP).v$(UBNT_VERSION)-$(UBNT_REVISION) \
		-k $@.old1 -r $@.old2 -o $@; \
	rm $@.old1 $@.old2 )
endef

# UBNT_BOARD e.g. one of (XS2, XS5, RS, XM)
# UBNT_TYPE e.g. one of (BZ, XM, XW)
# UBNT_CHIP e.g. one of (ar7240, ar933x, ar934x)
# UBNT_VERSION e.g. one of (6.0.0, 8.5.3)
define Device/ubnt
  DEVICE_VENDOR := Ubiquiti
  DEVICE_PACKAGES := kmod-usb2
  IMAGES += factory.bin
  IMAGE/factory.bin := append-kernel | pad-to $$$$(BLOCKSIZE) | \
	append-rootfs | pad-rootfs | check-size | mkubntimage-split
endef

define Device/ubnt-bz
  $(Device/ubnt)
  SOC := ar7241
  IMAGE_SIZE := 7448k
  UBNT_BOARD := XM
  UBNT_CHIP := ar7240
  UBNT_TYPE := BZ
  UBNT_VERSION := 6.0.0
endef

define Device/ubnt-sw
  $(Device/ubnt)
  SOC := ar7242
  DEVICE_PACKAGES += kmod-usb-ohci
  IMAGE_SIZE := 7552k
  UBNT_BOARD := SW
  UBNT_CHIP := ar7240
  UBNT_TYPE := SW
  UBNT_VERSION := 1.4.1
  KERNEL := kernel-bin | append-dtb | relocate-kernel | lzma | uImage lzma
endef

define Device/ubnt-2wa
  $(Device/ubnt)
  SOC := ar9342
  IMAGE_SIZE := 15744k
  UBNT_BOARD := WA
  UBNT_CHIP := ar934x
  UBNT_TYPE := 2WA
  UBNT_VERSION := 8.5.3
endef

define Device/ubnt-wa
  $(Device/ubnt)
  SOC := ar9342
  IMAGE_SIZE := 15744k
  UBNT_BOARD := WA
  UBNT_CHIP := ar934x
  UBNT_TYPE := WA
  UBNT_VERSION := 8.5.3
endef

define Device/ubnt-xc
  $(Device/ubnt)
  IMAGE_SIZE := 15744k
  UBNT_BOARD := XC
  UBNT_CHIP := qca955x
  UBNT_TYPE := XC
  UBNT_VERSION := 8.5.3
endef

define Device/ubnt-xm
  $(Device/ubnt)
  DEVICE_VARIANT := XM
  DEVICE_PACKAGES += kmod-usb-ohci
  IMAGE_SIZE := 7448k
  UBNT_BOARD := XM
  UBNT_CHIP := ar7240
  UBNT_TYPE := XM
  UBNT_VERSION := 6.0.0
  KERNEL := kernel-bin | append-dtb | relocate-kernel | lzma | uImage lzma
endef

define Device/ubnt-xw
  $(Device/ubnt)
  SOC := ar9342
  DEVICE_VARIANT := XW
  IMAGE_SIZE := 7552k
  UBNT_BOARD := XM
  UBNT_CHIP := ar934x
  UBNT_REVISION := 42.$(UBNT_REVISION)
  UBNT_TYPE := XW
  UBNT_VERSION := 6.0.4
endef

define Device/ubnt-unifi-jffs2
  $(Device/ubnt)
  KERNEL_SIZE := 3072k
  IMAGE_SIZE := 15744k
  UBNT_TYPE := BZ
  KERNEL := kernel-bin | append-dtb | lzma | uImage lzma | jffs2 kernel0
  IMAGES := sysupgrade.bin factory.bin
  IMAGE/sysupgrade.bin := append-kernel | pad-to $$$$(KERNEL_SIZE) | append-rootfs |\
	pad-rootfs | check-size | append-metadata
  IMAGE/factory.bin := $$(IMAGE/sysupgrade.bin) | mkubntimage2
endef

define Device/ubnt-acb
  $(Device/ubnt)
  IMAGE_SIZE := 15744k
  UBNT_BOARD := ACB
  UBNT_TYPE := ACB
  UBNT_VERSION := 2.5.0
endef

define Device/ubnt_aircube-ac
  $(Device/ubnt-acb)
  SOC := ar9342
  DEVICE_MODEL := airCube AC
  UBNT_CHIP := ar9342
  DEVICE_PACKAGES += kmod-ath10k-ct-smallbuffers ath10k-firmware-qca988x-ct
endef
TARGET_DEVICES += ubnt_aircube-ac

define Device/ubnt_aircube-isp
  $(Device/ubnt-acb)
  SOC := qca9533
  DEVICE_MODEL := airCube ISP
  UBNT_CHIP := qca9533
  SUPPORTED_DEVICES += ubnt,acb-isp
endef
TARGET_DEVICES += ubnt_aircube-isp

define Device/ubnt_airrouter
  $(Device/ubnt-xm)
  SOC := ar7241
  DEVICE_MODEL := AirRouter
  SUPPORTED_DEVICES += airrouter
endef
TARGET_DEVICES += ubnt_airrouter

define Device/ubnt_bullet-ac
  $(Device/ubnt-2wa)
  DEVICE_MODEL := Bullet AC
  DEVICE_PACKAGES += kmod-ath10k-ct-smallbuffers ath10k-firmware-qca988x-ct rssileds
endef
TARGET_DEVICES += ubnt_bullet-ac

define Device/ubnt_bullet-m-ar7240
  $(Device/ubnt-xm)
  SOC := ar7240
  DEVICE_MODEL := Bullet M
  DEVICE_VARIANT := XM (AR7240)
  DEVICE_PACKAGES += rssileds
  SUPPORTED_DEVICES += bullet-m
endef
TARGET_DEVICES += ubnt_bullet-m-ar7240

define Device/ubnt_bullet-m-ar7241
  $(Device/ubnt-xm)
  SOC := ar7241
  DEVICE_MODEL := Bullet M
  DEVICE_VARIANT := XM (AR7241)
  DEVICE_PACKAGES += rssileds
  SUPPORTED_DEVICES += bullet-m ubnt,bullet-m
endef
TARGET_DEVICES += ubnt_bullet-m-ar7241

define Device/ubnt_bullet-m-xw
  $(Device/ubnt-xw)
  DEVICE_MODEL := Bullet M
  DEVICE_PACKAGES += rssileds
  SUPPORTED_DEVICES += bullet-m-xw
endef
TARGET_DEVICES += ubnt_bullet-m-xw

define Device/ubnt_edgeswitch-5xp
  $(Device/ubnt-sw)
  DEVICE_MODEL := EdgeSwitch 5XP
endef
TARGET_DEVICES += ubnt_edgeswitch-5xp

define Device/ubnt_edgeswitch-8xp
  $(Device/ubnt-sw)
  DEVICE_MODEL := EdgeSwitch 8XP
  DEVICE_PACKAGES += kmod-switch-bcm53xx-mdio
endef
TARGET_DEVICES += ubnt_edgeswitch-8xp

define Device/ubnt_lap-120
  $(Device/ubnt-wa)
  DEVICE_MODEL := LiteAP ac (LAP-120)
  DEVICE_PACKAGES += kmod-ath10k-ct-smallbuffers ath10k-firmware-qca988x-ct
endef
TARGET_DEVICES += ubnt_lap-120

define Device/ubnt_litebeam-ac-gen2
  $(Device/ubnt-wa)
  DEVICE_MODEL := LiteBeam AC
  DEVICE_VARIANT := Gen2
  DEVICE_PACKAGES := kmod-ath10k-ct-smallbuffers ath10k-firmware-qca988x-ct
endef
TARGET_DEVICES += ubnt_litebeam-ac-gen2

define Device/ubnt_nanobeam-ac
  $(Device/ubnt-wa)
  DEVICE_MODEL := NanoBeam AC
  DEVICE_VARIANT := Gen1
  DEVICE_PACKAGES += kmod-ath10k-ct-smallbuffers ath10k-firmware-qca988x-ct rssileds
endef
TARGET_DEVICES += ubnt_nanobeam-ac

define Device/ubnt_nanobeam-ac-gen2
  $(Device/ubnt-wa)
  DEVICE_MODEL := NanoBeam AC
  DEVICE_VARIANT := Gen2
  DEVICE_PACKAGES += kmod-ath10k-ct-smallbuffers ath10k-firmware-qca988x-ct rssileds
endef
TARGET_DEVICES += ubnt_nanobeam-ac-gen2

define Device/ubnt_nanobridge-m
  $(Device/ubnt-xm)
  SOC := ar7241
  DEVICE_MODEL := NanoBridge M
  DEVICE_PACKAGES += rssileds
  SUPPORTED_DEVICES += bullet-m
endef
TARGET_DEVICES += ubnt_nanobridge-m

define Device/ubnt_nanostation-ac
  $(Device/ubnt-wa)
  DEVICE_MODEL := Nanostation AC
  DEVICE_PACKAGES += kmod-ath10k-ct-smallbuffers ath10k-firmware-qca988x-ct rssileds
endef
TARGET_DEVICES += ubnt_nanostation-ac

define Device/ubnt_nanostation-ac-loco
  $(Device/ubnt-wa)
  DEVICE_MODEL := Nanostation AC loco
  DEVICE_PACKAGES += kmod-ath10k-ct-smallbuffers ath10k-firmware-qca988x-ct
endef
TARGET_DEVICES += ubnt_nanostation-ac-loco

define Device/ubnt_nanostation-loco-m
  $(Device/ubnt-xm)
  SOC := ar7241
  DEVICE_MODEL := Nanostation Loco M
  DEVICE_PACKAGES += rssileds
  SUPPORTED_DEVICES += bullet-m
endef
TARGET_DEVICES += ubnt_nanostation-loco-m

define Device/ubnt_nanostation-loco-m-xw
  $(Device/ubnt-xw)
  DEVICE_MODEL := Nanostation Loco M
  DEVICE_PACKAGES += rssileds
  SUPPORTED_DEVICES += loco-m-xw
endef
TARGET_DEVICES += ubnt_nanostation-loco-m-xw

define Device/ubnt_nanostation-m
  $(Device/ubnt-xm)
  SOC := ar7241
  DEVICE_MODEL := Nanostation M
  DEVICE_PACKAGES += rssileds
  SUPPORTED_DEVICES += nanostation-m
endef
TARGET_DEVICES += ubnt_nanostation-m

define Device/ubnt_nanostation-m-xw
  $(Device/ubnt-xw)
  DEVICE_MODEL := Nanostation M
  DEVICE_PACKAGES += rssileds
  SUPPORTED_DEVICES += nanostation-m-xw
endef
TARGET_DEVICES += ubnt_nanostation-m-xw

define Device/ubnt_picostation-m
  $(Device/ubnt-xm)
  SOC := ar7241
  DEVICE_MODEL := Picostation M
  DEVICE_PACKAGES += rssileds
  SUPPORTED_DEVICES += bullet-m
endef
TARGET_DEVICES += ubnt_picostation-m

define Device/ubnt_powerbeam-5ac-500
  $(Device/ubnt-xc)
  SOC := qca9558
  DEVICE_MODEL := PowerBeam 5AC
  DEVICE_VARIANT := 500
  DEVICE_PACKAGES := kmod-ath10k-ct ath10k-firmware-qca988x-ct
endef
TARGET_DEVICES += ubnt_powerbeam-5ac-500

define Device/ubnt_powerbeam-5ac-gen2
  $(Device/ubnt-wa)
  DEVICE_MODEL := PowerBeam 5AC
  DEVICE_VARIANT := Gen2
  DEVICE_PACKAGES := kmod-ath10k-ct-smallbuffers ath10k-firmware-qca988x-ct rssileds
endef
TARGET_DEVICES += ubnt_powerbeam-5ac-gen2

define Device/ubnt_powerbeam-m2-xw
  $(Device/ubnt-xw)
  DEVICE_MODEL := PowerBeam M2
  DEVICE_PACKAGES += rssileds
  SUPPORTED_DEVICES += loco-m-xw
endef
TARGET_DEVICES += ubnt_powerbeam-m2-xw

define Device/ubnt_powerbeam-m5-xw
  $(Device/ubnt-xw)
  DEVICE_MODEL := PowerBeam M5
  DEVICE_PACKAGES += rssileds
  SUPPORTED_DEVICES += loco-m-xw
endef
TARGET_DEVICES += ubnt_powerbeam-m5-xw

define Device/ubnt_powerbridge-m
  $(Device/ubnt-xm)
  SOC := ar7241
  DEVICE_MODEL := PowerBridge M
  DEVICE_PACKAGES += rssileds
  SUPPORTED_DEVICES += bullet-m
endef
TARGET_DEVICES += ubnt_powerbridge-m

define Device/ubnt_rocket-5ac-lite
  $(Device/ubnt-xc)
  SOC := qca9558
  DEVICE_MODEL := Rocket 5AC
  DEVICE_VARIANT := Lite
  DEVICE_PACKAGES := kmod-ath10k-ct ath10k-firmware-qca988x-ct
endef
TARGET_DEVICES += ubnt_rocket-5ac-lite

define Device/ubnt_rocket-m
  $(Device/ubnt-xm)
  SOC := ar7241
  DEVICE_MODEL := Rocket M
  DEVICE_PACKAGES += rssileds
  SUPPORTED_DEVICES += rocket-m
endef
TARGET_DEVICES += ubnt_rocket-m

define Device/ubnt_routerstation_common
<<<<<<< HEAD
  DEVICE_PACKAGES := -kmod-ath9k -wpad-basic-wolfssl -uboot-envtools kmod-usb-ohci \
=======
  DEVICE_PACKAGES := -kmod-ath9k -wpad-basic-openssl -uboot-envtools kmod-usb-ohci \
>>>>>>> cf3914ca
	kmod-usb2 fconfig
  DEVICE_VENDOR := Ubiquiti
  SOC := ar7161
  IMAGE_SIZE := 16128k
  IMAGES += factory.bin
  IMAGE/factory.bin := append-rootfs | pad-rootfs | mkubntimage | \
	check-size
  IMAGE/sysupgrade.bin := append-rootfs | pad-rootfs | combined-image | \
	check-size | append-metadata
  KERNEL := kernel-bin | append-dtb | lzma | pad-to $$(BLOCKSIZE)
  KERNEL_INITRAMFS := kernel-bin | append-dtb
endef

define Device/ubnt_routerstation
  $(Device/ubnt_routerstation_common)
  DEVICE_MODEL := RouterStation
  UBNT_BOARD := RS
  UBNT_TYPE := RSx
  UBNT_CHIP := ar7100
  DEVICE_PACKAGES += -swconfig
  SUPPORTED_DEVICES += routerstation
endef
TARGET_DEVICES += ubnt_routerstation

define Device/ubnt_routerstation-pro
  $(Device/ubnt_routerstation_common)
  DEVICE_MODEL := RouterStation Pro
  UBNT_BOARD := RSPRO
  UBNT_TYPE := RSPRO
  UBNT_CHIP := ar7100pro
  SUPPORTED_DEVICES += routerstation-pro
endef
TARGET_DEVICES += ubnt_routerstation-pro

define Device/ubnt_unifi
  $(Device/ubnt-bz)
  DEVICE_MODEL := UniFi AP
  SUPPORTED_DEVICES += unifi
endef
TARGET_DEVICES += ubnt_unifi

define Device/ubnt_unifiac
  DEVICE_VENDOR := Ubiquiti
  SOC := qca9563
  IMAGE_SIZE := 7744k
  DEVICE_PACKAGES := kmod-ath10k-ct ath10k-firmware-qca988x-ct
endef

define Device/ubnt_unifiac-lite
  $(Device/ubnt_unifiac)
  DEVICE_MODEL := UniFi AC Lite
  SUPPORTED_DEVICES += unifiac-lite
endef
TARGET_DEVICES += ubnt_unifiac-lite

define Device/ubnt_unifiac-lr
  $(Device/ubnt_unifiac)
  DEVICE_MODEL := UniFi AC LR
  SUPPORTED_DEVICES += unifiac-lite ubnt,unifiac-lite
endef
TARGET_DEVICES += ubnt_unifiac-lr

define Device/ubnt_unifiac-mesh
  $(Device/ubnt_unifiac)
  DEVICE_MODEL := UniFi AC Mesh
  SUPPORTED_DEVICES += unifiac-lite
endef
TARGET_DEVICES += ubnt_unifiac-mesh

define Device/ubnt_unifiac-mesh-pro
  $(Device/ubnt_unifiac)
  DEVICE_MODEL := UniFi AC Mesh Pro
  SUPPORTED_DEVICES += unifiac-pro
endef
TARGET_DEVICES += ubnt_unifiac-mesh-pro

define Device/ubnt_unifiac-pro
  $(Device/ubnt_unifiac)
  DEVICE_MODEL := UniFi AC Pro
  DEVICE_PACKAGES += kmod-usb2
  SUPPORTED_DEVICES += unifiac-pro
endef
TARGET_DEVICES += ubnt_unifiac-pro

define Device/ubnt_unifi-ap-outdoor-plus
  $(Device/ubnt-bz)
  $(Device/ubnt-unifi-jffs2)
  DEVICE_MODEL := UniFi AP Outdoor+
  SUPPORTED_DEVICES += unifi-outdoor-plus
endef
TARGET_DEVICES += ubnt_unifi-ap-outdoor-plus

define Device/ubnt_unifi-ap-pro
  $(Device/ubnt-unifi-jffs2)
  SOC := ar9344
  DEVICE_MODEL := UniFi AP Pro
  UBNT_CHIP := ar934x
  SUPPORTED_DEVICES += uap-pro
endef
TARGET_DEVICES += ubnt_unifi-ap-pro<|MERGE_RESOLUTION|>--- conflicted
+++ resolved
@@ -372,11 +372,7 @@
 TARGET_DEVICES += ubnt_rocket-m
 
 define Device/ubnt_routerstation_common
-<<<<<<< HEAD
-  DEVICE_PACKAGES := -kmod-ath9k -wpad-basic-wolfssl -uboot-envtools kmod-usb-ohci \
-=======
   DEVICE_PACKAGES := -kmod-ath9k -wpad-basic-openssl -uboot-envtools kmod-usb-ohci \
->>>>>>> cf3914ca
 	kmod-usb2 fconfig
   DEVICE_VENDOR := Ubiquiti
   SOC := ar7161
