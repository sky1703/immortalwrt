--- conflicted
+++ resolved
@@ -264,13 +264,8 @@
 	iodata,wn-ac1600dgr2|\
 	iodata,wn-ag300dgr|\
 	pcs,cr5000|\
-<<<<<<< HEAD
-	sitecom,wlr-7100|\
 	wd,mynet-n750|\
 	xwrt,csac)
-=======
-	wd,mynet-n750)
->>>>>>> 22149da1
 		ucidef_add_switch "switch0" \
 			"0@eth0" "1:lan" "2:lan" "3:lan" "4:lan" "5:wan"
 		;;
