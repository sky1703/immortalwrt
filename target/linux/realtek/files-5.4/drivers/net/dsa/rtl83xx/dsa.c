// SPDX-License-Identifier: GPL-2.0-only

#include <net/dsa.h>
#include <linux/if_bridge.h>

#include <asm/mach-rtl838x/mach-rtl83xx.h>
#include "rtl83xx.h"


extern struct rtl83xx_soc_info soc_info;


static void rtl83xx_init_stats(struct rtl838x_switch_priv *priv)
{
	mutex_lock(&priv->reg_mutex);

	/* Enable statistics module: all counters plus debug.
	 * On RTL839x all counters are enabled by default
	 */
	if (priv->family_id == RTL8380_FAMILY_ID)
		sw_w32_mask(0, 3, RTL838X_STAT_CTRL);

	/* Reset statistics counters */
	sw_w32_mask(0, 1, priv->r->stat_rst);

	mutex_unlock(&priv->reg_mutex);
}

static void rtl83xx_write_cam(int idx, u32 *r)
{
	u32 cmd = BIT(16) /* Execute cmd */
		| BIT(15) /* Read */
		| BIT(13) /* Table type 0b01 */
		| (idx & 0x3f);

	sw_w32(r[0], RTL838X_TBL_ACCESS_L2_DATA(0));
	sw_w32(r[1], RTL838X_TBL_ACCESS_L2_DATA(1));
	sw_w32(r[2], RTL838X_TBL_ACCESS_L2_DATA(2));

	sw_w32(cmd, RTL838X_TBL_ACCESS_L2_CTRL);
	do { }  while (sw_r32(RTL838X_TBL_ACCESS_L2_CTRL) & BIT(16));
}

static u64 rtl83xx_hash_key(struct rtl838x_switch_priv *priv, u64 mac, u32 vid)
{
	switch (priv->family_id) {
	case RTL8380_FAMILY_ID:
		return rtl838x_hash(priv, mac << 12 | vid);
	case RTL8390_FAMILY_ID:
		return rtl839x_hash(priv, mac << 12 | vid);
	case RTL9300_FAMILY_ID:
		return rtl930x_hash(priv, ((u64)vid) << 48 | mac);
	default:
		pr_err("Hash not implemented\n");
	}
	return 0;
}

static void rtl83xx_write_hash(int idx, u32 *r)
{
	u32 cmd = BIT(16) /* Execute cmd */
		| 0 << 15 /* Write */
		| 0 << 13 /* Table type 0b00 */
		| (idx & 0x1fff);

	sw_w32(0, RTL838X_TBL_ACCESS_L2_DATA(0));
	sw_w32(0, RTL838X_TBL_ACCESS_L2_DATA(1));
	sw_w32(0, RTL838X_TBL_ACCESS_L2_DATA(2));
	sw_w32(cmd, RTL838X_TBL_ACCESS_L2_CTRL);
	do { }  while (sw_r32(RTL838X_TBL_ACCESS_L2_CTRL) & BIT(16));
}

static void rtl83xx_enable_phy_polling(struct rtl838x_switch_priv *priv)
{
	int i;
	u64 v = 0;

	msleep(1000);
	/* Enable all ports with a PHY, including the SFP-ports */
	for (i = 0; i < priv->cpu_port; i++) {
		if (priv->ports[i].phy)
			v |= BIT(i);
	}

	pr_debug("%s: %16llx\n", __func__, v);
	priv->r->set_port_reg_le(v, priv->r->smi_poll_ctrl);

	/* PHY update complete, there is no global PHY polling enable bit on the 9300 */
	if (priv->family_id == RTL8390_FAMILY_ID)
		sw_w32_mask(0, BIT(7), RTL839X_SMI_GLB_CTRL);
	else if(priv->family_id == RTL9300_FAMILY_ID)
		sw_w32_mask(0, 0x8000, RTL838X_SMI_GLB_CTRL);
}

const struct rtl83xx_mib_desc rtl83xx_mib[] = {
	MIB_DESC(2, 0xf8, "ifInOctets"),
	MIB_DESC(2, 0xf0, "ifOutOctets"),
	MIB_DESC(1, 0xec, "dot1dTpPortInDiscards"),
	MIB_DESC(1, 0xe8, "ifInUcastPkts"),
	MIB_DESC(1, 0xe4, "ifInMulticastPkts"),
	MIB_DESC(1, 0xe0, "ifInBroadcastPkts"),
	MIB_DESC(1, 0xdc, "ifOutUcastPkts"),
	MIB_DESC(1, 0xd8, "ifOutMulticastPkts"),
	MIB_DESC(1, 0xd4, "ifOutBroadcastPkts"),
	MIB_DESC(1, 0xd0, "ifOutDiscards"),
	MIB_DESC(1, 0xcc, ".3SingleCollisionFrames"),
	MIB_DESC(1, 0xc8, ".3MultipleCollisionFrames"),
	MIB_DESC(1, 0xc4, ".3DeferredTransmissions"),
	MIB_DESC(1, 0xc0, ".3LateCollisions"),
	MIB_DESC(1, 0xbc, ".3ExcessiveCollisions"),
	MIB_DESC(1, 0xb8, ".3SymbolErrors"),
	MIB_DESC(1, 0xb4, ".3ControlInUnknownOpcodes"),
	MIB_DESC(1, 0xb0, ".3InPauseFrames"),
	MIB_DESC(1, 0xac, ".3OutPauseFrames"),
	MIB_DESC(1, 0xa8, "DropEvents"),
	MIB_DESC(1, 0xa4, "tx_BroadcastPkts"),
	MIB_DESC(1, 0xa0, "tx_MulticastPkts"),
	MIB_DESC(1, 0x9c, "CRCAlignErrors"),
	MIB_DESC(1, 0x98, "tx_UndersizePkts"),
	MIB_DESC(1, 0x94, "rx_UndersizePkts"),
	MIB_DESC(1, 0x90, "rx_UndersizedropPkts"),
	MIB_DESC(1, 0x8c, "tx_OversizePkts"),
	MIB_DESC(1, 0x88, "rx_OversizePkts"),
	MIB_DESC(1, 0x84, "Fragments"),
	MIB_DESC(1, 0x80, "Jabbers"),
	MIB_DESC(1, 0x7c, "Collisions"),
	MIB_DESC(1, 0x78, "tx_Pkts64Octets"),
	MIB_DESC(1, 0x74, "rx_Pkts64Octets"),
	MIB_DESC(1, 0x70, "tx_Pkts65to127Octets"),
	MIB_DESC(1, 0x6c, "rx_Pkts65to127Octets"),
	MIB_DESC(1, 0x68, "tx_Pkts128to255Octets"),
	MIB_DESC(1, 0x64, "rx_Pkts128to255Octets"),
	MIB_DESC(1, 0x60, "tx_Pkts256to511Octets"),
	MIB_DESC(1, 0x5c, "rx_Pkts256to511Octets"),
	MIB_DESC(1, 0x58, "tx_Pkts512to1023Octets"),
	MIB_DESC(1, 0x54, "rx_Pkts512to1023Octets"),
	MIB_DESC(1, 0x50, "tx_Pkts1024to1518Octets"),
	MIB_DESC(1, 0x4c, "rx_StatsPkts1024to1518Octets"),
	MIB_DESC(1, 0x48, "tx_Pkts1519toMaxOctets"),
	MIB_DESC(1, 0x44, "rx_Pkts1519toMaxOctets"),
	MIB_DESC(1, 0x40, "rxMacDiscards")
};


/* DSA callbacks */


static enum dsa_tag_protocol rtl83xx_get_tag_protocol(struct dsa_switch *ds,
<<<<<<< HEAD
						     int port,
						     enum dsa_tag_protocol mprot)
=======
						      int port,
						      enum dsa_tag_protocol mprot)
>>>>>>> 1b6e9b3f
{
	/* The switch does not tag the frames, instead internally the header
	 * structure for each packet is tagged accordingly.
	 */
	return DSA_TAG_PROTO_TRAILER;
}

static int rtl83xx_setup(struct dsa_switch *ds)
{
	int i;
	struct rtl838x_switch_priv *priv = ds->priv;
	u64 port_bitmap = BIT_ULL(priv->cpu_port);

	pr_debug("%s called\n", __func__);

	/* Disable MAC polling the PHY so that we can start configuration */
	priv->r->set_port_reg_le(0ULL, priv->r->smi_poll_ctrl);

	for (i = 0; i < ds->num_ports; i++)
		priv->ports[i].enable = false;
	priv->ports[priv->cpu_port].enable = true;

	/* Isolate ports from each other: traffic only CPU <-> port */
	/* Setting bit j in register RTL838X_PORT_ISO_CTRL(i) allows
	 * traffic from source port i to destination port j
	 */
	for (i = 0; i < priv->cpu_port; i++) {
		if (priv->ports[i].phy) {
			priv->r->set_port_reg_be(BIT_ULL(priv->cpu_port) | BIT(i),
					      priv->r->port_iso_ctrl(i));
			port_bitmap |= BIT_ULL(i);
		}
	}
	priv->r->set_port_reg_be(port_bitmap, priv->r->port_iso_ctrl(priv->cpu_port));

	if (priv->family_id == RTL8380_FAMILY_ID)
		rtl838x_print_matrix();
	else
		rtl839x_print_matrix();

	rtl83xx_init_stats(priv);

	ds->configure_vlan_while_not_filtering = true;

	/* Enable MAC Polling PHY again */
	rtl83xx_enable_phy_polling(priv);
	pr_debug("Please wait until PHY is settled\n");
	msleep(1000);
	return 0;
}

static int rtl930x_setup(struct dsa_switch *ds)
{
	int i;
	struct rtl838x_switch_priv *priv = ds->priv;
	u32 port_bitmap = BIT(priv->cpu_port);

	pr_info("%s called\n", __func__);

	// Enable CSTI STP mode
//	sw_w32(1, RTL930X_ST_CTRL);

	/* Disable MAC polling the PHY so that we can start configuration */
	sw_w32(0, RTL930X_SMI_POLL_CTRL);

	// Disable all ports except CPU port
	for (i = 0; i < ds->num_ports; i++)
		priv->ports[i].enable = false;
	priv->ports[priv->cpu_port].enable = true;

	for (i = 0; i < priv->cpu_port; i++) {
		if (priv->ports[i].phy) {
			priv->r->traffic_set(i, BIT(priv->cpu_port) | BIT(i));
			port_bitmap |= 1ULL << i;
		}
	}
	priv->r->traffic_set(priv->cpu_port, port_bitmap);

	rtl930x_print_matrix();

	// TODO: Initialize statistics

	ds->configure_vlan_while_not_filtering = true;

	rtl83xx_enable_phy_polling(priv);

	return 0;
}

static void rtl83xx_phylink_validate(struct dsa_switch *ds, int port,
				     unsigned long *supported,
				     struct phylink_link_state *state)
{
	struct rtl838x_switch_priv *priv = ds->priv;
	__ETHTOOL_DECLARE_LINK_MODE_MASK(mask) = { 0, };

	pr_debug("In %s port %d", __func__, port);

	if (!phy_interface_mode_is_rgmii(state->interface) &&
	    state->interface != PHY_INTERFACE_MODE_NA &&
	    state->interface != PHY_INTERFACE_MODE_1000BASEX &&
	    state->interface != PHY_INTERFACE_MODE_MII &&
	    state->interface != PHY_INTERFACE_MODE_REVMII &&
	    state->interface != PHY_INTERFACE_MODE_GMII &&
	    state->interface != PHY_INTERFACE_MODE_QSGMII &&
	    state->interface != PHY_INTERFACE_MODE_INTERNAL &&
	    state->interface != PHY_INTERFACE_MODE_SGMII) {
		bitmap_zero(supported, __ETHTOOL_LINK_MODE_MASK_NBITS);
		dev_err(ds->dev,
			"Unsupported interface: %d for port %d\n",
			state->interface, port);
		return;
	}

	/* Allow all the expected bits */
	phylink_set(mask, Autoneg);
	phylink_set_port_modes(mask);
	phylink_set(mask, Pause);
	phylink_set(mask, Asym_Pause);

	/* With the exclusion of MII and Reverse MII, we support Gigabit,
	 * including Half duplex
	 */
	if (state->interface != PHY_INTERFACE_MODE_MII &&
	    state->interface != PHY_INTERFACE_MODE_REVMII) {
		phylink_set(mask, 1000baseT_Full);
		phylink_set(mask, 1000baseT_Half);
	}

	/* On both the 8380 and 8382, ports 24-27 are SFP ports */
	if (port >= 24 && port <= 27 && priv->family_id == RTL8380_FAMILY_ID)
		phylink_set(mask, 1000baseX_Full);

	phylink_set(mask, 10baseT_Half);
	phylink_set(mask, 10baseT_Full);
	phylink_set(mask, 100baseT_Half);
	phylink_set(mask, 100baseT_Full);

	bitmap_and(supported, supported, mask,
		   __ETHTOOL_LINK_MODE_MASK_NBITS);
	bitmap_and(state->advertising, state->advertising, mask,
		   __ETHTOOL_LINK_MODE_MASK_NBITS);
}

static int rtl83xx_phylink_mac_link_state(struct dsa_switch *ds, int port,
					  struct phylink_link_state *state)
{
	struct rtl838x_switch_priv *priv = ds->priv;
	u64 speed;
	u64 link;

	if (port < 0 || port > priv->cpu_port)
		return -EINVAL;

	/*
	 * On the RTL9300 for at least the RTL8226B PHY, the MAC-side link
	 * state needs to be read twice in order to read a correct result.
	 * This would not be necessary for ports connected e.g. to RTL8218D
	 * PHYs.
	 */
	state->link = 0;
	link = priv->r->get_port_reg_le(priv->r->mac_link_sts);
	link = priv->r->get_port_reg_le(priv->r->mac_link_sts);
	if (link & BIT_ULL(port))
		state->link = 1;
	pr_debug("%s: link state: %llx\n", __func__, link & BIT_ULL(port));

	state->duplex = 0;
	if (priv->r->get_port_reg_le(priv->r->mac_link_dup_sts) & BIT_ULL(port))
		state->duplex = 1;

	speed = priv->r->get_port_reg_le(priv->r->mac_link_spd_sts(port));
	speed >>= (port % 16) << 1;
	switch (speed & 0x3) {
	case 0:
		state->speed = SPEED_10;
		break;
	case 1:
		state->speed = SPEED_100;
		break;
	case 2:
		state->speed = SPEED_1000;
		break;
	case 3:
		if (port == 24 || port == 26) /* Internal serdes */
			state->speed = SPEED_2500;
		else
			state->speed = SPEED_100; /* Is in fact 500Mbit */
	}

	state->pause &= (MLO_PAUSE_RX | MLO_PAUSE_TX);
	if (priv->r->get_port_reg_le(priv->r->mac_rx_pause_sts) & BIT_ULL(port))
		state->pause |= MLO_PAUSE_RX;
	if (priv->r->get_port_reg_le(priv->r->mac_tx_pause_sts) & BIT_ULL(port))
		state->pause |= MLO_PAUSE_TX;
	return 1;
}


static void rtl83xx_config_interface(int port, phy_interface_t interface)
{
	u32 old, int_shift, sds_shift;

	switch (port) {
	case 24:
		int_shift = 0;
		sds_shift = 5;
		break;
	case 26:
		int_shift = 3;
		sds_shift = 0;
		break;
	default:
		return;
	}

	old = sw_r32(RTL838X_SDS_MODE_SEL);
	switch (interface) {
	case PHY_INTERFACE_MODE_1000BASEX:
		if ((old >> sds_shift & 0x1f) == 4)
			return;
		sw_w32_mask(0x7 << int_shift, 1 << int_shift, RTL838X_INT_MODE_CTRL);
		sw_w32_mask(0x1f << sds_shift, 4 << sds_shift, RTL838X_SDS_MODE_SEL);
		break;
	case PHY_INTERFACE_MODE_SGMII:
		if ((old >> sds_shift & 0x1f) == 2)
			return;
		sw_w32_mask(0x7 << int_shift, 2 << int_shift, RTL838X_INT_MODE_CTRL);
		sw_w32_mask(0x1f << sds_shift, 2 << sds_shift, RTL838X_SDS_MODE_SEL);
		break;
	default:
		return;
	}
	pr_debug("configured port %d for interface %s\n", port, phy_modes(interface));
}

static void rtl83xx_phylink_mac_config(struct dsa_switch *ds, int port,
					unsigned int mode,
					const struct phylink_link_state *state)
{
	struct rtl838x_switch_priv *priv = ds->priv;
	u32 reg;
	int speed_bit = priv->family_id == RTL8380_FAMILY_ID ? 4 : 3;

	pr_debug("%s port %d, mode %x\n", __func__, port, mode);

	// BUG: Make this work on RTL93XX
	if (priv->family_id >= RTL9300_FAMILY_ID)
		return;

	if (port == priv->cpu_port) {
		/* Set Speed, duplex, flow control
		 * FORCE_EN | LINK_EN | NWAY_EN | DUP_SEL
		 * | SPD_SEL = 0b10 | FORCE_FC_EN | PHY_MASTER_SLV_MANUAL_EN
		 * | MEDIA_SEL
		 */
		if (priv->family_id == RTL8380_FAMILY_ID) {
			sw_w32(0x6192F, priv->r->mac_force_mode_ctrl(priv->cpu_port));
			/* allow CRC errors on CPU-port */
			sw_w32_mask(0, 0x8, RTL838X_MAC_PORT_CTRL(priv->cpu_port));
		} else {
			sw_w32_mask(0, 3, priv->r->mac_force_mode_ctrl(priv->cpu_port));
		}
		return;
	}

	reg = sw_r32(priv->r->mac_force_mode_ctrl(port));
	/* Auto-Negotiation does not work for MAC in RTL8390 */
	if (priv->family_id == RTL8380_FAMILY_ID) {
		if (mode == MLO_AN_PHY || phylink_autoneg_inband(mode)) {
			pr_debug("PHY autonegotiates\n");
			reg |= BIT(2);
			sw_w32(reg, priv->r->mac_force_mode_ctrl(port));
			rtl83xx_config_interface(port, state->interface);
			return;
		}
	}

	if (mode != MLO_AN_FIXED)
		pr_debug("Fixed state.\n");

	if (priv->family_id == RTL8380_FAMILY_ID) {
		/* Clear id_mode_dis bit, and the existing port mode, let
		 * RGMII_MODE_EN bet set by mac_link_{up,down}
		 */
		reg &= ~(RX_PAUSE_EN | TX_PAUSE_EN);

		if (state->pause & MLO_PAUSE_TXRX_MASK) {
			if (state->pause & MLO_PAUSE_TX)
				reg |= TX_PAUSE_EN;
			reg |= RX_PAUSE_EN;
		}
	}

	reg &= ~(3 << speed_bit);
	switch (state->speed) {
	case SPEED_1000:
		reg |= 2 << speed_bit;
		break;
	case SPEED_100:
		reg |= 1 << speed_bit;
		break;
	}

	if (priv->family_id == RTL8380_FAMILY_ID) {
		reg &= ~(DUPLEX_FULL | FORCE_LINK_EN);
		if (state->link)
			reg |= FORCE_LINK_EN;
		if (state->duplex == DUPLEX_FULL)
			reg |= DUPLX_MODE;
	}

	// Disable AN
	if (priv->family_id == RTL8380_FAMILY_ID)
		reg &= ~BIT(2);
	sw_w32(reg, priv->r->mac_force_mode_ctrl(port));
}

static void rtl83xx_phylink_mac_link_down(struct dsa_switch *ds, int port,
				     unsigned int mode,
				     phy_interface_t interface)
{
	struct rtl838x_switch_priv *priv = ds->priv;
	/* Stop TX/RX to port */
	sw_w32_mask(0x3, 0, priv->r->mac_port_ctrl(port));
}

static void rtl83xx_phylink_mac_link_up(struct dsa_switch *ds, int port,
				   unsigned int mode,
				   phy_interface_t interface,
				   struct phy_device *phydev)
{
	struct rtl838x_switch_priv *priv = ds->priv;
	/* Restart TX/RX to port */
	sw_w32_mask(0, 0x3, priv->r->mac_port_ctrl(port));
}

static void rtl83xx_get_strings(struct dsa_switch *ds,
				int port, u32 stringset, u8 *data)
{
	int i;

	if (stringset != ETH_SS_STATS)
		return;

	for (i = 0; i < ARRAY_SIZE(rtl83xx_mib); i++)
		strncpy(data + i * ETH_GSTRING_LEN, rtl83xx_mib[i].name,
			ETH_GSTRING_LEN);
}

static void rtl83xx_get_ethtool_stats(struct dsa_switch *ds, int port,
				      uint64_t *data)
{
	struct rtl838x_switch_priv *priv = ds->priv;
	const struct rtl83xx_mib_desc *mib;
	int i;
	u64 h;

	for (i = 0; i < ARRAY_SIZE(rtl83xx_mib); i++) {
		mib = &rtl83xx_mib[i];

		data[i] = sw_r32(priv->r->stat_port_std_mib + (port << 8) + 252 - mib->offset);
		if (mib->size == 2) {
			h = sw_r32(priv->r->stat_port_std_mib + (port << 8) + 248 - mib->offset);
			data[i] |= h << 32;
		}
	}
}

static int rtl83xx_get_sset_count(struct dsa_switch *ds, int port, int sset)
{
	if (sset != ETH_SS_STATS)
		return 0;

	return ARRAY_SIZE(rtl83xx_mib);
}

static int rtl83xx_port_enable(struct dsa_switch *ds, int port,
				struct phy_device *phydev)
{
	struct rtl838x_switch_priv *priv = ds->priv;
	u64 v;

	pr_debug("%s: %x %d", __func__, (u32) priv, port);
	priv->ports[port].enable = true;

	/* enable inner tagging on egress, do not keep any tags */
	if (priv->family_id == RTL9310_FAMILY_ID)
		sw_w32(BIT(4), priv->r->vlan_port_tag_sts_ctrl + (port << 2));
	else
		sw_w32(1, priv->r->vlan_port_tag_sts_ctrl + (port << 2));

	if (dsa_is_cpu_port(ds, port))
		return 0;

	/* add port to switch mask of CPU_PORT */
	priv->r->traffic_enable(priv->cpu_port, port);

	/* add all other ports in the same bridge to switch mask of port */
	v = priv->r->traffic_get(port);
	v |= priv->ports[port].pm;
	priv->r->traffic_set(port, v);

	sw_w32_mask(0, BIT(port), RTL930X_L2_PORT_SABLK_CTRL);
	sw_w32_mask(0, BIT(port), RTL930X_L2_PORT_DABLK_CTRL);

	return 0;
}

static void rtl83xx_port_disable(struct dsa_switch *ds, int port)
{
	struct rtl838x_switch_priv *priv = ds->priv;
	u64 v;

	pr_debug("%s %x: %d", __func__, (u32)priv, port);
	/* you can only disable user ports */
	if (!dsa_is_user_port(ds, port))
		return;

	// BUG: This does not work on RTL931X
	/* remove port from switch mask of CPU_PORT */
	priv->r->traffic_disable(priv->cpu_port, port);

	/* remove all other ports in the same bridge from switch mask of port */
	v = priv->r->traffic_get(port);
	v &= ~priv->ports[port].pm;
	priv->r->traffic_set(port, v);

	priv->ports[port].enable = false;
}

static int rtl83xx_get_mac_eee(struct dsa_switch *ds, int port,
			       struct ethtool_eee *e)
{
	struct rtl838x_switch_priv *priv = ds->priv;

	pr_debug("%s: port %d", __func__, port);
	e->supported = SUPPORTED_100baseT_Full | SUPPORTED_1000baseT_Full;
	if (sw_r32(priv->r->mac_force_mode_ctrl(port)) & BIT(9))
		e->advertised |= ADVERTISED_100baseT_Full;

	if (sw_r32(priv->r->mac_force_mode_ctrl(port)) & BIT(10))
		e->advertised |= ADVERTISED_1000baseT_Full;

	e->eee_enabled = priv->ports[port].eee_enabled;
	pr_debug("enabled: %d, active %x\n", e->eee_enabled, e->advertised);

	if (sw_r32(RTL838X_MAC_EEE_ABLTY) & BIT(port)) {
		e->lp_advertised = ADVERTISED_100baseT_Full;
		e->lp_advertised |= ADVERTISED_1000baseT_Full;
	}

	e->eee_active = !!(e->advertised & e->lp_advertised);
	pr_debug("active: %d, lp %x\n", e->eee_active, e->lp_advertised);

	return 0;
}

static int rtl83xx_set_mac_eee(struct dsa_switch *ds, int port,
			       struct ethtool_eee *e)
{
	struct rtl838x_switch_priv *priv = ds->priv;

	pr_debug("%s: port %d", __func__, port);
	if (e->eee_enabled) {
		pr_debug("Globally enabling EEE\n");
		sw_w32_mask(0x4, 0, RTL838X_SMI_GLB_CTRL);
	}
	if (e->eee_enabled) {
		pr_debug("Enabling EEE for MAC %d\n", port);
		sw_w32_mask(0, 3 << 9, priv->r->mac_force_mode_ctrl(port));
		sw_w32_mask(0, BIT(port), RTL838X_EEE_PORT_TX_EN);
		sw_w32_mask(0, BIT(port), RTL838X_EEE_PORT_RX_EN);
		priv->ports[port].eee_enabled = true;
		e->eee_enabled = true;
	} else {
		pr_debug("Disabling EEE for MAC %d\n", port);
		sw_w32_mask(3 << 9, 0, priv->r->mac_force_mode_ctrl(port));
		sw_w32_mask(BIT(port), 0, RTL838X_EEE_PORT_TX_EN);
		sw_w32_mask(BIT(port), 0, RTL838X_EEE_PORT_RX_EN);
		priv->ports[port].eee_enabled = false;
		e->eee_enabled = false;
	}
	return 0;
}

/*
 * Set Switch L2 Aging time, t is time in milliseconds
 * t = 0: aging is disabled
 */
static int rtl83xx_set_l2aging(struct dsa_switch *ds, u32 t)
{
	struct rtl838x_switch_priv *priv = ds->priv;
	int t_max = priv->family_id == RTL8380_FAMILY_ID ? 0x7fffff : 0x1FFFFF;

	/* Convert time in mseconds to internal value */
	if (t > 0x10000000) { /* Set to maximum */
		t = t_max;
	} else {
		if (priv->family_id == RTL8380_FAMILY_ID)
			t = ((t * 625) / 1000 + 127) / 128;
		else
			t = (t * 5 + 2) / 3;
	}
	sw_w32(t, priv->r->l2_ctrl_1);
	return 0;
}

static int rtl83xx_port_bridge_join(struct dsa_switch *ds, int port,
					struct net_device *bridge)
{
	struct rtl838x_switch_priv *priv = ds->priv;
	u64 port_bitmap = 1ULL << priv->cpu_port, v;
	int i;

	pr_debug("%s %x: %d %llx", __func__, (u32)priv, port, port_bitmap);
	mutex_lock(&priv->reg_mutex);
	for (i = 0; i < ds->num_ports; i++) {
		/* Add this port to the port matrix of the other ports in the
		 * same bridge. If the port is disabled, port matrix is kept
		 * and not being setup until the port becomes enabled.
		 */
		if (dsa_is_user_port(ds, i) && i != port) {
			if (dsa_to_port(ds, i)->bridge_dev != bridge)
				continue;
			if (priv->ports[i].enable)
				priv->r->traffic_enable(i, port);

			priv->ports[i].pm |= 1ULL << port;
			port_bitmap |= 1ULL << i;
		}
	}

	/* Add all other ports to this port matrix. */
	if (priv->ports[port].enable) {
		priv->r->traffic_enable(priv->cpu_port, port);
		v = priv->r->traffic_get(port);
		v |= port_bitmap;
		priv->r->traffic_set(port, v);
	}
	priv->ports[port].pm |= port_bitmap;
	mutex_unlock(&priv->reg_mutex);

	return 0;
}

static void rtl83xx_port_bridge_leave(struct dsa_switch *ds, int port,
					struct net_device *bridge)
{
	struct rtl838x_switch_priv *priv = ds->priv;
	u64 port_bitmap = 1ULL << priv->cpu_port, v;
	int i;

	pr_debug("%s %x: %d", __func__, (u32)priv, port);
	mutex_lock(&priv->reg_mutex);
	for (i = 0; i < ds->num_ports; i++) {
		/* Remove this port from the port matrix of the other ports
		 * in the same bridge. If the port is disabled, port matrix
		 * is kept and not being setup until the port becomes enabled.
		 * And the other port's port matrix cannot be broken when the
		 * other port is still a VLAN-aware port.
		 */
		if (dsa_is_user_port(ds, i) && i != port) {
			if (dsa_to_port(ds, i)->bridge_dev != bridge)
				continue;
			if (priv->ports[i].enable)
				priv->r->traffic_disable(i, port);

			priv->ports[i].pm |= 1ULL << port;
			port_bitmap &= ~BIT_ULL(i);
		}
	}

	/* Add all other ports to this port matrix. */
	if (priv->ports[port].enable) {
		v = priv->r->traffic_get(port);
		v |= port_bitmap;
		priv->r->traffic_set(port, v);
	}
	priv->ports[port].pm &= ~port_bitmap;

	mutex_unlock(&priv->reg_mutex);
}

void rtl83xx_port_stp_state_set(struct dsa_switch *ds, int port, u8 state)
{
	u32 msti = 0;
	u32 port_state[4];
	int index, bit;
	int pos = port;
	struct rtl838x_switch_priv *priv = ds->priv;
	int n = priv->port_width << 1;

	/* Ports above or equal CPU port can never be configured */
	if (port >= priv->cpu_port)
		return;

	mutex_lock(&priv->reg_mutex);

	/* For the RTL839x and following, the bits are left-aligned, 838x and 930x
	 * have 64 bit fields, 839x and 931x have 128 bit fields
	 */
	if (priv->family_id == RTL8390_FAMILY_ID)
		pos += 12;
	if (priv->family_id == RTL9300_FAMILY_ID)
		pos += 3;
	if (priv->family_id == RTL9310_FAMILY_ID)
		pos += 8;

	index = n - (pos >> 4) - 1;
	bit = (pos << 1) % 32;

	priv->r->stp_get(priv, msti, port_state);

	pr_debug("Current state, port %d: %d\n", port, (port_state[index] >> bit) & 3);
	port_state[index] &= ~(3 << bit);

	switch (state) {
	case BR_STATE_DISABLED: /* 0 */
		port_state[index] |= (0 << bit);
		break;
	case BR_STATE_BLOCKING:  /* 4 */
	case BR_STATE_LISTENING: /* 1 */
		port_state[index] |= (1 << bit);
		break;
	case BR_STATE_LEARNING: /* 2 */
		port_state[index] |= (2 << bit);
		break;
	case BR_STATE_FORWARDING: /* 3*/
		port_state[index] |= (3 << bit);
	default:
		break;
	}

	priv->r->stp_set(priv, msti, port_state);

	mutex_unlock(&priv->reg_mutex);
}

void rtl83xx_fast_age(struct dsa_switch *ds, int port)
{
	struct rtl838x_switch_priv *priv = ds->priv;
	int s = priv->family_id == RTL8390_FAMILY_ID ? 2 : 0;

	pr_debug("FAST AGE port %d\n", port);
	mutex_lock(&priv->reg_mutex);
	/* RTL838X_L2_TBL_FLUSH_CTRL register bits, 839x has 1 bit larger
	 * port fields:
	 * 0-4: Replacing port
	 * 5-9: Flushed/replaced port
	 * 10-21: FVID
	 * 22: Entry types: 1: dynamic, 0: also static
	 * 23: Match flush port
	 * 24: Match FVID
	 * 25: Flush (0) or replace (1) L2 entries
	 * 26: Status of action (1: Start, 0: Done)
	 */
	sw_w32(1 << (26 + s) | 1 << (23 + s) | port << (5 + (s / 2)), priv->r->l2_tbl_flush_ctrl);

	do { } while (sw_r32(priv->r->l2_tbl_flush_ctrl) & BIT(26 + s));

	mutex_unlock(&priv->reg_mutex);
}

void rtl930x_fast_age(struct dsa_switch *ds, int port)
{
	struct rtl838x_switch_priv *priv = ds->priv;

	pr_debug("FAST AGE port %d\n", port);
	mutex_lock(&priv->reg_mutex);
	sw_w32(port << 11, RTL930X_L2_TBL_FLUSH_CTRL + 4);

	sw_w32(BIT(26) | BIT(30), RTL930X_L2_TBL_FLUSH_CTRL);

	do { } while (sw_r32(priv->r->l2_tbl_flush_ctrl) & BIT(30));

	mutex_unlock(&priv->reg_mutex);
}

static int rtl83xx_vlan_filtering(struct dsa_switch *ds, int port,
				  bool vlan_filtering)
{
	struct rtl838x_switch_priv *priv = ds->priv;

	pr_debug("%s: port %d\n", __func__, port);
	mutex_lock(&priv->reg_mutex);

	if (vlan_filtering) {
		/* Enable ingress and egress filtering
		 * The VLAN_PORT_IGR_FILTER register uses 2 bits for each port to define
		 * the filter action:
		 * 0: Always Forward
		 * 1: Drop packet
		 * 2: Trap packet to CPU port
		 * The Egress filter used 1 bit per state (0: DISABLED, 1: ENABLED)
		 */
		if (port != priv->cpu_port)
			sw_w32_mask(0b10 << ((port % 16) << 1), 0b01 << ((port % 16) << 1),
				    priv->r->vlan_port_igr_filter + ((port >> 5) << 2));
		sw_w32_mask(0, BIT(port % 32), priv->r->vlan_port_egr_filter + ((port >> 4) << 2));
	} else {
		/* Disable ingress and egress filtering */
		if (port != priv->cpu_port)
			sw_w32_mask(0b11 << ((port % 16) << 1), 0,
				    priv->r->vlan_port_igr_filter + ((port >> 5) << 2));
		sw_w32_mask(BIT(port % 32), 0, priv->r->vlan_port_egr_filter + ((port >> 4) << 2));
	}

	/* Do we need to do something to the CPU-Port, too? */
	mutex_unlock(&priv->reg_mutex);

	return 0;
}

static int rtl83xx_vlan_prepare(struct dsa_switch *ds, int port,
				const struct switchdev_obj_port_vlan *vlan)
{
	struct rtl838x_vlan_info info;
	struct rtl838x_switch_priv *priv = ds->priv;

	pr_info("%s: port %d\n", __func__, port);

	mutex_lock(&priv->reg_mutex);

	priv->r->vlan_profile_dump(1);
	priv->r->vlan_tables_read(1, &info);

	pr_info("Tagged ports %llx, untag %llx, prof %x, MC# %d, UC# %d, FID %x\n",
		info.tagged_ports, info.untagged_ports, info.profile_id,
		info.hash_mc_fid, info.hash_uc_fid, info.fid);

	priv->r->vlan_set_untagged(1, info.untagged_ports);
	pr_debug("SET: Untagged ports, VLAN %d: %llx\n", 1, info.untagged_ports);

	priv->r->vlan_set_tagged(1, &info);
	pr_debug("SET: Tagged ports, VLAN %d: %llx\n", 1, info.tagged_ports);

	mutex_unlock(&priv->reg_mutex);
	return 0;
}

static void rtl83xx_vlan_add(struct dsa_switch *ds, int port,
			    const struct switchdev_obj_port_vlan *vlan)
{
	struct rtl838x_vlan_info info;
	struct rtl838x_switch_priv *priv = ds->priv;
	int v;

	pr_info("%s port %d, vid_end %d, vid_end %d, flags %x\n", __func__,
		port, vlan->vid_begin, vlan->vid_end, vlan->flags);

	if (vlan->vid_begin > 4095 || vlan->vid_end > 4095) {
		dev_err(priv->dev, "VLAN out of range: %d - %d",
			vlan->vid_begin, vlan->vid_end);
		return;
	}

	mutex_lock(&priv->reg_mutex);

	if (vlan->flags & BRIDGE_VLAN_INFO_PVID) {
		for (v = vlan->vid_begin; v <= vlan->vid_end; v++) {
			if (!v)
				continue;
			/* Set both inner and outer PVID of the port */
			sw_w32((v << 16) | v << 2, priv->r->vlan_port_pb + (port << 2));
			priv->ports[port].pvid = vlan->vid_end;
		}
	}

	for (v = vlan->vid_begin; v <= vlan->vid_end; v++) {
		if (!v)
			continue;

		/* Get port memberships of this vlan */
		priv->r->vlan_tables_read(v, &info);

		/* new VLAN? */
		if (!info.tagged_ports) {
			info.fid = 0;
			info.hash_mc_fid = false;
			info.hash_uc_fid = false;
			info.profile_id = 0;
		}

		/* sanitize untagged_ports - must be a subset */
		if (info.untagged_ports & ~info.tagged_ports)
			info.untagged_ports = 0;

		info.tagged_ports |= BIT_ULL(port);
		if (vlan->flags & BRIDGE_VLAN_INFO_UNTAGGED)
			info.untagged_ports |= BIT_ULL(port);

		priv->r->vlan_set_untagged(v, info.untagged_ports);
		pr_info("Untagged ports, VLAN %d: %llx\n", v, info.untagged_ports);

		priv->r->vlan_set_tagged(v, &info);
		pr_info("Tagged ports, VLAN %d: %llx\n", v, info.tagged_ports);
	}

	mutex_unlock(&priv->reg_mutex);
}

static int rtl83xx_vlan_del(struct dsa_switch *ds, int port,
			    const struct switchdev_obj_port_vlan *vlan)
{
	struct rtl838x_vlan_info info;
	struct rtl838x_switch_priv *priv = ds->priv;
	int v;
	u16 pvid;

	pr_debug("%s: port %d, vid_end %d, vid_end %d, flags %x\n", __func__,
		port, vlan->vid_begin, vlan->vid_end, vlan->flags);

	if (vlan->vid_begin > 4095 || vlan->vid_end > 4095) {
		dev_err(priv->dev, "VLAN out of range: %d - %d",
			vlan->vid_begin, vlan->vid_end);
		return -ENOTSUPP;
	}

	mutex_lock(&priv->reg_mutex);
	pvid = priv->ports[port].pvid;

	for (v = vlan->vid_begin; v <= vlan->vid_end; v++) {
		/* Reset to default if removing the current PVID */
		if (v == pvid)
			sw_w32(0, priv->r->vlan_port_pb + (port << 2));

		/* Get port memberships of this vlan */
		priv->r->vlan_tables_read(v, &info);

		/* remove port from both tables */
		info.untagged_ports &= (~BIT_ULL(port));
		/* always leave vid 1 */
		if (v != 1)
			info.tagged_ports &= (~BIT_ULL(port));

		priv->r->vlan_set_untagged(v, info.untagged_ports);
		pr_debug("Untagged ports, VLAN %d: %llx\n", v, info.untagged_ports);

		priv->r->vlan_set_tagged(v, &info);
		pr_debug("Tagged ports, VLAN %d: %llx\n", v, info.tagged_ports);
	}
	mutex_unlock(&priv->reg_mutex);

	return 0;
}

static int rtl83xx_port_fdb_add(struct dsa_switch *ds, int port,
				const unsigned char *addr, u16 vid)
{
	struct rtl838x_switch_priv *priv = ds->priv;
	u64 mac = ether_addr_to_u64(addr);
	u32 key = rtl83xx_hash_key(priv, mac, vid);
	struct rtl838x_l2_entry e;
	u32 r[3];
	u64 entry;
	int idx = -1, err = 0, i;

	mutex_lock(&priv->reg_mutex);
	for (i = 0; i < 4; i++) {
		entry = priv->r->read_l2_entry_using_hash(key, i, &e);
		if (!e.valid) {
			idx = (key << 2) | i;
			break;
		}
		if ((entry & 0x0fffffffffffffffULL) == ((mac << 12) | vid)) {
			idx = (key << 2) | i;
			break;
		}
	}
	if (idx >= 0) {
		r[0] = 3 << 17 | port << 12; // Aging and  port
		r[0] |= vid;
		r[1] = mac >> 16;
		r[2] = (mac & 0xffff) << 12; /* rvid = 0 */
		rtl83xx_write_hash(idx, r);
		goto out;
	}

	/* Hash buckets full, try CAM */
	for (i = 0; i < 64; i++) {
		entry = priv->r->read_cam(i, &e);
		if (!e.valid) {
			if (idx < 0) /* First empty entry? */
				idx = i;
			break;
		} else if ((entry & 0x0fffffffffffffffULL) == ((mac << 12) | vid)) {
			pr_debug("Found entry in CAM\n");
			idx = i;
			break;
		}
	}
	if (idx >= 0) {
		r[0] = 3 << 17 | port << 12; // Aging
		r[0] |= vid;
		r[1] = mac >> 16;
		r[2] = (mac & 0xffff) << 12; /* rvid = 0 */
		rtl83xx_write_cam(idx, r);
		goto out;
	}
	err = -ENOTSUPP;
out:
	mutex_unlock(&priv->reg_mutex);
	return err;
}

static int rtl83xx_port_fdb_del(struct dsa_switch *ds, int port,
			   const unsigned char *addr, u16 vid)
{
	struct rtl838x_switch_priv *priv = ds->priv;
	u64 mac = ether_addr_to_u64(addr);
	u32 key = rtl83xx_hash_key(priv, mac, vid);
	struct rtl838x_l2_entry e;
	u32 r[3];
	u64 entry;
	int idx = -1, err = 0, i;

	pr_debug("In %s, mac %llx, vid: %d, key: %x08x\n", __func__, mac, vid, key);
	mutex_lock(&priv->reg_mutex);
	for (i = 0; i < 4; i++) {
		entry = priv->r->read_l2_entry_using_hash(key, i, &e);
		if (!e.valid)
			continue;
		if ((entry & 0x0fffffffffffffffULL) == ((mac << 12) | vid)) {
			idx = (key << 2) | i;
			break;
		}
	}

	if (idx >= 0) {
		r[0] = r[1] = r[2] = 0;
		rtl83xx_write_hash(idx, r);
		goto out;
	}

	/* Check CAM for spillover from hash buckets */
	for (i = 0; i < 64; i++) {
		entry = priv->r->read_cam(i, &e);
		if ((entry & 0x0fffffffffffffffULL) == ((mac << 12) | vid)) {
			idx = i;
			break;
		}
	}
	if (idx >= 0) {
		r[0] = r[1] = r[2] = 0;
		rtl83xx_write_cam(idx, r);
		goto out;
	}
	err = -ENOENT;
out:
	mutex_unlock(&priv->reg_mutex);
	return err;
}

static int rtl83xx_port_fdb_dump(struct dsa_switch *ds, int port,
				 dsa_fdb_dump_cb_t *cb, void *data)
{
	struct rtl838x_l2_entry e;
	struct rtl838x_switch_priv *priv = ds->priv;
	int i;
	u32 fid;
	u32 pkey;
	u64 mac;

	mutex_lock(&priv->reg_mutex);

	for (i = 0; i < priv->fib_entries; i++) {
		priv->r->read_l2_entry_using_hash(i >> 2, i & 0x3, &e);

		if (!e.valid)
			continue;

		if (e.port == port) {
			fid = (i & 0x3ff) | (e.rvid & ~0x3ff);
			mac = ether_addr_to_u64(&e.mac[0]);
			pkey = rtl838x_hash(priv, mac << 12 | fid);
			fid = (pkey & 0x3ff) | (fid & ~0x3ff);
			pr_debug("-> mac %016llx, fid: %d\n", mac, fid);
			cb(e.mac, e.vid, e.is_static, data);
		}
	}

	for (i = 0; i < 64; i++) {
		priv->r->read_cam(i, &e);

		if (!e.valid)
			continue;

		if (e.port == port)
			cb(e.mac, e.vid, e.is_static, data);
	}

	mutex_unlock(&priv->reg_mutex);
	return 0;
}

static int rtl83xx_port_mirror_add(struct dsa_switch *ds, int port,
				   struct dsa_mall_mirror_tc_entry *mirror,
				   bool ingress)
{
	/* We support 4 mirror groups, one destination port per group */
	int group;
	struct rtl838x_switch_priv *priv = ds->priv;
	int ctrl_reg, dpm_reg, spm_reg;	

	pr_debug("In %s\n", __func__);

	for (group = 0; group < 4; group++) {
		if (priv->mirror_group_ports[group] == mirror->to_local_port)
			break;
	}
	if (group >= 4) {
		for (group = 0; group < 4; group++) {
			if (priv->mirror_group_ports[group] < 0)
				break;
		}
	}

	if (group >= 4)
		return -ENOSPC;

	ctrl_reg = priv->r->mir_ctrl + group * 4;
	dpm_reg = priv->r->mir_dpm + group * 4 * priv->port_width;
	spm_reg = priv->r->mir_spm + group * 4 * priv->port_width;

	pr_debug("Using group %d\n", group);
	mutex_lock(&priv->reg_mutex);

	if (priv->family_id == RTL8380_FAMILY_ID) {
		/* Enable mirroring to port across VLANs (bit 11) */
		sw_w32(1 << 11 | (mirror->to_local_port << 4) | 1, ctrl_reg);
	} else {
		/* Enable mirroring to destination port */
		sw_w32((mirror->to_local_port << 4) | 1, ctrl_reg);
	}

	if (ingress && (priv->r->get_port_reg_be(spm_reg) & (1ULL << port))) {
		mutex_unlock(&priv->reg_mutex);
		return -EEXIST;
	}
	if ((!ingress) && (priv->r->get_port_reg_be(dpm_reg) & (1ULL << port))) {
		mutex_unlock(&priv->reg_mutex);
		return -EEXIST;
	}

	if (ingress)
		priv->r->mask_port_reg_be(0, 1ULL << port, spm_reg);
	else
		priv->r->mask_port_reg_be(0, 1ULL << port, dpm_reg);

	priv->mirror_group_ports[group] = mirror->to_local_port;
	mutex_unlock(&priv->reg_mutex);
	return 0;
}

static void rtl83xx_port_mirror_del(struct dsa_switch *ds, int port,
				    struct dsa_mall_mirror_tc_entry *mirror)
{
	int group = 0;
	struct rtl838x_switch_priv *priv = ds->priv;
	int ctrl_reg, dpm_reg, spm_reg;

	pr_debug("In %s\n", __func__);
	for (group = 0; group < 4; group++) {
		if (priv->mirror_group_ports[group] == mirror->to_local_port)
			break;
	}
	if (group >= 4)
		return;

	ctrl_reg = priv->r->mir_ctrl + group * 4;
	dpm_reg = priv->r->mir_dpm + group * 4 * priv->port_width;
	spm_reg = priv->r->mir_spm + group * 4 * priv->port_width;

	mutex_lock(&priv->reg_mutex);
	if (mirror->ingress) {
		/* Ingress, clear source port matrix */
		priv->r->mask_port_reg_be(1ULL << port, 0, spm_reg);
	} else {
		/* Egress, clear destination port matrix */
		priv->r->mask_port_reg_be(1ULL << port, 0, dpm_reg);
	}

	if (!(sw_r32(spm_reg) || sw_r32(dpm_reg))) {
		priv->mirror_group_ports[group] = -1;
		sw_w32(0, ctrl_reg);
	}

	mutex_unlock(&priv->reg_mutex);
}

int dsa_phy_read(struct dsa_switch *ds, int phy_addr, int phy_reg)
{
	u32 val;
	u32 offset = 0;
	struct rtl838x_switch_priv *priv = ds->priv;

	if (phy_addr >= 24 && phy_addr <= 27
		&& priv->ports[24].phy == PHY_RTL838X_SDS) {
		if (phy_addr == 26)
			offset = 0x100;
		val = sw_r32(RTL838X_SDS4_FIB_REG0 + offset + (phy_reg << 2)) & 0xffff;
		return val;
	}

	read_phy(phy_addr, 0, phy_reg, &val);
	return val;
}

int dsa_phy_write(struct dsa_switch *ds, int phy_addr, int phy_reg, u16 val)
{
	u32 offset = 0;
	struct rtl838x_switch_priv *priv = ds->priv;

	if (phy_addr >= 24 && phy_addr <= 27
	     && priv->ports[24].phy == PHY_RTL838X_SDS) {
		if (phy_addr == 26)
			offset = 0x100;
		sw_w32(val, RTL838X_SDS4_FIB_REG0 + offset + (phy_reg << 2));
		return 0;
	}
	return write_phy(phy_addr, 0, phy_reg, val);
}

const struct dsa_switch_ops rtl83xx_switch_ops = {
	.get_tag_protocol	= rtl83xx_get_tag_protocol,
	.setup			= rtl83xx_setup,

	.phy_read		= dsa_phy_read,
	.phy_write		= dsa_phy_write,

	.phylink_validate	= rtl83xx_phylink_validate,
	.phylink_mac_link_state	= rtl83xx_phylink_mac_link_state,
	.phylink_mac_config	= rtl83xx_phylink_mac_config,
	.phylink_mac_link_down	= rtl83xx_phylink_mac_link_down,
	.phylink_mac_link_up	= rtl83xx_phylink_mac_link_up,

	.get_strings		= rtl83xx_get_strings,
	.get_ethtool_stats	= rtl83xx_get_ethtool_stats,
	.get_sset_count		= rtl83xx_get_sset_count,

	.port_enable		= rtl83xx_port_enable,
	.port_disable		= rtl83xx_port_disable,

	.get_mac_eee		= rtl83xx_get_mac_eee,
	.set_mac_eee		= rtl83xx_set_mac_eee,

	.set_ageing_time	= rtl83xx_set_l2aging,
	.port_bridge_join	= rtl83xx_port_bridge_join,
	.port_bridge_leave	= rtl83xx_port_bridge_leave,
	.port_stp_state_set	= rtl83xx_port_stp_state_set,
	.port_fast_age		= rtl83xx_fast_age,

	.port_vlan_filtering	= rtl83xx_vlan_filtering,
	.port_vlan_prepare	= rtl83xx_vlan_prepare,
	.port_vlan_add		= rtl83xx_vlan_add,
	.port_vlan_del		= rtl83xx_vlan_del,

	.port_fdb_add		= rtl83xx_port_fdb_add,
	.port_fdb_del		= rtl83xx_port_fdb_del,
	.port_fdb_dump		= rtl83xx_port_fdb_dump,

	.port_mirror_add	= rtl83xx_port_mirror_add,
	.port_mirror_del	= rtl83xx_port_mirror_del,
};

const struct dsa_switch_ops rtl930x_switch_ops = {
	.get_tag_protocol	= rtl83xx_get_tag_protocol,
	.setup			= rtl930x_setup,

	.phy_read		= dsa_phy_read,
	.phy_write		= dsa_phy_write,

	.phylink_validate	= rtl83xx_phylink_validate,
	.phylink_mac_link_state	= rtl83xx_phylink_mac_link_state,
	.phylink_mac_config	= rtl83xx_phylink_mac_config,
	.phylink_mac_link_down	= rtl83xx_phylink_mac_link_down,
	.phylink_mac_link_up	= rtl83xx_phylink_mac_link_up,

	.get_strings		= rtl83xx_get_strings,
	.get_ethtool_stats	= rtl83xx_get_ethtool_stats,
	.get_sset_count		= rtl83xx_get_sset_count,

	.port_enable		= rtl83xx_port_enable,
	.port_disable		= rtl83xx_port_disable,

	.set_ageing_time	= rtl83xx_set_l2aging,
	.port_bridge_join	= rtl83xx_port_bridge_join,
	.port_bridge_leave	= rtl83xx_port_bridge_leave,
	.port_stp_state_set	= rtl83xx_port_stp_state_set,
	.port_fast_age		= rtl930x_fast_age,

	.port_vlan_filtering	= rtl83xx_vlan_filtering,
	.port_vlan_prepare	= rtl83xx_vlan_prepare,
	.port_vlan_add		= rtl83xx_vlan_add,
	.port_vlan_del		= rtl83xx_vlan_del,

	.port_fdb_add		= rtl83xx_port_fdb_add,
	.port_fdb_del		= rtl83xx_port_fdb_del,
	.port_fdb_dump		= rtl83xx_port_fdb_dump,
};<|MERGE_RESOLUTION|>--- conflicted
+++ resolved
@@ -146,13 +146,8 @@
 
 
 static enum dsa_tag_protocol rtl83xx_get_tag_protocol(struct dsa_switch *ds,
-<<<<<<< HEAD
-						     int port,
-						     enum dsa_tag_protocol mprot)
-=======
 						      int port,
 						      enum dsa_tag_protocol mprot)
->>>>>>> 1b6e9b3f
 {
 	/* The switch does not tag the frames, instead internally the header
 	 * structure for each packet is tagged accordingly.
