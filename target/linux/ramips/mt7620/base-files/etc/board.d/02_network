#!/bin/sh

. /lib/functions.sh
. /lib/functions/uci-defaults.sh
. /lib/functions/system.sh

ramips_setup_interfaces()
{
	local board="$1"

	case $board in
	aigale,ai-br100|\
	alfa-network,ac1200rm|\
	asus,rt-n12p|\
	dlink,dwr-116-a1|\
	dlink,dwr-921-c1|\
	dlink,dwr-922-e2|\
	dovado,tiny-ac|\
	ohyeah,oy-0001|\
	phicomm,psg1208|\
	planex,db-wrt01|\
	planex,mzk-750dhp|\
	ralink,mt7620a-evb|\
	ralink,mt7620a-mt7610e-evb|\
	ralink,mt7620a-v22sg-evb|\
	sanlinking,d240|\
	zbtlink,zbt-ape522ii|\
	zbtlink,zbt-we826-16m|\
	zbtlink,zbt-we826-32m|\
	zbtlink,zbt-we826-e|\
	zbtlink,zbt-wr8305rt|\
	zyxel,keenetic-omni)
		ucidef_add_switch "switch0" \
			"0:lan" "1:lan" "2:lan" "3:lan" "4:wan" "6@eth0"
		;;
	alfa-network,r36m-e4g|\
	zbtlink,zbt-we1026-h-32m)
		ucidef_add_switch "switch0" \
			"3:lan" "4:wan" "6@eth0"
		;;
	alfa-network,tube-e4g|\
	buffalo,wmr-300|\
	dlink,dch-m225|\
	edimax,ew-7476rpc|\
	edimax,ew-7478ac|\
	elecom,wrh-300cr|\
	hootoo,ht-tm05|\
	kimax,u25awf-h1|\
	kimax,u35wf|\
	kingston,mlw221|\
	kingston,mlwg2|\
	microduino,microwrt|\
	netgear,ex2700|\
	netgear,ex3700|\
	netgear,ex6120|\
	netgear,ex6130|\
	netgear,wn3000rp-v3|\
	planex,cs-qr10|\
	planex,mzk-ex300np|\
	planex,mzk-ex750np|\
	ravpower,rp-wd03|\
	sercomm,na930|\
	tplink,re200-v1|\
	tplink,re210-v1|\
	yukai,bocco|\
	zbtlink,zbt-cpe102|\
	zte,q7)
		ucidef_add_switch "switch0"
		ucidef_add_switch_attr "switch0" "enable" "false"
		ucidef_set_interface_lan "eth0"
		;;
	asus,rp-n53)
		ucidef_add_switch "switch0" \
			"1:lan" "2:lan" "3:lan" "4:lan" "6t@eth0"
		;;
	asus,rt-ac51u|\
	asus,rt-ac54u|\
	asus,rt-n14u|\
	bdcom,wap2100-sk|\
	edimax,ew-7478apc|\
	glinet,gl-mt300a|\
	glinet,gl-mt300n|\
	glinet,gl-mt750|\
	hiwifi,hc5661|\
	wrtnode,wrtnode|\
	zbtlink,zbt-wa05|\
	zyxel,keenetic-omni-ii)
		ucidef_add_switch "switch0" \
			"1:lan" "2:lan" "3:lan" "4:lan" "0:wan" "6@eth0"
		;;
	buffalo,whr-300hp2|\
	buffalo,whr-600d)
		ucidef_add_switch "switch0" \
			"0:lan:1" "1:lan:2" "2:lan:3" "3:lan:4" "4:wan:5" "6@eth0"
		;;
	buffalo,whr-1166d)
		ucidef_add_switch "switch0" \
			"0:lan" "1:lan" "2:lan" "3:lan" "5:wan" "6@eth0"
		;;
	comfast,cf-wr800n|\
	hnet,c108)
		ucidef_add_switch "switch0" \
			"4:lan" "6@eth0"
		;;
	dlink,dir-510l)
		ucidef_add_switch "switch0" \
			"0:lan" "6@eth0"
		;;
	dlink,dir-810l|\
	netgear,jwnr2010-v5|\
	phicomm,psg1218a|\
	trendnet,tew-810dr|\
	zbtlink,zbt-we2026)
		ucidef_add_switch "switch0" \
			"0:lan:4" "1:lan:3" "2:lan:2" "3:lan:1" "4:wan" "6@eth0"
		;;
	dlink,dwr-118-a1)
		ucidef_add_switch "switch0" \
			"1:lan:2" "2:lan:3" "3:lan:1" "4:lan:0" "5:wan" "6@eth0"
		;;
	dlink,dwr-118-a2)
		ucidef_add_switch "switch0" \
			"1:lan:2" "2:lan:1" "3:lan:3" "4:lan" "0:wan" "6@eth0"
		;;
	dlink,dwr-960)
		ucidef_add_switch "switch0" \
			"1:lan" "2:lan" "3:lan" "5:lan" "0:wan" "6@eth0"
		;;
	edimax,br-6478ac-v2|\
	lb-link,bl-w1200|\
	tplink,archer-c2-v1)
		ucidef_add_switch "switch0"
		ucidef_add_switch_attr "switch0" "enable" "false"
		ucidef_add_switch "switch1" \
			"1:lan" "2:lan" "3:lan" "4:lan" "0:wan" "6@eth0"
		;;
	engenius,esr600)
		ucidef_add_switch "switch0" \
			"1:lan:4" "2:lan:3" "3:lan:2" "4:lan:1" "5:wan" "0@eth0"
		;;
	fon,fon2601)
		ucidef_add_switch "switch0" \
			"0:lan" "4:wan" "6@eth0"
		;;
	head-weblink,hdrm200)
		ucidef_add_switch "switch0" \
			"1:lan" "2:lan" "3:lan" "4:lan" "5:lan" "0:wan" "6@eth0"
		;;
	hiwifi,hc5761)
		ucidef_add_switch "switch0" \
			"1:lan" "4:lan" "0:wan" "6@eth0"
		;;
	hiwifi,hc5861)
		ucidef_add_switch "switch0" \
			"0:lan" "1:lan" "5:wan" "6@eth0"
		;;
	iodata,wn-ac1167gr|\
	iodata,wn-ac733gr3|\
	iptime,a1004ns)
		ucidef_add_switch "switch0"
		ucidef_add_switch_attr "switch0" "enable" "false"
		ucidef_add_switch "switch1" \
			"1:lan:4" "2:lan:3" "3:lan:2" "4:lan:1" "0:wan" "6@eth0"
		;;
	iptime,a104ns)
		ucidef_add_switch "switch0" \
			"1:lan:4" "2:lan:3" "3:lan:2" "4:lan:1" "0:wan" "6@eth0"
		;;
	lava,lr-25g001)
		ucidef_add_switch "switch0" \
			"1:lan" "2:lan" "3:lan" "4:lan" "5:wan" "0@eth0"
		;;
	lenovo,newifi-y1|\
	xiaomi,miwifi-mini)
		ucidef_add_switch "switch0" \
			"0:lan:2" "1:lan:1" "4:wan" "6@eth0"
		;;
	lenovo,newifi-y1s)
		ucidef_add_switch "switch0" \
			"1:lan:4" "2:lan:3" "4:lan:2" "5:lan:1" "0:wan" "6@eth0"
		;;
	linksys,e1700|\
	netis,wf2770|\
	ralink,mt7620a-mt7530-evb)
		ucidef_add_switch "switch0"
		ucidef_add_switch_attr "switch0" "enable" "false"
		ucidef_add_switch "switch1" \
			"0:lan" "1:lan" "2:lan" "3:lan" "4:wan" "6@eth0"
		;;
	nexx,wt3020-4m|\
	nexx,wt3020-8m)
		ucidef_add_switch "switch0" \
			"4:lan" "0:wan" "6@eth0"
		;;
	phicomm,k2g)
		ucidef_add_switch "switch0" \
			"0:lan:4" "1:lan:3" "2:lan:2" "3:lan:1" "5:wan" "6@eth0"
		;;
	phicomm,psg1218b)
		ucidef_add_switch "switch0" \
			"0:lan:3" "1:lan:2" "2:lan:1" "3:wan" "6@eth0"
		;;
	tplink,archer-c20i|\
	tplink,archer-c20-v1|\
	tplink,archer-c50-v1)
		ucidef_add_switch "switch0" \
			"1:lan:3" "2:lan:4" "3:lan:1" "4:lan:2" "0:wan" "6@eth0"
		;;
	tplink,archer-c5-v4)
		ucidef_add_switch "switch1" \
			"0:lan:4" "1:lan:3" "2:lan:2" "3:lan:1" "4:wan" "7@eth0"
		;;
	tplink,archer-mr200)
		ucidef_add_switch "switch0" \
			"0:lan" "1:lan" "2:lan" "3:lan" "6t@eth0"
		ucidef_set_interface_wan "usb0"
		;;
	vonets,var11n-300)
		ucidef_add_switch "switch0" \
			"0:lan" "4:wan" "6@eth0"
		;;
	xiaomi,miwifi-r3)
		ucidef_add_switch "switch0" \
			"1:lan" "4:lan" "0:wan" "6@eth0"
		;;
	youku,yk1)
		ucidef_add_switch "switch0" \
			"0:lan" "1:lan" "4:wan" "6@eth0"
		;;
	zbtlink,zbt-we1026-5g-16m)
		ucidef_add_switch "switch0" \
			"0:lan" "6t@eth0"
		;;
	zyxel,keenetic-viva)
		ucidef_add_switch "switch1" \
			"0:lan" "1:lan" "2:lan" "3:lan" "4:wan" "7t@eth0"
		;;
	esac
}

ramips_setup_macs()
{
	local board="$1"
	local lan_mac=""
	local wan_mac=""
	local label_mac=""

	case $board in
	aigale,ai-br100|\
	asus,rt-n12p|\
	asus,rt-n14u|\
	bdcom,wap2100-sk|\
	edimax,ew-7478apc|\
	fon,fon2601|\
	head-weblink,hdrm200|\
	netgear,jwnr2010-v5|\
	nexx,wt3020-4m|\
	nexx,wt3020-8m|\
	phicomm,psg1208|\
	planex,db-wrt01|\
	planex,mzk-750dhp|\
	sanlinking,d240|\
	vonets,var11n-300|\
	wrtnode,wrtnode|\
	zbtlink,zbt-ape522ii|\
	zbtlink,zbt-wa05|\
	zbtlink,zbt-we2026|\
	zbtlink,zbt-we826-16m|\
	zbtlink,zbt-we826-32m|\
	zbtlink,zbt-we826-e|\
	zbtlink,zbt-wr8305rt)
		wan_mac=$(macaddr_add "$(mtd_get_mac_binary factory 0x4)" 1)
		;;
	alfa-network,ac1200rm|\
	dlink,dir-810l|\
	trendnet,tew-810dr)
		wan_mac=$(macaddr_add "$(mtd_get_mac_binary factory 0x28)" 1)
		;;
	alfa-network,r36m-e4g|\
	zbtlink,zbt-we1026-h-32m)
		wan_mac=$(mtd_get_mac_binary factory 0x2e)
		label_mac=$(mtd_get_mac_binary factory 0x4)
		;;
	asus,rt-ac51u|\
	asus,rt-ac54u)
		lan_mac=$(mtd_get_mac_binary factory 0x22)
		;;
	dlink,dch-m225)
		lan_mac=$(mtd_get_mac_ascii factory lanmac)
		;;
	dlink,dir-510l|\
	dlink,dwr-116-a1|\
	dlink,dwr-118-a1|\
	dlink,dwr-118-a2|\
	dlink,dwr-921-c1|\
	dlink,dwr-922-e2|\
	dlink,dwr-960|\
	lava,lr-25g001)
		wan_mac=$(jboot_config_read -m -i $(find_mtd_part "config") -o 0xE000)
		lan_mac=$(macaddr_add "$wan_mac" 1)
		label_mac=$wan_mac
		;;
	dovado,tiny-ac)
		lan_mac=$(mtd_get_mac_ascii u-boot-env LAN_MAC_ADDR)
		wan_mac=$(mtd_get_mac_ascii u-boot-env WAN_MAC_ADDR)
		;;
	edimax,br-6478ac-v2)
		wan_mac=$(macaddr_add "$(mtd_get_mac_binary factory 0x4)" 2)
		;;
	engenius,esr600)
		lan_mac=$(mtd_get_mac_ascii u-boot-env ethaddr)
		wan_mac=$(mtd_get_mac_ascii u-boot-env wanaddr)
		;;
	glinet,gl-mt300a|\
	glinet,gl-mt300n|\
	glinet,gl-mt750)
		wan_mac=$(macaddr_add "$(mtd_get_mac_binary factory 0x4000)" 1)
		label_mac=$(mtd_get_mac_binary factory 0x4)
		;;
	hiwifi,hc5661|\
	hiwifi,hc5761|\
	hiwifi,hc5861)
		lan_mac=$(mtd_get_mac_ascii bdinfo "Vfac_mac ")
		label_mac=$lan_mac
		[ -n "$lan_mac" ] || lan_mac=$(cat /sys/class/net/eth0/address)
		wan_mac=$(macaddr_add "$lan_mac" 1)
		;;
	iodata,wn-ac1167gr|\
	iodata,wn-ac733gr3)
		wan_mac=$(mtd_get_mac_ascii u-boot-env wanaddr)
		;;
	iptime,a1004ns)
		wan_mac=$(mtd_get_mac_binary u-boot 0x1fc40)
		;;
	iptime,a104ns)
		wan_mac=$(macaddr_add "$(mtd_get_mac_binary u-boot 0x1fc20)" 2)
		;;
	lb-link,bl-w1200|\
	phicomm,k2g|\
	phicomm,psg1218a|\
	phicomm,psg1218b)
		wan_mac=$(mtd_get_mac_binary factory 0x2e)
		label_mac=$wan_mac
		;;
	lenovo,newifi-y1|\
	lenovo,newifi-y1s|\
<<<<<<< HEAD
	ohyeah,oy-0001)
=======
	ohyeah,oy-0001|\
	phicomm,k2g|\
	youku,yk1)
>>>>>>> a5a2740d
		wan_mac=$(mtd_get_mac_binary factory 0x2e)
		;;
	linksys,e1700)
		wan_mac=$(mtd_get_mac_ascii config WAN_MAC_ADDR)
		;;
	netis,wf2770)
		wan_mac=$(mtd_get_mac_binary factory 0x2e)
		label_mac=$wan_mac
		;;
	tplink,archer-c2-v1|\
	tplink,archer-c20-v1|\
	tplink,archer-c20i|\
	tplink,archer-c50-v1|\
	tplink,archer-mr200)
		wan_mac=$(macaddr_add "$(mtd_get_mac_binary rom 0xf100)" 1)
		;;
	xiaomi,miwifi-r3)
		wan_mac=$(mtd_get_mac_binary factory 0x28)
		lan_mac=$(macaddr_setbit_la "$wan_mac")
		;;
	zbtlink,zbt-we1026-5g-16m)
		label_mac=$(mtd_get_mac_binary factory 0x4)
		;;
	zyxel,keenetic-omni|\
	zyxel,keenetic-omni-ii|\
	zyxel,keenetic-viva)
		wan_mac=$(mtd_get_mac_binary factory 0x28)
		;;
	esac

	[ -n "$lan_mac" ] && ucidef_set_interface_macaddr "lan" $lan_mac
	[ -n "$wan_mac" ] && ucidef_set_interface_macaddr "wan" $wan_mac
	[ -n "$label_mac" ] && ucidef_set_label_macaddr $label_mac
}

board_config_update
board=$(board_name)
ramips_setup_interfaces $board
ramips_setup_macs $board
board_config_flush

exit 0<|MERGE_RESOLUTION|>--- conflicted
+++ resolved
@@ -344,13 +344,8 @@
 		;;
 	lenovo,newifi-y1|\
 	lenovo,newifi-y1s|\
-<<<<<<< HEAD
 	ohyeah,oy-0001)
-=======
-	ohyeah,oy-0001|\
-	phicomm,k2g|\
 	youku,yk1)
->>>>>>> a5a2740d
 		wan_mac=$(mtd_get_mac_binary factory 0x2e)
 		;;
 	linksys,e1700)
