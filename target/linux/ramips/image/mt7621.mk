--- conflicted
+++ resolved
@@ -154,13 +154,8 @@
   IMAGE_SIZE := 16064k
   DEVICE_VENDOR := ALFA Network
   DEVICE_MODEL := Quad-E4G
-<<<<<<< HEAD
-  DEVICE_PACKAGES := kmod-ata-ahci kmod-sdhci-mt7620 kmod-usb3 uboot-envtools \
+  DEVICE_PACKAGES := kmod-ata-ahci kmod-sdhci-mt7620 kmod-usb3 \
 	-wpad-basic-openssl
-=======
-  DEVICE_PACKAGES := kmod-ata-ahci kmod-sdhci-mt7620 kmod-usb3 \
-	-wpad-basic-mbedtls
->>>>>>> 19817fa3
   SUPPORTED_DEVICES += quad-e4g
 endef
 TARGET_DEVICES += alfa-network_quad-e4g
@@ -222,12 +217,8 @@
   IMAGE_SIZE := 16000k
   DEVICE_VENDOR := AsiaRF
   DEVICE_MODEL := AP7621-001
-<<<<<<< HEAD
-  DEVICE_PACKAGES := kmod-sdhci-mt7620 kmod-mt76x2 kmod-usb3 -wpad-basic-openssl
-=======
   DEVICE_PACKAGES := kmod-sdhci-mt7620 kmod-mt76x2 kmod-usb3 \
-	-wpad-basic-mbedtls -uboot-envtools
->>>>>>> 19817fa3
+	-wpad-basic-openssl -uboot-envtools
 endef
 TARGET_DEVICES += asiarf_ap7621-001
 
@@ -236,12 +227,8 @@
   IMAGE_SIZE := 16000k
   DEVICE_VENDOR := AsiaRF
   DEVICE_MODEL := AP7621-NV1
-<<<<<<< HEAD
-  DEVICE_PACKAGES := kmod-sdhci-mt7620 kmod-mt76x2 kmod-usb3 -wpad-basic-openssl
-=======
   DEVICE_PACKAGES := kmod-sdhci-mt7620 kmod-mt76x2 kmod-usb3 \
-	-wpad-basic-mbedtls -uboot-envtools
->>>>>>> 19817fa3
+	-wpad-basic-openssl -uboot-envtools
 endef
 TARGET_DEVICES += asiarf_ap7621-nv1
 
@@ -463,12 +450,8 @@
   DEVICE_ALT0_VENDOR := Buffalo
   DEVICE_ALT0_MODEL := WSR-2533DHP
   IMAGE/sysupgrade.bin := trx | pad-rootfs | append-metadata
-<<<<<<< HEAD
-  DEVICE_PACKAGES := kmod-mt7615-firmware
+  DEVICE_PACKAGES := kmod-mt7615-firmware -uboot-envtools
   DEFAULT := n
-=======
-  DEVICE_PACKAGES := kmod-mt7615-firmware -uboot-envtools
->>>>>>> 19817fa3
 endef
 TARGET_DEVICES += buffalo_wsr-2533dhpl
 
@@ -722,12 +705,8 @@
   IMAGE_SIZE := 16064k
   DEVICE_VENDOR := Dual-Q
   DEVICE_MODEL := H721
-<<<<<<< HEAD
-  DEVICE_PACKAGES := kmod-ata-ahci kmod-sdhci-mt7620 kmod-usb3 -wpad-basic-openssl
-=======
   DEVICE_PACKAGES := kmod-ata-ahci kmod-sdhci-mt7620 kmod-usb3 \
-	-wpad-basic-mbedtls -uboot-envtools
->>>>>>> 19817fa3
+	-wpad-basic-openssl -uboot-envtools
 endef
 TARGET_DEVICES += dual-q_h721
 
@@ -881,12 +860,8 @@
   IMAGE/factory.bin := $$(sysupgrade_bin) | check-size | \
 	elx-header 0107003b 8844A2D168B45A2D | \
 	elecom-product-header WRC-2533GHBK2-T
-<<<<<<< HEAD
-  DEVICE_PACKAGES := kmod-mt7615-firmware
+  DEVICE_PACKAGES := kmod-mt7615-firmware -uboot-envtools
   DEFAULT := n
-=======
-  DEVICE_PACKAGES := kmod-mt7615-firmware -uboot-envtools
->>>>>>> 19817fa3
 endef
 TARGET_DEVICES += elecom_wrc-2533ghbk2-t
 
@@ -975,12 +950,8 @@
   $(Device/uimage-lzma-loader)
   DEVICE_VENDOR := GnuBee
   DEVICE_MODEL := Personal Cloud One
-<<<<<<< HEAD
-  DEVICE_PACKAGES := kmod-ata-ahci kmod-usb3 kmod-sdhci-mt7620 -wpad-basic-openssl
-=======
   DEVICE_PACKAGES := kmod-ata-ahci kmod-usb3 kmod-sdhci-mt7620 \
-	-wpad-basic-mbedtls -uboot-envtools
->>>>>>> 19817fa3
+	-wpad-basic-openssl -uboot-envtools
   IMAGE_SIZE := 32448k
 endef
 TARGET_DEVICES += gnubee_gb-pc1
@@ -990,12 +961,8 @@
   $(Device/uimage-lzma-loader)
   DEVICE_VENDOR := GnuBee
   DEVICE_MODEL := Personal Cloud Two
-<<<<<<< HEAD
-  DEVICE_PACKAGES := kmod-ata-ahci kmod-usb3 kmod-sdhci-mt7620 -wpad-basic-openssl
-=======
   DEVICE_PACKAGES := kmod-ata-ahci kmod-usb3 kmod-sdhci-mt7620 \
-	-wpad-basic-mbedtls -uboot-envtools
->>>>>>> 19817fa3
+	-wpad-basic-openssl -uboot-envtools
   IMAGE_SIZE := 32448k
 endef
 TARGET_DEVICES += gnubee_gb-pc2
@@ -1322,11 +1289,7 @@
   IMAGE/sysupgrade.bin := sysupgrade-tar | append-metadata
   DEVICE_VENDOR := ipTIME
   DEVICE_MODEL := T5004
-<<<<<<< HEAD
-  DEVICE_PACKAGES := -wpad-basic-openssl
-=======
-  DEVICE_PACKAGES := -wpad-basic-mbedtls -uboot-envtools
->>>>>>> 19817fa3
+  DEVICE_PACKAGES := -wpad-basic-openssl -uboot-envtools
 endef
 TARGET_DEVICES += iptime_t5004
 
@@ -1510,12 +1473,8 @@
   IMAGE_SIZE := 7872k
   DEVICE_VENDOR := Mediatek
   DEVICE_MODEL := AP-MT7621A-V60 EVB
-<<<<<<< HEAD
-  DEVICE_PACKAGES := kmod-usb3 kmod-sdhci-mt7620 kmod-sound-mt7620 -wpad-basic-openssl
-=======
   DEVICE_PACKAGES := kmod-usb3 kmod-sdhci-mt7620 kmod-sound-mt7620 \
-	-wpad-basic-mbedtls -uboot-envtools
->>>>>>> 19817fa3
+	-wpad-basic-openssl -uboot-envtools
 endef
 TARGET_DEVICES += mediatek_ap-mt7621a-v60
 
@@ -1525,11 +1484,8 @@
   IMAGE_SIZE := 15104k
   DEVICE_VENDOR := MediaTek
   DEVICE_MODEL := MT7621 EVB
-<<<<<<< HEAD
-  DEVICE_PACKAGES := -wpad-basic-openssl
-=======
-  DEVICE_PACKAGES := -wpad-basic-mbedtls -uboot-envtools
->>>>>>> 19817fa3
+
+  DEVICE_PACKAGES := -wpad-basic-openssl -uboot-envtools
   SUPPORTED_DEVICES += mt7621
 endef
 TARGET_DEVICES += mediatek_mt7621-eval-board
@@ -1895,11 +1851,7 @@
   IMAGE_SIZE := 65216k
   DEVICE_VENDOR := Planex
   DEVICE_MODEL := VR500
-<<<<<<< HEAD
-  DEVICE_PACKAGES := kmod-usb3 -wpad-basic-openssl
-=======
-  DEVICE_PACKAGES := kmod-usb3 -wpad-basic-mbedtls -uboot-envtools
->>>>>>> 19817fa3
+  DEVICE_PACKAGES := kmod-usb3 -wpad-basic-openssl -uboot-envtools
   SUPPORTED_DEVICES += vr500
 endef
 TARGET_DEVICES += planex_vr500
@@ -2044,11 +1996,7 @@
   IMAGE_SIZE := 16064k
   DEVICE_VENDOR := Thunder
   DEVICE_MODEL := Timecloud
-<<<<<<< HEAD
-  DEVICE_PACKAGES := kmod-usb3 -wpad-basic-openssl
-=======
-  DEVICE_PACKAGES := kmod-usb3 -wpad-basic-mbedtls -uboot-envtools
->>>>>>> 19817fa3
+  DEVICE_PACKAGES := kmod-usb3 -wpad-basic-openssl -uboot-envtools
   SUPPORTED_DEVICES += timecloud
 endef
 TARGET_DEVICES += thunder_timecloud
@@ -2181,11 +2129,7 @@
   DEVICE_VENDOR := TP-Link
   DEVICE_MODEL := ER605
   DEVICE_VARIANT := v2
-<<<<<<< HEAD
-  DEVICE_PACKAGES := -wpad-basic-wolfssl kmod-usb3
-=======
-  DEVICE_PACKAGES := -wpad-basic-mbedtls kmod-usb3 -uboot-envtools
->>>>>>> 19817fa3
+  DEVICE_PACKAGES := -wpad-basic-openssl kmod-usb3 -uboot-envtools
   BLOCKSIZE := 128k
   PAGESIZE := 2048
   KERNEL_SIZE := 4096k
@@ -2280,11 +2224,7 @@
   KERNEL_INITRAMFS := $$(KERNEL) | \
 	ubnt-erx-factory-image $(KDIR)/tmp/$$(KERNEL_INITRAMFS_PREFIX)-factory.tar
   IMAGE/sysupgrade.bin := sysupgrade-tar | append-metadata
-<<<<<<< HEAD
-  DEVICE_PACKAGES += -wpad-basic-openssl
-=======
-  DEVICE_PACKAGES += -wpad-basic-mbedtls -uboot-envtools
->>>>>>> 19817fa3
+  DEVICE_PACKAGES += -wpad-basic-openssl -uboot-envtools
 endef
 
 define Device/ubnt_edgerouter-x
@@ -2368,12 +2308,8 @@
   DEVICE_VENDOR := UniElec
   DEVICE_MODEL := U7621-06
   DEVICE_VARIANT := 16M
-<<<<<<< HEAD
-  DEVICE_PACKAGES := kmod-ata-ahci kmod-sdhci-mt7620 kmod-usb3 -wpad-basic-openssl
-=======
   DEVICE_PACKAGES := kmod-ata-ahci kmod-sdhci-mt7620 kmod-usb3 \
-	-wpad-basic-mbedtls -uboot-envtools
->>>>>>> 19817fa3
+	-wpad-basic-openssl -uboot-envtools
   SUPPORTED_DEVICES += u7621-06-256M-16M unielec,u7621-06-256m-16m
 endef
 TARGET_DEVICES += unielec_u7621-06-16m
@@ -2385,12 +2321,8 @@
   DEVICE_VENDOR := UniElec
   DEVICE_MODEL := U7621-06
   DEVICE_VARIANT := 32M
-<<<<<<< HEAD
-  DEVICE_PACKAGES := kmod-ata-ahci kmod-sdhci-mt7620 kmod-usb3 -wpad-basic-wolfssl
-=======
   DEVICE_PACKAGES := kmod-ata-ahci kmod-sdhci-mt7620 kmod-usb3 \
-	-wpad-basic-mbedtls -uboot-envtools
->>>>>>> 19817fa3
+	-wpad-basic-openssl -uboot-envtools
   SUPPORTED_DEVICES += unielec,u7621-06-32m
 endef
 TARGET_DEVICES += unielec_u7621-06-32m
@@ -2402,12 +2334,8 @@
   DEVICE_VENDOR := UniElec
   DEVICE_MODEL := U7621-06
   DEVICE_VARIANT := 64M
-<<<<<<< HEAD
-  DEVICE_PACKAGES := kmod-ata-ahci kmod-sdhci-mt7620 kmod-usb3 -wpad-basic-openssl
-=======
   DEVICE_PACKAGES := kmod-ata-ahci kmod-sdhci-mt7620 kmod-usb3 \
-	-wpad-basic-mbedtls -uboot-envtools
->>>>>>> 19817fa3
+	-wpad-basic-openssl -uboot-envtools
   SUPPORTED_DEVICES += unielec,u7621-06-512m-64m
 endef
 TARGET_DEVICES += unielec_u7621-06-64m
@@ -2629,12 +2557,8 @@
   IMAGE_SIZE := 32448k
   DEVICE_VENDOR := XiaoYu
   DEVICE_MODEL := XY-C5
-<<<<<<< HEAD
-  DEVICE_PACKAGES := kmod-ata-ahci kmod-usb3 -wpad-basic-openssl
-=======
-  DEVICE_PACKAGES := kmod-ata-ahci kmod-usb3 -wpad-basic-mbedtls \
+  DEVICE_PACKAGES := kmod-ata-ahci kmod-usb3 -wpad-basic-openssl \
 	-uboot-envtools
->>>>>>> 19817fa3
 endef
 TARGET_DEVICES += xiaoyu_xy-c5
 
@@ -2644,11 +2568,7 @@
   DEVICE_VENDOR := CreativeBox
   DEVICE_MODEL := v1
   DEVICE_PACKAGES := kmod-ata-ahci kmod-mt7603 kmod-mt76x2 kmod-sdhci-mt7620 \
-<<<<<<< HEAD
-	kmod-usb3 -wpad-basic-openssl
-=======
-	kmod-usb3 -wpad-basic-mbedtls -uboot-envtools
->>>>>>> 19817fa3
+	kmod-usb3 -wpad-basic-openssl -uboot-envtools
 endef
 TARGET_DEVICES += xzwifi_creativebox-v1
 
@@ -2667,13 +2587,8 @@
   IMAGE_SIZE := 16064k
   DEVICE_VENDOR := Youku
   DEVICE_MODEL := YK-L2
-<<<<<<< HEAD
-  DEVICE_PACKAGES := kmod-mt7603 kmod-mt76x2 kmod-sdhci-mt7620 \
-	kmod-usb3 kmod-usb-ledtrig-usbport
-=======
   DEVICE_PACKAGES := kmod-mt7603 kmod-mt76x2 kmod-usb3 \
 	kmod-usb-ledtrig-usbport -uboot-envtools
->>>>>>> 19817fa3
   UIMAGE_MAGIC := 0x12291000
   UIMAGE_NAME := 400000000000000000003000
 endef
