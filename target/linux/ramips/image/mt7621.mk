#
# MT7621 Profiles
#

include ./common-tp-link.mk

DEFAULT_SOC := mt7621

KERNEL_DTB += -d21
DEVICE_VARS += UIMAGE_MAGIC ELECOM_HWNAME LINKSYS_HWNAME

# The OEM webinterface expects an kernel with initramfs which has the uImage
# header field ih_name.
# We don't want to set the header name field for the kernel include in the
# sysupgrade image as well, as this image shouldn't be accepted by the OEM
# webinterface. It will soft-brick the board.
define Build/custom-initramfs-uimage
	mkimage -A $(LINUX_KARCH) \
		-O linux -T kernel \
		-C lzma -a $(KERNEL_LOADADDR) $(if $(UIMAGE_MAGIC),-M $(UIMAGE_MAGIC),) \
		-e $(if $(KERNEL_ENTRY),$(KERNEL_ENTRY),$(KERNEL_LOADADDR)) \
		-n '$(1)' -d $@ $@.new
	mv $@.new $@
endef

define Build/elecom-wrc-gs-factory
	$(eval product=$(word 1,$(1)))
	$(eval version=$(word 2,$(1)))
	( $(STAGING_DIR_HOST)/bin/mkhash md5 $@ | tr -d '\n' ) >> $@
	( \
		echo -n "ELECOM $(product) v$(version)" | \
			dd bs=32 count=1 conv=sync; \
		dd if=$@; \
	) > $@.new
	mv $@.new $@
	echo -n "MT7621_ELECOM_$(product)" >> $@
endef

define Build/elecom-wrc-factory
	$(eval product=$(word 1,$(1)))
	$(eval version=$(word 2,$(1)))
	$(STAGING_DIR_HOST)/bin/mkhash md5 $@ >> $@
	( \
		echo -n "ELECOM $(product) v$(version)" | \
			dd bs=32 count=1 conv=sync; \
		dd if=$@; \
	) > $@.new
	mv $@.new $@
endef

define Build/iodata-factory
	$(eval fw_size=$(word 1,$(1)))
	$(eval fw_type=$(word 2,$(1)))
	$(eval product=$(word 3,$(1)))
	$(eval factory_bin=$(word 4,$(1)))
	if [ -e $(KDIR)/tmp/$(KERNEL_INITRAMFS_IMAGE) -a "$$(stat -c%s $@)" -lt "$(fw_size)" ]; then \
		$(CP) $(KDIR)/tmp/$(KERNEL_INITRAMFS_IMAGE) $(factory_bin); \
		$(STAGING_DIR_HOST)/bin/mksenaofw \
			-r 0x30a -p $(product) -t $(fw_type) \
			-e $(factory_bin) -o $(factory_bin).new; \
		mv $(factory_bin).new $(factory_bin); \
		$(CP) $(factory_bin) $(BIN_DIR)/; \
	else \
		echo "WARNING: initramfs kernel image too big, cannot generate factory image" >&2; \
	fi
endef

define Build/iodata-mstc-header
	( \
		data_size_crc="$$(dd if=$@ ibs=64 skip=1 2>/dev/null | gzip -c | \
			tail -c 8 | od -An -tx8 --endian little | tr -d ' \n')"; \
		echo -ne "$$(echo $$data_size_crc | sed 's/../\\x&/g')" | \
			dd of=$@ bs=8 count=1 seek=7 conv=notrunc 2>/dev/null; \
	)
	dd if=/dev/zero of=$@ bs=4 count=1 seek=1 conv=notrunc 2>/dev/null
	( \
		header_crc="$$(dd if=$@ bs=64 count=1 2>/dev/null | gzip -c | \
			tail -c 8 | od -An -N4 -tx4 --endian little | tr -d ' \n')"; \
		echo -ne "$$(echo $$header_crc | sed 's/../\\x&/g')" | \
			dd of=$@ bs=4 count=1 seek=1 conv=notrunc 2>/dev/null; \
	)
endef

define Build/ubnt-erx-factory-image
	if [ -e $(KDIR)/tmp/$(KERNEL_INITRAMFS_IMAGE) -a "$$(stat -c%s $@)" -lt "$(KERNEL_SIZE)" ]; then \
		echo '21001:7' > $(1).compat; \
		$(TAR) -cf $(1) --transform='s/^.*/compat/' $(1).compat; \
		\
		$(TAR) -rf $(1) --transform='s/^.*/vmlinux.tmp/' $(KDIR)/tmp/$(KERNEL_INITRAMFS_IMAGE); \
		mkhash md5 $(KDIR)/tmp/$(KERNEL_INITRAMFS_IMAGE) > $(1).md5; \
		$(TAR) -rf $(1) --transform='s/^.*/vmlinux.tmp.md5/' $(1).md5; \
		\
		echo "dummy" > $(1).rootfs; \
		$(TAR) -rf $(1) --transform='s/^.*/squashfs.tmp/' $(1).rootfs; \
		\
		mkhash md5 $(1).rootfs > $(1).md5; \
		$(TAR) -rf $(1) --transform='s/^.*/squashfs.tmp.md5/' $(1).md5; \
		\
		echo '$(BOARD) $(VERSION_CODE) $(VERSION_NUMBER)' > $(1).version; \
		$(TAR) -rf $(1) --transform='s/^.*/version.tmp/' $(1).version; \
		\
		$(CP) $(1) $(BIN_DIR)/; \
	else \
		echo "WARNING: initramfs kernel image too big, cannot generate factory image" >&2; \
	fi
endef

define Device/dsa-migration
  DEVICE_COMPAT_VERSION := 1.1
  DEVICE_COMPAT_MESSAGE := Config cannot be migrated from swconfig to DSA \
	(early adopters with DSA already set up may just force-flash keeping existing config)
endef

define Device/adslr_g7
  $(Device/dsa-migration)
  IMAGE_SIZE := 16064k
  DEVICE_VENDOR := ADSLR
  DEVICE_MODEL := G7
  DEVICE_PACKAGES := kmod-mt7615e kmod-mt7615-firmware
endef
TARGET_DEVICES += adslr_g7

define Device/afoundry_ew1200
  $(Device/dsa-migration)
  IMAGE_SIZE := 16064k
  DEVICE_VENDOR := AFOUNDRY
  DEVICE_MODEL := EW1200
  DEVICE_PACKAGES := kmod-ata-ahci kmod-mt76x2 kmod-mt7603 kmod-usb3 \
	kmod-usb-ledtrig-usbport
  SUPPORTED_DEVICES += ew1200
endef
TARGET_DEVICES += afoundry_ew1200

define Device/alfa-network_quad-e4g
  $(Device/dsa-migration)
  IMAGE_SIZE := 16064k
  DEVICE_VENDOR := ALFA Network
  DEVICE_MODEL := Quad-E4G
  DEVICE_PACKAGES := kmod-ata-ahci kmod-sdhci-mt7620 kmod-usb3 uboot-envtools \
	-wpad-basic
endef
TARGET_DEVICES += alfa-network_quad-e4g

define Device/asiarf_ap7621-001
  $(Device/dsa-migration)
  IMAGE_SIZE := 16000k
  DEVICE_VENDOR := AsiaRF
  DEVICE_MODEL := AP7621-001
  DEVICE_PACKAGES := kmod-sdhci-mt7620 kmod-mt76x2 kmod-usb3 -wpad-basic
endef
TARGET_DEVICES += asiarf_ap7621-001

define Device/asiarf_ap7621-nv1
  $(Device/dsa-migration)
  IMAGE_SIZE := 16000k
  DEVICE_VENDOR := AsiaRF
  DEVICE_MODEL := AP7621-NV1
  DEVICE_PACKAGES := kmod-sdhci-mt7620 kmod-mt76x2 kmod-usb3 -wpad-basic
endef
TARGET_DEVICES += asiarf_ap7621-nv1

define Device/asus_rt-ac57u
  $(Device/dsa-migration)
  DEVICE_VENDOR := ASUS
  DEVICE_MODEL := RT-AC57U
  IMAGE_SIZE := 16064k
  DEVICE_PACKAGES := kmod-mt7603 kmod-mt76x2 kmod-usb3 \
	kmod-usb-ledtrig-usbport
endef
TARGET_DEVICES += asus_rt-ac57u

define Device/asus_rt-ac65p
  $(Device/dsa-migration)
  DEVICE_VENDOR := ASUS
  DEVICE_MODEL := RT-AC65P
  IMAGE_SIZE := 51200k
  UBINIZE_OPTS := -E 5
  BLOCKSIZE := 128k
  PAGESIZE := 2048
  KERNEL_SIZE := 4096k
  IMAGES += factory.bin
  IMAGE/sysupgrade.bin := sysupgrade-tar | append-metadata
  IMAGE/factory.bin := append-kernel | pad-to $$(KERNEL_SIZE) | append-ubi | \
	check-size
  DEVICE_PACKAGES := kmod-usb3 kmod-mt7615e kmod-mt7615-firmware uboot-envtools
endef
TARGET_DEVICES += asus_rt-ac65p

define Device/asus_rt-ac85p
  $(Device/dsa-migration)
  DEVICE_VENDOR := ASUS
  DEVICE_MODEL := RT-AC85P
  IMAGE_SIZE := 51200k
  UBINIZE_OPTS := -E 5
  BLOCKSIZE := 128k
  PAGESIZE := 2048
  KERNEL_SIZE := 4096k
  IMAGES += factory.bin
  IMAGE/sysupgrade.bin := sysupgrade-tar | append-metadata
  IMAGE/factory.bin := append-kernel | pad-to $$(KERNEL_SIZE) | append-ubi | \
	check-size
  DEVICE_PACKAGES := kmod-usb3 kmod-mt7615e kmod-mt7615-firmware uboot-envtools
endef
TARGET_DEVICES += asus_rt-ac85p

define Device/buffalo_wsr-1166dhp
  $(Device/dsa-migration)
  $(Device/uimage-lzma-loader)
  IMAGE/sysupgrade.bin := trx | pad-rootfs | append-metadata
  IMAGE_SIZE := 15936k
  DEVICE_VENDOR := Buffalo
  DEVICE_MODEL := WSR-1166DHP
  DEVICE_PACKAGES := kmod-mt7603 kmod-mt76x2
  SUPPORTED_DEVICES += wsr-1166
endef
TARGET_DEVICES += buffalo_wsr-1166dhp

define Device/buffalo_wsr-2533dhpl
  $(Device/dsa-migration)
  $(Device/uimage-lzma-loader)
  IMAGE_SIZE := 7936k
  DEVICE_VENDOR := Buffalo
  DEVICE_MODEL := WSR-2533DHPL
  DEVICE_ALT0_VENDOR := Buffalo
  DEVICE_ALT0_MODEL := WSR-2533DHP
  IMAGE/sysupgrade.bin := trx | pad-rootfs | append-metadata
  DEVICE_PACKAGES := kmod-mt7615e kmod-mt7615-firmware
endef
TARGET_DEVICES += buffalo_wsr-2533dhpl

define Device/buffalo_wsr-600dhp
  $(Device/dsa-migration)
  IMAGE_SIZE := 16064k
  DEVICE_VENDOR := Buffalo
  DEVICE_MODEL := WSR-600DHP
  DEVICE_PACKAGES := kmod-mt7603 kmod-rt2800-pci
  SUPPORTED_DEVICES += wsr-600
endef
TARGET_DEVICES += buffalo_wsr-600dhp

define Device/dlink_dir-8xx-a1
  $(Device/dsa-migration)
  IMAGE_SIZE := 16000k
  DEVICE_VENDOR := D-Link
  DEVICE_PACKAGES := kmod-mt7615e kmod-mt7615-firmware
  KERNEL_INITRAMFS := $$(KERNEL) | uimage-padhdr 96
  IMAGES += factory.bin
  IMAGE/sysupgrade.bin := append-kernel | append-rootfs | uimage-padhdr 96 |\
	pad-rootfs | append-metadata | check-size
  IMAGE/factory.bin := append-kernel | append-rootfs | uimage-padhdr 96 |\
	check-size
endef

define Device/dlink_dir-xx60-a1
  $(Device/dsa-migration)
  BLOCKSIZE := 128k
  PAGESIZE := 2048
  KERNEL_SIZE := 4096k
  IMAGE_SIZE := 40960k
  UBINIZE_OPTS := -E 5
  DEVICE_VENDOR := D-Link
  DEVICE_PACKAGES := kmod-mt7615e kmod-mt7615-firmware kmod-usb3 \
	kmod-usb-ledtrig-usbport
  KERNEL := $$(KERNEL) | uimage-padhdr 96
  IMAGES += factory.bin
  IMAGE/sysupgrade.bin := sysupgrade-tar | append-metadata
  IMAGE/factory.bin := append-kernel | pad-to $$(KERNEL_SIZE) | append-ubi | \
	check-size
endef

define Device/dlink_dir-1960-a1
  $(Device/dlink_dir-xx60-a1)
  DEVICE_MODEL := DIR-1960
  DEVICE_VARIANT := A1
endef
TARGET_DEVICES += dlink_dir-1960-a1

define Device/dlink_dir-860l-b1
  $(Device/dsa-migration)
  $(Device/seama)
  BLOCKSIZE := 64k
  SEAMA_SIGNATURE := wrgac13_dlink.2013gui_dir860lb
  LOADER_TYPE := bin
  KERNEL := kernel-bin | append-dtb | lzma | loader-kernel | relocate-kernel | \
	lzma -a0 | uImage lzma
  IMAGE_SIZE := 16064k
  DEVICE_VENDOR := D-Link
  DEVICE_MODEL := DIR-860L
  DEVICE_VARIANT := B1
  DEVICE_PACKAGES := kmod-mt76x2 kmod-usb3 kmod-usb-ledtrig-usbport
  SUPPORTED_DEVICES += dir-860l-b1
endef
TARGET_DEVICES += dlink_dir-860l-b1

define Device/dlink_dir-867-a1
  $(Device/dlink_dir-8xx-a1)
  DEVICE_MODEL := DIR-867
  DEVICE_VARIANT := A1
endef
TARGET_DEVICES += dlink_dir-867-a1

define Device/dlink_dir-878-a1
  $(Device/dlink_dir-8xx-a1)
  DEVICE_MODEL := DIR-878
  DEVICE_VARIANT := A1
endef
TARGET_DEVICES += dlink_dir-878-a1

define Device/dlink_dir-882-a1
  $(Device/dlink_dir-8xx-a1)
  DEVICE_MODEL := DIR-882
  DEVICE_VARIANT := A1
  DEVICE_PACKAGES += kmod-usb3 kmod-usb-ledtrig-usbport
endef
TARGET_DEVICES += dlink_dir-882-a1

define Device/d-team_newifi-d2
  $(Device/dsa-migration)
  $(Device/uimage-lzma-loader)
  IMAGE_SIZE := 32448k
  DEVICE_VENDOR := Newifi
  DEVICE_MODEL := D2
<<<<<<< HEAD
  DEVICE_PACKAGES := kmod-mt7603e kmod-mt76x2e kmod-usb3 \
	kmod-usb-ledtrig-usbport luci-app-mtwifi
=======
  DEVICE_PACKAGES := kmod-mt7603 kmod-mt76x2 kmod-usb3 \
	kmod-usb-ledtrig-usbport
>>>>>>> e81e625c
endef
TARGET_DEVICES += d-team_newifi-d2

define Device/d-team_pbr-m1
  $(Device/dsa-migration)
  IMAGE_SIZE := 16064k
  DEVICE_VENDOR := PandoraBox
  DEVICE_MODEL := PBR-M1
  DEVICE_PACKAGES := kmod-ata-ahci kmod-mt7603 kmod-mt76x2 kmod-sdhci-mt7620 \
	kmod-usb3 kmod-usb-ledtrig-usbport
  SUPPORTED_DEVICES += pbr-m1
endef
TARGET_DEVICES += d-team_pbr-m1

define Device/edimax_ra21s
  $(Device/dsa-migration)
  $(Device/uimage-lzma-loader)
  IMAGE_SIZE := 16064k
  DEVICE_VENDOR := Edimax
  DEVICE_MODEL := RA21S
  DEVICE_ALT0_VENDOR := Edimax
  DEVICE_ALT0_MODEL := Gemini RA21S
  IMAGES += factory.bin
  IMAGE/factory.bin := $$(sysupgrade_bin) | check-size | \
	elx-header 02020040 8844A2D168B45A2D
  DEVICE_PACKAGES := kmod-mt7615e kmod-mt7615-firmware
endef
TARGET_DEVICES += edimax_ra21s

define Device/edimax_re23s
  $(Device/dsa-migration)
  $(Device/uimage-lzma-loader)
  IMAGE_SIZE := 15680k
  DEVICE_VENDOR := Edimax
  DEVICE_MODEL := RE23S
  DEVICE_ALT0_VENDOR := Edimax
  DEVICE_ALT0_MODEL := Gemini RE23S
  IMAGE/sysupgrade.bin := append-kernel | append-rootfs | \
	edimax-header -s CSYS -m RN76 -f 0x70000 -S 0x01100000 | pad-rootfs | \
	append-metadata | check-size
  IMAGES += factory.bin
  IMAGE/factory.bin := append-kernel | append-rootfs | \
	edimax-header -s CSYS -m RN76 -f 0x70000 -S 0x01100000 | pad-rootfs | \
	check-size
  DEVICE_PACKAGES := kmod-mt7615e kmod-mt7615-firmware
endef
TARGET_DEVICES += edimax_re23s

define Device/edimax_rg21s
  $(Device/dsa-migration)
  $(Device/uimage-lzma-loader)
  IMAGE_SIZE := 16064k
  DEVICE_VENDOR := Edimax
  DEVICE_MODEL := Gemini AC2600 RG21S
  IMAGES += factory.bin
  IMAGE/factory.bin := $$(sysupgrade_bin) | check-size | \
	elx-header 02020038 8844A2D168B45A2D
  DEVICE_PACKAGES := kmod-mt7615e kmod-mt7615-firmware
endef
TARGET_DEVICES += edimax_rg21s

define Device/elecom_wrc-1167ghbk2-s
  $(Device/dsa-migration)
  IMAGE_SIZE := 15488k
  DEVICE_VENDOR := ELECOM
  DEVICE_MODEL := WRC-1167GHBK2-S
  IMAGES += factory.bin
  IMAGE/factory.bin := $$(sysupgrade_bin) | check-size | \
	elecom-wrc-factory WRC-1167GHBK2-S 0.00
  DEVICE_PACKAGES := kmod-mt7615e kmod-mt7615-firmware
endef
TARGET_DEVICES += elecom_wrc-1167ghbk2-s

define Device/elecom_wrc-gs
  $(Device/dsa-migration)
  $(Device/uimage-lzma-loader)
  DEVICE_VENDOR := ELECOM
  IMAGES += factory.bin
  IMAGE/factory.bin := $$(sysupgrade_bin) | check-size | \
	elecom-wrc-gs-factory $$$$(ELECOM_HWNAME) 0.00
  DEVICE_PACKAGES := kmod-mt7615e kmod-mt7615-firmware
endef

define Device/elecom_wrc-1750gs
  $(Device/elecom_wrc-gs)
  IMAGE_SIZE := 11264k
  DEVICE_MODEL := WRC-1750GS
  ELECOM_HWNAME := WRC-1750GS
endef
TARGET_DEVICES += elecom_wrc-1750gs

define Device/elecom_wrc-1750gsv
  $(Device/elecom_wrc-gs)
  IMAGE_SIZE := 11264k
  DEVICE_MODEL := WRC-1750GSV
  ELECOM_HWNAME := WRC-1750GSV
endef
TARGET_DEVICES += elecom_wrc-1750gsv

define Device/elecom_wrc-1900gst
  $(Device/elecom_wrc-gs)
  IMAGE_SIZE := 11264k
  DEVICE_MODEL := WRC-1900GST
  ELECOM_HWNAME := WRC-1900GST
endef
TARGET_DEVICES += elecom_wrc-1900gst

define Device/elecom_wrc-2533gst
  $(Device/elecom_wrc-gs)
  IMAGE_SIZE := 11264k
  DEVICE_MODEL := WRC-2533GST
  ELECOM_HWNAME := WRC-2533GST
endef
TARGET_DEVICES += elecom_wrc-2533gst

define Device/elecom_wrc-2533gst2
  $(Device/elecom_wrc-gs)
  IMAGE_SIZE := 24576k
  DEVICE_MODEL := WRC-2533GST2
  ELECOM_HWNAME := WRC-2533GST2
endef
TARGET_DEVICES += elecom_wrc-2533gst2

define Device/firefly_firewrt
  $(Device/dsa-migration)
  IMAGE_SIZE := 16064k
  DEVICE_VENDOR := Firefly
  DEVICE_MODEL := FireWRT
  DEVICE_PACKAGES := kmod-mt76x2 kmod-usb3 kmod-usb-ledtrig-usbport
  SUPPORTED_DEVICES += firewrt
endef
TARGET_DEVICES += firefly_firewrt

define Device/gehua_ghl-r-001
  $(Device/dsa-migration)
  IMAGE_SIZE := 32448k
  DEVICE_VENDOR := GeHua
  DEVICE_MODEL := GHL-R-001
  DEVICE_PACKAGES := kmod-mt7603 kmod-mt76x2 kmod-usb3 \
	kmod-usb-ledtrig-usbport
endef
TARGET_DEVICES += gehua_ghl-r-001

define Device/gnubee_gb-pc1
  $(Device/dsa-migration)
  DEVICE_VENDOR := GnuBee
  DEVICE_MODEL := Personal Cloud One
  DEVICE_PACKAGES := kmod-ata-ahci kmod-usb3 kmod-sdhci-mt7620 -wpad-basic
  IMAGE_SIZE := 32448k
endef
TARGET_DEVICES += gnubee_gb-pc1

define Device/gnubee_gb-pc2
  $(Device/dsa-migration)
  DEVICE_VENDOR := GnuBee
  DEVICE_MODEL := Personal Cloud Two
  DEVICE_PACKAGES := kmod-ata-ahci kmod-usb3 kmod-sdhci-mt7620 -wpad-basic
  IMAGE_SIZE := 32448k
endef
TARGET_DEVICES += gnubee_gb-pc2

define Device/hiwifi_hc5962
  $(Device/dsa-migration)
  BLOCKSIZE := 128k
  PAGESIZE := 2048
  KERNEL_SIZE := 4096k
  UBINIZE_OPTS := -E 5
  IMAGE_SIZE := 32768k
  IMAGES += factory.bin
  IMAGE/sysupgrade.bin := sysupgrade-tar | append-metadata
  IMAGE/factory.bin := append-kernel | pad-to $$(KERNEL_SIZE) | append-ubi | \
	check-size
  DEVICE_VENDOR := HiWiFi
  DEVICE_MODEL := HC5962
  DEVICE_PACKAGES := kmod-mt7603 kmod-mt76x2 kmod-usb3
endef
TARGET_DEVICES += hiwifi_hc5962

define Device/iodata_wn-ax1167gr
  $(Device/dsa-migration)
  $(Device/uimage-lzma-loader)
  IMAGE_SIZE := 15552k
  KERNEL_INITRAMFS := $$(KERNEL) | \
	iodata-factory 7864320 4 0x1055 $(KDIR)/tmp/$$(KERNEL_INITRAMFS_PREFIX)-factory.bin
  DEVICE_VENDOR := I-O DATA
  DEVICE_MODEL := WN-AX1167GR
  DEVICE_PACKAGES := kmod-mt7603 kmod-mt76x2
endef
TARGET_DEVICES += iodata_wn-ax1167gr

define Device/iodata_nand
  $(Device/dsa-migration)
  DEVICE_VENDOR := I-O DATA
  BLOCKSIZE := 128k
  PAGESIZE := 2048
  UBINIZE_OPTS := -E 5
  KERNEL_SIZE := 4096k
  IMAGE_SIZE := 51200k
  LOADER_TYPE := bin
  KERNEL := kernel-bin | append-dtb | lzma | loader-kernel | lzma | uImage lzma
  IMAGE/sysupgrade.bin := sysupgrade-tar | append-metadata
endef

define Device/iodata_wn-ax1167gr2
  $(Device/iodata_nand)
  UIMAGE_MAGIC := 0x434f4d42
  DEVICE_MODEL := WN-AX1167GR2
  KERNEL_INITRAMFS := $(KERNEL_DTB) | loader-kernel | lzma | \
	custom-initramfs-uimage 3.10(XBC.1)b10 | iodata-mstc-header
  DEVICE_PACKAGES := kmod-mt7615e kmod-mt7615-firmware
endef
TARGET_DEVICES += iodata_wn-ax1167gr2

define Device/iodata_wn-ax2033gr
  $(Device/iodata_nand)
  UIMAGE_MAGIC := 0x434f4d42
  DEVICE_MODEL := WN-AX2033GR
  KERNEL_INITRAMFS := $(KERNEL_DTB) | loader-kernel | lzma | \
	custom-initramfs-uimage 3.10(VST.1)C10 | iodata-mstc-header
  DEVICE_PACKAGES := kmod-mt7603 kmod-mt7615e kmod-mt7615-firmware
endef
TARGET_DEVICES += iodata_wn-ax2033gr

define Device/iodata_wn-dx1167r
  $(Device/iodata_nand)
  UIMAGE_MAGIC := 0x434f4d43
  DEVICE_MODEL := WN-DX1167R
  KERNEL_INITRAMFS := $(KERNEL_DTB) | loader-kernel | lzma | \
	custom-initramfs-uimage 3.10(XIK.1)b10 | iodata-mstc-header
  DEVICE_PACKAGES := kmod-mt7615e kmod-mt7615-firmware
endef
TARGET_DEVICES += iodata_wn-dx1167r

define Device/iodata_wn-gx300gr
  $(Device/dsa-migration)
  $(Device/uimage-lzma-loader)
  IMAGE_SIZE := 7616k
  DEVICE_VENDOR := I-O DATA
  DEVICE_MODEL := WN-GX300GR
  DEVICE_PACKAGES := kmod-mt7603
endef
TARGET_DEVICES += iodata_wn-gx300gr

define Device/iodata_wnpr2600g
  $(Device/dsa-migration)
  $(Device/uimage-lzma-loader)
  DEVICE_VENDOR := I-O DATA
  DEVICE_MODEL := WNPR2600G
  IMAGE_SIZE := 13952k
  IMAGES += factory.bin
  IMAGE/factory.bin := $$(sysupgrade_bin) | check-size | \
	elx-header 0104003a 8844A2D168B45A2D
  DEVICE_PACKAGES := kmod-mt7615e kmod-mt7615-firmware
endef
TARGET_DEVICES += iodata_wnpr2600g

define Device/iptime_a6ns-m
  $(Device/dsa-migration)
  IMAGE_SIZE := 16128k
  UIMAGE_NAME := a6nm
  DEVICE_VENDOR := ipTIME
  DEVICE_MODEL := A6ns-M
  DEVICE_PACKAGES := kmod-mt7615e kmod-mt7615-firmware kmod-usb3 \
	kmod-usb-ledtrig-usbport
endef
TARGET_DEVICES += iptime_a6ns-m

define Device/iptime_a8004t
  $(Device/dsa-migration)
  IMAGE_SIZE := 16128k
  UIMAGE_NAME := a8004t
  DEVICE_VENDOR := ipTIME
  DEVICE_MODEL := A8004T
  DEVICE_PACKAGES := kmod-mt7615e kmod-mt7615-firmware kmod-usb3
endef
TARGET_DEVICES += iptime_a8004t

define Device/jcg_jhr-ac876m
  $(Device/dsa-migration)
  IMAGE_SIZE := 16064k
  IMAGES += factory.bin
  IMAGE/factory.bin := $$(sysupgrade_bin) | check-size | jcg-header 89.1
  JCG_MAXSIZE := 16064k
  DEVICE_VENDOR := JCG
  DEVICE_MODEL := JHR-AC876M
  DEVICE_PACKAGES := kmod-mt7615e kmod-mt7615-firmware kmod-usb3 \
	kmod-usb-ledtrig-usbport
endef
TARGET_DEVICES += jcg_jhr-ac876m

define Device/lenovo_newifi-d1
  $(Device/dsa-migration)
  $(Device/uimage-lzma-loader)
  IMAGE_SIZE := 32448k
  DEVICE_VENDOR := Newifi
  DEVICE_MODEL := D1
  DEVICE_PACKAGES := kmod-mt7603 kmod-mt76x2 kmod-usb3 kmod-sdhci-mt7620 \
	kmod-usb-ledtrig-usbport
  SUPPORTED_DEVICES += newifi-d1
endef
TARGET_DEVICES += lenovo_newifi-d1

define Device/linksys_ea7xxx
  $(Device/dsa-migration)
  $(Device/uimage-lzma-loader)
  BLOCKSIZE := 128k
  PAGESIZE := 2048
  KERNEL_SIZE := 4096k
  IMAGE_SIZE := 36864k
  DEVICE_VENDOR := Linksys
  DEVICE_PACKAGES := kmod-usb3 kmod-mt7615e kmod-mt7615-firmware \
	uboot-envtools
  UBINIZE_OPTS := -E 5
  IMAGES := sysupgrade.bin factory.bin
  IMAGE/sysupgrade.bin := sysupgrade-tar | append-metadata | check-size
  IMAGE/factory.bin := append-kernel | pad-to $$$$(KERNEL_SIZE) | \
	append-ubi | check-size | linksys-image type=$$$$(LINKSYS_HWNAME)
endef

define Device/linksys_ea7300-v1
  $(Device/linksys_ea7xxx)
  DEVICE_MODEL := EA7300
  DEVICE_VARIANT := v1
  LINKSYS_HWNAME := EA7300
endef
TARGET_DEVICES += linksys_ea7300-v1

define Device/linksys_ea7500-v2
  $(Device/linksys_ea7xxx)
  DEVICE_MODEL := EA7500
  DEVICE_VARIANT := v2
  LINKSYS_HWNAME := EA7500v2
endef
TARGET_DEVICES += linksys_ea7500-v2

define Device/linksys_re6500
  $(Device/dsa-migration)
  IMAGE_SIZE := 7872k
  DEVICE_VENDOR := Linksys
  DEVICE_MODEL := RE6500
  DEVICE_PACKAGES := kmod-mt76x2
  SUPPORTED_DEVICES += re6500
endef
TARGET_DEVICES += linksys_re6500

define Device/mediatek_ap-mt7621a-v60
  $(Device/dsa-migration)
  IMAGE_SIZE := 7872k
  DEVICE_VENDOR := Mediatek
  DEVICE_MODEL := AP-MT7621A-V60 EVB
  DEVICE_PACKAGES := kmod-usb3 kmod-sdhci-mt7620 kmod-sound-mt7620 -wpad-basic
endef
TARGET_DEVICES += mediatek_ap-mt7621a-v60

define Device/mediatek_mt7621-eval-board
  $(Device/dsa-migration)
  BLOCKSIZE := 64k
  IMAGE_SIZE := 15104k
  DEVICE_VENDOR := MediaTek
  DEVICE_MODEL := MT7621 EVB
  DEVICE_PACKAGES := -wpad-basic
  SUPPORTED_DEVICES += mt7621
endef
TARGET_DEVICES += mediatek_mt7621-eval-board

define Device/MikroTik
  $(Device/dsa-migration)
  DEVICE_VENDOR := MikroTik
  BLOCKSIZE := 64k
  IMAGE_SIZE := 16128k
  DEVICE_PACKAGES := kmod-usb3
  LOADER_TYPE := elf
  KERNEL := $(KERNEL_DTB) | loader-kernel
  IMAGE/sysupgrade.bin := append-kernel | kernel2minor -s 1024 | \
	pad-to $$$$(BLOCKSIZE) | append-rootfs | pad-rootfs | append-metadata | \
	check-size
endef

define Device/mikrotik_routerboard-750gr3
  $(Device/MikroTik)
  DEVICE_MODEL := RouterBOARD 750Gr3
  DEVICE_PACKAGES += kmod-gpio-beeper -wpad-basic
  SUPPORTED_DEVICES += mikrotik,rb750gr3
endef
TARGET_DEVICES += mikrotik_routerboard-750gr3

define Device/mikrotik_routerboard-m11g
  $(Device/MikroTik)
  DEVICE_MODEL := RouterBOARD M11G
  DEVICE_PACKAGES := -wpad-basic
  SUPPORTED_DEVICES += mikrotik,rbm11g
endef
TARGET_DEVICES += mikrotik_routerboard-m11g

define Device/mikrotik_routerboard-m33g
  $(Device/MikroTik)
  DEVICE_MODEL := RouterBOARD M33G
  DEVICE_PACKAGES := -wpad-basic
  SUPPORTED_DEVICES += mikrotik,rbm33g
endef
TARGET_DEVICES += mikrotik_routerboard-m33g

define Device/mqmaker_witi
  $(Device/dsa-migration)
  IMAGE_SIZE := 16064k
  DEVICE_VENDOR := MQmaker
  DEVICE_MODEL := WiTi
  DEVICE_PACKAGES := kmod-ata-ahci kmod-mt76x2 kmod-sdhci-mt7620 kmod-usb3 \
	kmod-usb-ledtrig-usbport
  SUPPORTED_DEVICES += witi mqmaker,witi-256m mqmaker,witi-512m
endef
TARGET_DEVICES += mqmaker_witi

define Device/mtc_wr1201
  $(Device/dsa-migration)
  IMAGE_SIZE := 16000k
  DEVICE_VENDOR := MTC
  DEVICE_MODEL := Wireless Router WR1201
  KERNEL_INITRAMFS := $(KERNEL_DTB) | custom-initramfs-uimage WR1201_8_128
  DEVICE_PACKAGES := kmod-sdhci-mt7620 kmod-mt76x2 kmod-usb3 \
	kmod-usb-ledtrig-usbport
endef
TARGET_DEVICES += mtc_wr1201

define Device/netgear_ex6150
  $(Device/dsa-migration)
  DEVICE_VENDOR := NETGEAR
  DEVICE_MODEL := EX6150
  DEVICE_PACKAGES := kmod-mt76x2
  NETGEAR_BOARD_ID := U12H318T00_NETGEAR
  IMAGE_SIZE := 14848k
  IMAGES += factory.chk
  IMAGE/factory.chk := $$(sysupgrade_bin) | check-size | netgear-chk
endef
TARGET_DEVICES += netgear_ex6150

define Device/netgear_sercomm_nand
  $(Device/dsa-migration)
  $(Device/uimage-lzma-loader)
  BLOCKSIZE := 128k
  PAGESIZE := 2048
  KERNEL_SIZE := 4096k
  UBINIZE_OPTS := -E 5
  IMAGES += factory.img kernel.bin rootfs.bin
  IMAGE/factory.img := pad-extra 2048k | append-kernel | pad-to 6144k | \
	append-ubi | pad-to $$$$(BLOCKSIZE) | sercom-footer | pad-to 128 | \
	zip $$$$(SERCOMM_HWNAME).bin | sercom-seal
  IMAGE/sysupgrade.bin := sysupgrade-tar | append-metadata
  IMAGE/kernel.bin := append-kernel
  IMAGE/rootfs.bin := append-ubi | check-size
  DEVICE_VENDOR := NETGEAR
  DEVICE_PACKAGES := kmod-mt7603 kmod-usb3 kmod-usb-ledtrig-usbport
endef

define Device/netgear_r6220
  $(Device/netgear_sercomm_nand)
  DEVICE_MODEL := R6220
  SERCOMM_HWNAME := R6220
  SERCOMM_HWID := AYA
  SERCOMM_HWVER := A001
  SERCOMM_SWVER := 0x0086
  IMAGE_SIZE := 28672k
  DEVICE_PACKAGES += kmod-mt76x2
  SUPPORTED_DEVICES += r6220
endef
TARGET_DEVICES += netgear_r6220


define Device/netgear_r6260
  $(Device/netgear_sercomm_nand)
  DEVICE_MODEL := R6260
  SERCOMM_HWNAME := R6260
  SERCOMM_HWID := CHJ
  SERCOMM_HWVER := A001
  SERCOMM_SWVER := 0x0052
  IMAGE_SIZE := 40960k
  DEVICE_PACKAGES += kmod-mt7615e kmod-mt7615-firmware
endef
TARGET_DEVICES += netgear_r6260

define Device/netgear_r6350
  $(Device/netgear_sercomm_nand)
  DEVICE_MODEL := R6350
  SERCOMM_HWNAME := R6350
  SERCOMM_HWID := CHJ
  SERCOMM_HWVER := A001
  SERCOMM_SWVER := 0x0052
  IMAGE_SIZE := 40960k
  DEVICE_PACKAGES += kmod-mt7615e kmod-mt7615-firmware
endef
TARGET_DEVICES += netgear_r6350

define Device/netgear_r6700-v2
  $(Device/netgear_sercomm_nand)
  DEVICE_MODEL := R6700
  DEVICE_VARIANT := v2
  DEVICE_ALT0_VENDOR := NETGEAR
  DEVICE_ALT0_MODEL := Nighthawk AC2400
  DEVICE_ALT0_VARIANT := v1
  DEVICE_ALT1_VENDOR := NETGEAR
  DEVICE_ALT1_MODEL := R7200
  DEVICE_ALT1_VARIANT := v1
  SERCOMM_HWNAME := R6950
  SERCOMM_HWID := BZV
  SERCOMM_HWVER := A001
  SERCOMM_SWVER := 0x1032
  IMAGE_SIZE := 40960k
  DEVICE_PACKAGES += kmod-mt7615e kmod-mt7615-firmware
endef
TARGET_DEVICES += netgear_r6700-v2

define Device/netgear_r6800
  $(Device/netgear_sercomm_nand)
  DEVICE_MODEL := R6800
  SERCOMM_HWNAME := R6950
  SERCOMM_HWID := BZV
  SERCOMM_HWVER := A001
  SERCOMM_SWVER := 0x0062
  IMAGE_SIZE := 40960k
  DEVICE_PACKAGES += kmod-mt7615e kmod-mt7615-firmware
endef
TARGET_DEVICES += netgear_r6800

define Device/netgear_r6850
  $(Device/netgear_sercomm_nand)
  DEVICE_MODEL := R6850
  SERCOMM_HWNAME := R6850
  SERCOMM_HWID := CHJ
  SERCOMM_HWVER := A001
  SERCOMM_SWVER := 0x0052
  IMAGE_SIZE := 40960k
  DEVICE_PACKAGES += kmod-mt7615e kmod-mt7615-firmware
endef
TARGET_DEVICES += netgear_r6850

define Device/netgear_wac104
  $(Device/netgear_sercomm_nand)
  DEVICE_MODEL := WAC104
  SERCOMM_HWNAME := WAC104
  SERCOMM_HWID := CAY
  SERCOMM_HWVER := A001
  SERCOMM_SWVER := 0x0006
  IMAGE_SIZE := 28672k
  DEVICE_PACKAGES += kmod-mt76x2
endef
TARGET_DEVICES += netgear_wac104

define Device/netgear_wac124
  $(Device/netgear_sercomm_nand)
  DEVICE_MODEL := WAC124
  SERCOMM_HWNAME := WAC124
  SERCOMM_HWID := CTL
  SERCOMM_HWVER := A003
  SERCOMM_SWVER := 0x0402
  IMAGE_SIZE := 40960k
  DEVICE_PACKAGES += kmod-mt7615e kmod-mt7615-firmware
endef
TARGET_DEVICES += netgear_wac124

define Device/netgear_wndr3700-v5
  $(Device/dsa-migration)
  $(Device/netgear_sercomm_nor)
  $(Device/uimage-lzma-loader)
  IMAGE_SIZE := 15232k
  DEVICE_MODEL := WNDR3700
  DEVICE_VARIANT := v5
  SERCOMM_HWNAME := WNDR3700v5
  SERCOMM_HWID := AYB
  SERCOMM_HWVER := A001
  SERCOMM_SWVER := 0x1054
  SERCOMM_PAD := 320k
  DEVICE_PACKAGES := kmod-mt7603 kmod-mt76x2 kmod-usb3 \
	kmod-usb-ledtrig-usbport
  SUPPORTED_DEVICES += wndr3700v5
endef
TARGET_DEVICES += netgear_wndr3700-v5

define Device/netis_wf2881
  $(Device/dsa-migration)
  BLOCKSIZE := 128k
  PAGESIZE := 2048
  FILESYSTEMS := squashfs
  KERNEL_SIZE := 4096k
  IMAGE_SIZE := 129280k
  UBINIZE_OPTS := -E 5
  UIMAGE_NAME := WF2881_0.0.00
  KERNEL_INITRAMFS := $(KERNEL_DTB) | netis-tail WF2881 | uImage lzma
  IMAGES += factory.bin
  IMAGE/sysupgrade.bin := sysupgrade-tar | append-metadata
  IMAGE/factory.bin := append-kernel | pad-to $$$$(KERNEL_SIZE) | append-ubi | \
	check-size
  DEVICE_VENDOR := NETIS
  DEVICE_MODEL := WF2881
  DEVICE_PACKAGES := kmod-mt76x2 kmod-usb3 kmod-usb-ledtrig-usbport
endef
TARGET_DEVICES += netis_wf2881

define Device/phicomm_k2p
  $(Device/dsa-migration)
  IMAGE_SIZE := 15744k
  DEVICE_VENDOR := Phicomm
  DEVICE_MODEL := K2P
  SUPPORTED_DEVICES += k2p
<<<<<<< HEAD
  DEVICE_PACKAGES := kmod-mt7615d luci-app-mtwifi
=======
  DEVICE_PACKAGES := kmod-mt7615e kmod-mt7615-firmware
>>>>>>> e81e625c
endef
TARGET_DEVICES += phicomm_k2p

define Device/planex_vr500
  $(Device/dsa-migration)
  $(Device/uimage-lzma-loader)
  IMAGE_SIZE := 65216k
  DEVICE_VENDOR := Planex
  DEVICE_MODEL := VR500
  DEVICE_PACKAGES := kmod-usb3 -wpad-basic
  SUPPORTED_DEVICES += vr500
endef
TARGET_DEVICES += planex_vr500

define Device/samknows_whitebox-v8
  $(Device/dsa-migration)
  IMAGE_SIZE := 16064k
  DEVICE_VENDOR := SamKnows
  DEVICE_MODEL := Whitebox 8
  DEVICE_PACKAGES := kmod-mt7603 kmod-mt76x2 kmod-usb3 \
	kmod-usb-ledtrig-usbport uboot-envtools
  SUPPORTED_DEVICES += sk-wb8
endef
TARGET_DEVICES += samknows_whitebox-v8

define Device/storylink_sap-g3200u3
  $(Device/dsa-migration)
  IMAGE_SIZE := 7872k
  DEVICE_VENDOR := STORYLiNK
  DEVICE_MODEL := SAP-G3200U3
  DEVICE_PACKAGES := kmod-mt76x2 kmod-usb3 kmod-usb-ledtrig-usbport
  SUPPORTED_DEVICES += sap-g3200u3
endef
TARGET_DEVICES += storylink_sap-g3200u3

define Device/telco-electronics_x1
  $(Device/dsa-migration)
  IMAGE_SIZE := 16064k
  DEVICE_VENDOR := Telco Electronics
  DEVICE_MODEL := X1
  DEVICE_PACKAGES := kmod-usb3 kmod-mt76
endef
TARGET_DEVICES += telco-electronics_x1

define Device/thunder_timecloud
  $(Device/dsa-migration)
  $(Device/uimage-lzma-loader)
  IMAGE_SIZE := 16064k
  DEVICE_VENDOR := Thunder
  DEVICE_MODEL := Timecloud
  DEVICE_PACKAGES := kmod-usb3 -wpad-basic
  SUPPORTED_DEVICES += timecloud
endef
TARGET_DEVICES += thunder_timecloud

define Device/totolink_a7000r
  $(Device/dsa-migration)
  IMAGE_SIZE := 16064k
  UIMAGE_NAME := C8340R1C-9999
  DEVICE_VENDOR := TOTOLINK
  DEVICE_MODEL := A7000R
  DEVICE_PACKAGES := kmod-mt7615e kmod-mt7615-firmware
endef
TARGET_DEVICES += totolink_a7000r

define Device/tplink_re350-v1
  $(Device/dsa-migration)
  $(Device/tplink-safeloader)
  DEVICE_MODEL := RE350
  DEVICE_VARIANT := v1
  DEVICE_PACKAGES := kmod-mt7603 kmod-mt76x2
  TPLINK_BOARD_ID := RE350-V1
  IMAGE_SIZE := 6016k
  SUPPORTED_DEVICES += re350-v1
endef
TARGET_DEVICES += tplink_re350-v1

define Device/tplink_re500-v1
  $(Device/dsa-migration)
  $(Device/tplink-safeloader)
  DEVICE_MODEL := RE500
  DEVICE_VARIANT := v1
  DEVICE_PACKAGES := kmod-mt7615e kmod-mt7615-firmware
  TPLINK_BOARD_ID := RE500-V1
  IMAGE_SIZE := 14208k
endef
TARGET_DEVICES += tplink_re500-v1

define Device/tplink_re650-v1
  $(Device/dsa-migration)
  $(Device/tplink-safeloader)
  DEVICE_MODEL := RE650
  DEVICE_VARIANT := v1
  DEVICE_PACKAGES := kmod-mt7615e kmod-mt7615-firmware
  TPLINK_BOARD_ID := RE650-V1
  IMAGE_SIZE := 14208k
endef
TARGET_DEVICES += tplink_re650-v1

define Device/ubnt_edgerouter_common
  $(Device/dsa-migration)
  $(Device/uimage-lzma-loader)
  DEVICE_VENDOR := Ubiquiti
  IMAGE_SIZE := 256768k
  FILESYSTEMS := squashfs
  KERNEL_SIZE := 3145728
  KERNEL_INITRAMFS := $$(KERNEL) | \
	ubnt-erx-factory-image $(KDIR)/tmp/$$(KERNEL_INITRAMFS_PREFIX)-factory.tar
  IMAGE/sysupgrade.bin := sysupgrade-tar | append-metadata
  DEVICE_PACKAGES += -wpad-basic
endef

define Device/ubnt_edgerouter-x
  $(Device/ubnt_edgerouter_common)
  DEVICE_MODEL := EdgeRouter X
  SUPPORTED_DEVICES += ubnt-erx ubiquiti,edgerouterx
endef
TARGET_DEVICES += ubnt_edgerouter-x

define Device/ubnt_edgerouter-x-sfp
  $(Device/ubnt_edgerouter_common)
  DEVICE_MODEL := EdgeRouter X SFP
  DEVICE_PACKAGES += kmod-i2c-algo-pca kmod-gpio-pca953x kmod-sfp
  SUPPORTED_DEVICES += ubnt-erx-sfp ubiquiti,edgerouterx-sfp
endef
TARGET_DEVICES += ubnt_edgerouter-x-sfp

define Device/ubnt_unifi-nanohd
  $(Device/dsa-migration)
  DEVICE_VENDOR := Ubiquiti
  DEVICE_MODEL := UniFi nanoHD
  DEVICE_PACKAGES += kmod-mt7603 kmod-mt7615e kmod-mt7615-firmware
  IMAGE_SIZE := 15552k
endef
TARGET_DEVICES += ubnt_unifi-nanohd

define Device/unielec_u7621-06-16m
  $(Device/dsa-migration)
  IMAGE_SIZE := 16064k
  DEVICE_VENDOR := UniElec
  DEVICE_MODEL := U7621-06
  DEVICE_VARIANT := 16M
  DEVICE_PACKAGES := kmod-ata-ahci kmod-sdhci-mt7620 kmod-usb3 -wpad-basic
  SUPPORTED_DEVICES += u7621-06-256M-16M unielec,u7621-06-256m-16m
endef
TARGET_DEVICES += unielec_u7621-06-16m

define Device/unielec_u7621-06-64m
  $(Device/dsa-migration)
  IMAGE_SIZE := 65216k
  DEVICE_VENDOR := UniElec
  DEVICE_MODEL := U7621-06
  DEVICE_VARIANT := 64M
  DEVICE_PACKAGES := kmod-ata-ahci kmod-sdhci-mt7620 kmod-usb3 -wpad-basic
  SUPPORTED_DEVICES += unielec,u7621-06-512m-64m
endef
TARGET_DEVICES += unielec_u7621-06-64m

define Device/wevo_11acnas
  $(Device/dsa-migration)
  IMAGE_SIZE := 16064k
  UIMAGE_NAME := 11AC-NAS-Router(0.0.0)
  DEVICE_VENDOR := WeVO
  DEVICE_MODEL := 11AC NAS Router
  DEVICE_PACKAGES := kmod-mt7603 kmod-mt76x2 kmod-usb3 \
	kmod-usb-ledtrig-usbport
  SUPPORTED_DEVICES += 11acnas
endef
TARGET_DEVICES += wevo_11acnas

define Device/wevo_w2914ns-v2
  $(Device/dsa-migration)
  IMAGE_SIZE := 16064k
  UIMAGE_NAME := W2914NS-V2(0.0.0)
  DEVICE_VENDOR := WeVO
  DEVICE_MODEL := W2914NS
  DEVICE_VARIANT := v2
  DEVICE_PACKAGES := kmod-mt7603 kmod-mt76x2 kmod-usb3 \
	kmod-usb-ledtrig-usbport
  SUPPORTED_DEVICES += w2914nsv2
endef
TARGET_DEVICES += wevo_w2914ns-v2

define Device/winstars_ws-wn583a6
  $(Device/dsa-migration)
  $(Device/uimage-lzma-loader)
  IMAGE_SIZE := 7872k
  DEVICE_VENDOR := Winstars
  DEVICE_MODEL := WS-WN583A6
  DEVICE_ALT0_VENDOR := Gemeita
  DEVICE_ALT0_MODEL := AC2100
  KERNEL_INITRAMFS_SUFFIX := -WN583A6$$(KERNEL_SUFFIX)
  DEVICE_PACKAGES := kmod-mt7603 kmod-mt7615e kmod-mt7615-firmware
endef
TARGET_DEVICES += winstars_ws-wn583a6

define Device/xiaomi-ac2100
  $(Device/dsa-migration)
  $(Device/uimage-lzma-loader)
  BLOCKSIZE := 128k
  PAGESIZE := 2048
  KERNEL_SIZE := 4096k
  IMAGE_SIZE := 120320k
  UBINIZE_OPTS := -E 5
  IMAGES += kernel1.bin rootfs0.bin
  IMAGE/kernel1.bin := append-kernel
  IMAGE/rootfs0.bin := append-ubi | check-size
  IMAGE/sysupgrade.bin := sysupgrade-tar | append-metadata
  DEVICE_VENDOR := Xiaomi
<<<<<<< HEAD
  DEVICE_PACKAGES := kmod-mt7603e kmod-mt7615d luci-app-mtwifi uboot-envtools
=======
  DEVICE_PACKAGES := kmod-mt7603 kmod-mt7615e kmod-mt7615-firmware \
	uboot-envtools
>>>>>>> e81e625c
endef

define Device/xiaomi_mi-router-ac2100
  $(Device/xiaomi-ac2100)
  DEVICE_MODEL := Mi Router AC2100
endef
TARGET_DEVICES += xiaomi_mi-router-ac2100

define Device/xiaomi_mir3g
  $(Device/dsa-migration)
  $(Device/uimage-lzma-loader)
  BLOCKSIZE := 128k
  PAGESIZE := 2048
  KERNEL_SIZE := 4096k
  IMAGE_SIZE := 124416k
  UBINIZE_OPTS := -E 5
  IMAGES += kernel1.bin rootfs0.bin
  IMAGE/kernel1.bin := append-kernel
  IMAGE/rootfs0.bin := append-ubi | check-size
  IMAGE/sysupgrade.bin := sysupgrade-tar | append-metadata
  DEVICE_VENDOR := Xiaomi
  DEVICE_MODEL := Mi Router 3G
  SUPPORTED_DEVICES += R3G
  SUPPORTED_DEVICES += mir3g
<<<<<<< HEAD
  DEVICE_PACKAGES := kmod-mt7603e kmod-mt76x2e kmod-usb3 \
	kmod-usb-ledtrig-usbport luci-app-mtwifi uboot-envtools
=======
  DEVICE_PACKAGES := kmod-mt7603 kmod-mt76x2 kmod-usb3 \
	kmod-usb-ledtrig-usbport uboot-envtools
>>>>>>> e81e625c
endef
TARGET_DEVICES += xiaomi_mir3g

define Device/xiaomi_mir3g-v2
  $(Device/dsa-migration)
  $(Device/uimage-lzma-loader)
  IMAGE_SIZE := 14848k
  DEVICE_VENDOR := Xiaomi
  DEVICE_MODEL := Mi Router 3G
  DEVICE_VARIANT := v2
  DEVICE_ALT0_VENDOR := Xiaomi
  DEVICE_ALT0_MODEL := Mi Router 4A
  DEVICE_ALT0_VARIANT := Gigabit Edition
<<<<<<< HEAD
  DEVICE_PACKAGES := kmod-mt7603e kmod-mt76x2e luci-app-mtwifi
=======
  DEVICE_PACKAGES := kmod-mt7603 kmod-mt76x2
>>>>>>> e81e625c
endef
TARGET_DEVICES += xiaomi_mir3g-v2

define Device/xiaomi_mir3p
  $(Device/dsa-migration)
  $(Device/uimage-lzma-loader)
  BLOCKSIZE := 128k
  PAGESIZE := 2048
  KERNEL_SIZE:= 4096k
  UBINIZE_OPTS := -E 5
  IMAGE_SIZE := 255488k
  DEVICE_VENDOR := Xiaomi
  DEVICE_MODEL := Mi Router 3 Pro
  IMAGES += factory.bin
  IMAGE/sysupgrade.bin := sysupgrade-tar | append-metadata
  IMAGE/factory.bin := append-kernel | pad-to $$(KERNEL_SIZE) | append-ubi | \
	check-size
<<<<<<< HEAD
  DEVICE_PACKAGES := kmod-usb3 kmod-usb-ledtrig-usbport \
	kmod-mt7615e kmod-mt7615-firmware uboot-envtools
=======
  DEVICE_PACKAGES := kmod-mt7615e kmod-mt7615-firmware kmod-usb3 \
	kmod-usb-ledtrig-usbport uboot-envtools
>>>>>>> e81e625c
endef
TARGET_DEVICES += xiaomi_mir3p

define Device/xiaomi_redmi-router-ac2100
  $(Device/xiaomi-ac2100)
  DEVICE_MODEL := Redmi Router AC2100
endef
TARGET_DEVICES += xiaomi_redmi-router-ac2100

define Device/xiaoyu_xy-c5
  $(Device/dsa-migration)
  IMAGE_SIZE := 32448k
  DEVICE_VENDOR := XiaoYu
  DEVICE_MODEL := XY-C5
  DEVICE_PACKAGES := kmod-ata-ahci kmod-usb3 -wpad-basic
endef
TARGET_DEVICES += xiaoyu_xy-c5

define Device/xzwifi_creativebox-v1
  $(Device/dsa-migration)
  IMAGE_SIZE := 32448k
  DEVICE_VENDOR := CreativeBox
  DEVICE_MODEL := v1
  DEVICE_PACKAGES := kmod-ata-ahci kmod-mt7603 kmod-mt76x2 kmod-sdhci-mt7620 \
	kmod-usb3 -wpad-basic
endef
TARGET_DEVICES += xzwifi_creativebox-v1

define Device/youhua_wr1200js
  $(Device/dsa-migration)
  IMAGE_SIZE := 16064k
  DEVICE_VENDOR := YouHua
  DEVICE_MODEL := WR1200JS
  DEVICE_PACKAGES := kmod-mt7603 kmod-mt76x2 kmod-usb3 \
	kmod-usb-ledtrig-usbport
endef
TARGET_DEVICES += youhua_wr1200js

define Device/youku_yk-l2
  $(Device/dsa-migration)
  IMAGE_SIZE := 16064k
  DEVICE_VENDOR := Youku
  DEVICE_MODEL := YK-L2
  DEVICE_PACKAGES := kmod-mt7603 kmod-mt76x2 kmod-usb3 \
	kmod-usb-ledtrig-usbport
endef
TARGET_DEVICES += youku_yk-l2

define Device/zbtlink_zbt-we1326
  $(Device/dsa-migration)
  IMAGE_SIZE := 16064k
  DEVICE_VENDOR := Zbtlink
  DEVICE_MODEL := ZBT-WE1326
  DEVICE_PACKAGES := kmod-mt7603 kmod-mt76x2 kmod-usb3 kmod-sdhci-mt7620
  SUPPORTED_DEVICES += zbt-we1326
endef
TARGET_DEVICES += zbtlink_zbt-we1326

define Device/zbtlink_zbt-we3526
  $(Device/dsa-migration)
  IMAGE_SIZE := 16064k
  DEVICE_VENDOR := Zbtlink
  DEVICE_MODEL := ZBT-WE3526
  DEVICE_PACKAGES := kmod-sdhci-mt7620 kmod-mt7603 kmod-mt76x2 kmod-usb3 \
	kmod-usb-ledtrig-usbport
endef
TARGET_DEVICES += zbtlink_zbt-we3526

define Device/zbtlink_zbt-wg2626
  $(Device/dsa-migration)
  IMAGE_SIZE := 16064k
  DEVICE_VENDOR := Zbtlink
  DEVICE_MODEL := ZBT-WG2626
  DEVICE_PACKAGES := kmod-ata-ahci kmod-sdhci-mt7620 kmod-mt76x2 kmod-usb3 \
	kmod-usb-ledtrig-usbport
  SUPPORTED_DEVICES += zbt-wg2626
endef
TARGET_DEVICES += zbtlink_zbt-wg2626

define Device/zbtlink_zbt-wg3526-16m
  $(Device/dsa-migration)
  IMAGE_SIZE := 16064k
  DEVICE_VENDOR := Zbtlink
  DEVICE_MODEL := ZBT-WG3526
  DEVICE_VARIANT := 16M
  DEVICE_PACKAGES := kmod-ata-ahci kmod-sdhci-mt7620 kmod-mt7603 kmod-mt76x2 \
	kmod-usb3 kmod-usb-ledtrig-usbport
  SUPPORTED_DEVICES += zbt-wg3526 zbt-wg3526-16M
endef
TARGET_DEVICES += zbtlink_zbt-wg3526-16m

define Device/zbtlink_zbt-wg3526-32m
  $(Device/dsa-migration)
  IMAGE_SIZE := 32448k
  DEVICE_VENDOR := Zbtlink
  DEVICE_MODEL := ZBT-WG3526
  DEVICE_VARIANT := 32M
  DEVICE_PACKAGES := kmod-ata-ahci kmod-sdhci-mt7620 kmod-mt7603 kmod-mt76x2 \
	kmod-usb3 kmod-usb-ledtrig-usbport
  SUPPORTED_DEVICES += ac1200pro zbt-wg3526-32M
endef
TARGET_DEVICES += zbtlink_zbt-wg3526-32m

define Device/zio_freezio
  $(Device/dsa-migration)
  IMAGE_SIZE := 16064k
  DEVICE_VENDOR := ZIO
  DEVICE_MODEL := FREEZIO
  DEVICE_PACKAGES := kmod-mt7603 kmod-mt76x2 kmod-usb3 \
	kmod-usb-ledtrig-usbport
endef
TARGET_DEVICES += zio_freezio

define Device/zyxel_wap6805
  $(Device/dsa-migration)
  BLOCKSIZE := 128k
  PAGESIZE := 2048
  KERNEL_SIZE := 4096k
  UBINIZE_OPTS := -E 5
  IMAGE_SIZE := 32448k
  DEVICE_VENDOR := ZyXEL
  DEVICE_MODEL := WAP6805
  DEVICE_PACKAGES := kmod-mt7603 kmod-mt7621-qtn-rgmii
  KERNEL := $(KERNEL_DTB) | uImage lzma | uimage-padhdr 160
  IMAGE/sysupgrade.bin := sysupgrade-tar | append-metadata
endef
TARGET_DEVICES += zyxel_wap6805<|MERGE_RESOLUTION|>--- conflicted
+++ resolved
@@ -320,13 +320,8 @@
   IMAGE_SIZE := 32448k
   DEVICE_VENDOR := Newifi
   DEVICE_MODEL := D2
-<<<<<<< HEAD
   DEVICE_PACKAGES := kmod-mt7603e kmod-mt76x2e kmod-usb3 \
-	kmod-usb-ledtrig-usbport luci-app-mtwifi
-=======
-  DEVICE_PACKAGES := kmod-mt7603 kmod-mt76x2 kmod-usb3 \
-	kmod-usb-ledtrig-usbport
->>>>>>> e81e625c
+	kmod-usb-ledtrig-usbport luci-app-mtwifi -wpad-basic
 endef
 TARGET_DEVICES += d-team_newifi-d2
 
@@ -930,11 +925,7 @@
   DEVICE_VENDOR := Phicomm
   DEVICE_MODEL := K2P
   SUPPORTED_DEVICES += k2p
-<<<<<<< HEAD
-  DEVICE_PACKAGES := kmod-mt7615d luci-app-mtwifi
-=======
-  DEVICE_PACKAGES := kmod-mt7615e kmod-mt7615-firmware
->>>>>>> e81e625c
+  DEVICE_PACKAGES := kmod-mt7615d luci-app-mtwifi -wpad-basic
 endef
 TARGET_DEVICES += phicomm_k2p
 
@@ -1144,12 +1135,7 @@
   IMAGE/rootfs0.bin := append-ubi | check-size
   IMAGE/sysupgrade.bin := sysupgrade-tar | append-metadata
   DEVICE_VENDOR := Xiaomi
-<<<<<<< HEAD
-  DEVICE_PACKAGES := kmod-mt7603e kmod-mt7615d luci-app-mtwifi uboot-envtools
-=======
-  DEVICE_PACKAGES := kmod-mt7603 kmod-mt7615e kmod-mt7615-firmware \
-	uboot-envtools
->>>>>>> e81e625c
+  DEVICE_PACKAGES := kmod-mt7603e kmod-mt7615d luci-app-mtwifi uboot-envtools -wpad-basic
 endef
 
 define Device/xiaomi_mi-router-ac2100
@@ -1174,13 +1160,8 @@
   DEVICE_MODEL := Mi Router 3G
   SUPPORTED_DEVICES += R3G
   SUPPORTED_DEVICES += mir3g
-<<<<<<< HEAD
   DEVICE_PACKAGES := kmod-mt7603e kmod-mt76x2e kmod-usb3 \
-	kmod-usb-ledtrig-usbport luci-app-mtwifi uboot-envtools
-=======
-  DEVICE_PACKAGES := kmod-mt7603 kmod-mt76x2 kmod-usb3 \
-	kmod-usb-ledtrig-usbport uboot-envtools
->>>>>>> e81e625c
+	kmod-usb-ledtrig-usbport luci-app-mtwifi uboot-envtools -wpad-basic
 endef
 TARGET_DEVICES += xiaomi_mir3g
 
@@ -1194,11 +1175,7 @@
   DEVICE_ALT0_VENDOR := Xiaomi
   DEVICE_ALT0_MODEL := Mi Router 4A
   DEVICE_ALT0_VARIANT := Gigabit Edition
-<<<<<<< HEAD
-  DEVICE_PACKAGES := kmod-mt7603e kmod-mt76x2e luci-app-mtwifi
-=======
-  DEVICE_PACKAGES := kmod-mt7603 kmod-mt76x2
->>>>>>> e81e625c
+  DEVICE_PACKAGES := kmod-mt7603e kmod-mt76x2e luci-app-mtwifi -wpad-basic
 endef
 TARGET_DEVICES += xiaomi_mir3g-v2
 
@@ -1216,13 +1193,8 @@
   IMAGE/sysupgrade.bin := sysupgrade-tar | append-metadata
   IMAGE/factory.bin := append-kernel | pad-to $$(KERNEL_SIZE) | append-ubi | \
 	check-size
-<<<<<<< HEAD
   DEVICE_PACKAGES := kmod-usb3 kmod-usb-ledtrig-usbport \
 	kmod-mt7615e kmod-mt7615-firmware uboot-envtools
-=======
-  DEVICE_PACKAGES := kmod-mt7615e kmod-mt7615-firmware kmod-usb3 \
-	kmod-usb-ledtrig-usbport uboot-envtools
->>>>>>> e81e625c
 endef
 TARGET_DEVICES += xiaomi_mir3p
 
