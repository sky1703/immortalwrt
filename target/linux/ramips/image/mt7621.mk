#
# MT7621 Profiles
#

include ./common-tp-link.mk

DEFAULT_SOC := mt7621

KERNEL_DTB += -d21
DEVICE_VARS += UIMAGE_MAGIC SERCOMM_HWNAME

# The OEM webinterface expects an kernel with initramfs which has the uImage
# header field ih_name.
# We don't want to set the header name field for the kernel include in the
# sysupgrade image as well, as this image shouldn't be accepted by the OEM
# webinterface. It will soft-brick the board.
define Build/custom-initramfs-uimage
	mkimage -A $(LINUX_KARCH) \
		-O linux -T kernel \
		-C lzma -a $(KERNEL_LOADADDR) $(if $(UIMAGE_MAGIC),-M $(UIMAGE_MAGIC),) \
		-e $(if $(KERNEL_ENTRY),$(KERNEL_ENTRY),$(KERNEL_LOADADDR)) \
		-n '$(1)' -d $@ $@.new
	mv $@.new $@
endef

define Build/elecom-gst-factory
	$(eval product=$(word 1,$(1)))
	$(eval version=$(word 2,$(1)))
	( $(STAGING_DIR_HOST)/bin/mkhash md5 $@ | tr -d '\n' ) >> $@
	( \
		echo -n "ELECOM $(product) v$(version)" | \
			dd bs=32 count=1 conv=sync; \
		dd if=$@; \
	) > $@.new
	mv $@.new $@
	echo -n "MT7621_ELECOM_$(product)" >> $@
endef

define Build/elecom-wrc-factory
	$(eval product=$(word 1,$(1)))
	$(eval version=$(word 2,$(1)))
	$(STAGING_DIR_HOST)/bin/mkhash md5 $@ >> $@
	( \
		echo -n "ELECOM $(product) v$(version)" | \
			dd bs=32 count=1 conv=sync; \
		dd if=$@; \
	) > $@.new
	mv $@.new $@
endef

define Build/iodata-factory
	$(eval fw_size=$(word 1,$(1)))
	$(eval fw_type=$(word 2,$(1)))
	$(eval product=$(word 3,$(1)))
	$(eval factory_bin=$(word 4,$(1)))
	if [ -e $(KDIR)/tmp/$(KERNEL_INITRAMFS_IMAGE) -a "$$(stat -c%s $@)" -lt "$(fw_size)" ]; then \
		$(CP) $(KDIR)/tmp/$(KERNEL_INITRAMFS_IMAGE) $(factory_bin); \
		$(STAGING_DIR_HOST)/bin/mksenaofw \
			-r 0x30a -p $(product) -t $(fw_type) \
			-e $(factory_bin) -o $(factory_bin).new; \
		mv $(factory_bin).new $(factory_bin); \
		$(CP) $(factory_bin) $(BIN_DIR)/; \
	else \
		echo "WARNING: initramfs kernel image too big, cannot generate factory image" >&2; \
	fi
endef

define Build/iodata-mstc-header
	( \
		data_size_crc="$$(dd if=$@ ibs=64 skip=1 2>/dev/null | gzip -c | \
			tail -c 8 | od -An -tx8 --endian little | tr -d ' \n')"; \
		echo -ne "$$(echo $$data_size_crc | sed 's/../\\x&/g')" | \
			dd of=$@ bs=8 count=1 seek=7 conv=notrunc 2>/dev/null; \
	)
	dd if=/dev/zero of=$@ bs=4 count=1 seek=1 conv=notrunc 2>/dev/null
	( \
		header_crc="$$(dd if=$@ bs=64 count=1 2>/dev/null | gzip -c | \
			tail -c 8 | od -An -N4 -tx4 --endian little | tr -d ' \n')"; \
		echo -ne "$$(echo $$header_crc | sed 's/../\\x&/g')" | \
			dd of=$@ bs=4 count=1 seek=1 conv=notrunc 2>/dev/null; \
	)
endef

define Build/ubootpad96
	uimage_padhdr -i $@ -o $@.new -l 96
	mv $@.new $@
endef

define Build/ubnt-erx-factory-image
	if [ -e $(KDIR)/tmp/$(KERNEL_INITRAMFS_IMAGE) -a "$$(stat -c%s $@)" -lt "$(KERNEL_SIZE)" ]; then \
		echo '21001:7' > $(1).compat; \
		$(TAR) -cf $(1) --transform='s/^.*/compat/' $(1).compat; \
		\
		$(TAR) -rf $(1) --transform='s/^.*/vmlinux.tmp/' $(KDIR)/tmp/$(KERNEL_INITRAMFS_IMAGE); \
		mkhash md5 $(KDIR)/tmp/$(KERNEL_INITRAMFS_IMAGE) > $(1).md5; \
		$(TAR) -rf $(1) --transform='s/^.*/vmlinux.tmp.md5/' $(1).md5; \
		\
		echo "dummy" > $(1).rootfs; \
		$(TAR) -rf $(1) --transform='s/^.*/squashfs.tmp/' $(1).rootfs; \
		\
		mkhash md5 $(1).rootfs > $(1).md5; \
		$(TAR) -rf $(1) --transform='s/^.*/squashfs.tmp.md5/' $(1).md5; \
		\
		echo '$(BOARD) $(VERSION_CODE) $(VERSION_NUMBER)' > $(1).version; \
		$(TAR) -rf $(1) --transform='s/^.*/version.tmp/' $(1).version; \
		\
		$(CP) $(1) $(BIN_DIR)/; \
	else \
		echo "WARNING: initramfs kernel image too big, cannot generate factory image" >&2; \
	fi
endef

define Device/afoundry_ew1200
  IMAGE_SIZE := 16064k
  DEVICE_VENDOR := AFOUNDRY
  DEVICE_MODEL := EW1200
  DEVICE_PACKAGES := kmod-ata-ahci kmod-mt76x2 kmod-mt7603 kmod-usb3 \
	kmod-usb-ledtrig-usbport wpad-openssl
  SUPPORTED_DEVICES += ew1200
endef
TARGET_DEVICES += afoundry_ew1200

define Device/alfa-network_quad-e4g
  IMAGE_SIZE := 16064k
  DEVICE_VENDOR := ALFA Network
  DEVICE_MODEL := Quad-E4G
  DEVICE_PACKAGES := kmod-ata-ahci kmod-sdhci-mt7620 kmod-usb3 uboot-envtools
endef
TARGET_DEVICES += alfa-network_quad-e4g

define Device/asiarf_ap7621-001
  IMAGE_SIZE := 16000k
  DEVICE_VENDOR := AsiaRF
  DEVICE_MODEL := AP7621-001
  DEVICE_PACKAGES := kmod-sdhci-mt7620 kmod-mt76x2 kmod-usb3
endef
TARGET_DEVICES += asiarf_ap7621-001

define Device/asiarf_ap7621-nv1
  IMAGE_SIZE := 16000k
  DEVICE_VENDOR := AsiaRF
  DEVICE_MODEL := AP7621-NV1
  DEVICE_PACKAGES := kmod-sdhci-mt7620 kmod-mt76x2 kmod-usb3
endef
TARGET_DEVICES += asiarf_ap7621-nv1

define Device/asus_rt-ac57u
  DEVICE_VENDOR := ASUS
  DEVICE_MODEL := RT-AC57U
  IMAGE_SIZE := 16064k
  DEVICE_PACKAGES := kmod-mt7603 kmod-mt76x2 kmod-usb3 \
	kmod-usb-ledtrig-usbport wpad-openssl
endef
TARGET_DEVICES += asus_rt-ac57u

define Device/asus_rt-ac65p
  DEVICE_VENDOR := ASUS
  DEVICE_MODEL := RT-AC65P
  IMAGE_SIZE := 51200k
  UBINIZE_OPTS := -E 5
  BLOCKSIZE := 128k
  PAGESIZE := 2048
  KERNEL_SIZE := 4096k
  IMAGES += factory.bin
  IMAGE/sysupgrade.bin := sysupgrade-tar | append-metadata
  IMAGE/factory.bin := append-kernel | pad-to $$(KERNEL_SIZE) | append-ubi | \
	check-size $$$$(IMAGE_SIZE)
  DEVICE_PACKAGES := kmod-usb3 kmod-mt7615e wpad-openssl uboot-envtools
endef
TARGET_DEVICES += asus_rt-ac65p

define Device/asus_rt-ac85p
  DEVICE_VENDOR := ASUS
  DEVICE_MODEL := RT-AC85P
  IMAGE_SIZE := 51200k
  UBINIZE_OPTS := -E 5
  BLOCKSIZE := 128k
  PAGESIZE := 2048
  KERNEL_SIZE := 4096k
  IMAGES += factory.bin
  IMAGE/sysupgrade.bin := sysupgrade-tar | append-metadata
  IMAGE/factory.bin := append-kernel | pad-to $$(KERNEL_SIZE) | append-ubi | \
	check-size $$$$(IMAGE_SIZE)
  DEVICE_PACKAGES := kmod-usb3 kmod-mt7615e wpad-openssl uboot-envtools
endef
TARGET_DEVICES += asus_rt-ac85p

define Device/buffalo_wsr-1166dhp
  $(Device/uimage-lzma-loader)
  IMAGE/sysupgrade.bin := trx | pad-rootfs | append-metadata
  IMAGE_SIZE := 15936k
  DEVICE_VENDOR := Buffalo
  DEVICE_MODEL := WSR-1166DHP
  DEVICE_PACKAGES := kmod-mt7603 kmod-mt76x2 wpad-openssl
  SUPPORTED_DEVICES += wsr-1166
endef
TARGET_DEVICES += buffalo_wsr-1166dhp

define Device/buffalo_wsr-2533dhpl
  $(Device/uimage-lzma-loader)
  IMAGE_SIZE := 7936k
  DEVICE_VENDOR := Buffalo
  DEVICE_MODEL := WSR-2533DHPL
  IMAGE/sysupgrade.bin := trx | pad-rootfs | append-metadata
  DEVICE_PACKAGES := kmod-mt7615e wpad-openssl
endef
TARGET_DEVICES += buffalo_wsr-2533dhpl

define Device/buffalo_wsr-600dhp
  IMAGE_SIZE := 16064k
  DEVICE_VENDOR := Buffalo
  DEVICE_MODEL := WSR-600DHP
  DEVICE_PACKAGES := kmod-mt7603 kmod-rt2800-pci wpad-openssl
  SUPPORTED_DEVICES += wsr-600
endef
TARGET_DEVICES += buffalo_wsr-600dhp

define Device/dlink_dir-860l-b1
  $(Device/seama)
  BLOCKSIZE := 64k
  SEAMA_SIGNATURE := wrgac13_dlink.2013gui_dir860lb
  LOADER_TYPE := bin
  KERNEL := kernel-bin | append-dtb | lzma | loader-kernel | relocate-kernel | \
	lzma -a0 | uImage lzma
  IMAGE_SIZE := 16064k
  DEVICE_VENDOR := D-Link
  DEVICE_MODEL := DIR-860L
  DEVICE_VARIANT := B1
  DEVICE_PACKAGES := kmod-mt76x2 kmod-usb3 kmod-usb-ledtrig-usbport wpad-openssl
  SUPPORTED_DEVICES += dir-860l-b1
endef
TARGET_DEVICES += dlink_dir-860l-b1

define Device/dlink_dir-878-a1
  BLOCKSIZE := 64k
  IMAGE_SIZE := 16000k
  DEVICE_VENDOR := D-Link
  DEVICE_MODEL := DIR-878
  DEVICE_VARIANT := A1
  DEVICE_PACKAGES := kmod-mt7615e wpad-openssl
  KERNEL_INITRAMFS := $$(KERNEL) | ubootpad96
  IMAGES += factory.bin
  IMAGE/sysupgrade.bin := append-kernel | append-rootfs | ubootpad96 |\
	pad-rootfs | check-size $$$$(IMAGE_SIZE) | append-metadata
  IMAGE/factory.bin := append-kernel | append-rootfs | ubootpad96 |\
	check-size $$$$(IMAGE_SIZE)
endef
TARGET_DEVICES += dlink_dir-878-a1

define Device/d-team_newifi-d2
  $(Device/uimage-lzma-loader)
  IMAGE_SIZE := 32448k
  DEVICE_VENDOR := Newifi
  DEVICE_MODEL := D2
  DEVICE_PACKAGES := kmod-mt7603 kmod-mt76x2 kmod-usb3 \
	kmod-usb-ledtrig-usbport wpad-openssl
endef
TARGET_DEVICES += d-team_newifi-d2

define Device/d-team_pbr-m1
  IMAGE_SIZE := 16064k
  DEVICE_VENDOR := PandoraBox
  DEVICE_MODEL := PBR-M1
  DEVICE_PACKAGES := kmod-ata-ahci kmod-mt7603 kmod-mt76x2 kmod-sdhci-mt7620 \
	kmod-usb3 kmod-usb-ledtrig-usbport wpad-openssl
  SUPPORTED_DEVICES += pbr-m1
endef
TARGET_DEVICES += d-team_pbr-m1

define Device/edimax_ra21s
  IMAGE_SIZE := 16064k
  DEVICE_VENDOR := Edimax
  DEVICE_MODEL := RA21S
  DEVICE_ALT0_VENDOR := Edimax
  DEVICE_ALT0_MODEL := Gemini RA21S
  IMAGES += factory.bin
  IMAGE/factory.bin := $$(sysupgrade_bin) | check-size $$$$(IMAGE_SIZE) | \
	elx-header 02020040 8844A2D168B45A2D
  DEVICE_PACKAGES := kmod-mt7615e wpad-openssl
endef
TARGET_DEVICES += edimax_ra21s

define Device/edimax_rg21s
  IMAGE_SIZE := 16064k
  DEVICE_VENDOR := Edimax
  DEVICE_MODEL := Gemini AC2600 RG21S
  IMAGES += factory.bin
  IMAGE/factory.bin := $$(sysupgrade_bin) | check-size $$$$(IMAGE_SIZE) | \
	elx-header 02020038 8844A2D168B45A2D
  DEVICE_PACKAGES := kmod-mt7615e wpad-openssl
endef
TARGET_DEVICES += edimax_rg21s

define Device/elecom_wrc-1167ghbk2-s
  IMAGE_SIZE := 15488k
  DEVICE_VENDOR := ELECOM
  DEVICE_MODEL := WRC-1167GHBK2-S
  IMAGES += factory.bin
  IMAGE/factory.bin := $$(sysupgrade_bin) | check-size $$$$(IMAGE_SIZE) | \
	elecom-wrc-factory WRC-1167GHBK2-S 0.00
  DEVICE_PACKAGES := kmod-mt7615e wpad-openssl
endef
TARGET_DEVICES += elecom_wrc-1167ghbk2-s

define Device/elecom_wrc-1900gst
  $(Device/uimage-lzma-loader)
  IMAGE_SIZE := 11264k
  DEVICE_VENDOR := ELECOM
  DEVICE_MODEL := WRC-1900GST
  IMAGES += factory.bin
  IMAGE/factory.bin := $$(sysupgrade_bin) | check-size $$$$(IMAGE_SIZE) | \
	elecom-gst-factory WRC-1900GST 0.00
endef
TARGET_DEVICES += elecom_wrc-1900gst

define Device/elecom_wrc-2533gst
  $(Device/uimage-lzma-loader)
  IMAGE_SIZE := 11264k
  DEVICE_VENDOR := ELECOM
  DEVICE_MODEL := WRC-2533GST
  IMAGES += factory.bin
  IMAGE/factory.bin := $$(sysupgrade_bin) | check-size $$$$(IMAGE_SIZE) | \
	elecom-gst-factory WRC-2533GST 0.00
endef
TARGET_DEVICES += elecom_wrc-2533gst

define Device/firefly_firewrt
  IMAGE_SIZE := 16064k
  DEVICE_VENDOR := Firefly
  DEVICE_MODEL := FireWRT
  DEVICE_PACKAGES := kmod-mt76x2 kmod-usb3 kmod-usb-ledtrig-usbport wpad-openssl
  SUPPORTED_DEVICES += firewrt
endef
TARGET_DEVICES += firefly_firewrt

define Device/gehua_ghl-r-001
  IMAGE_SIZE := 32448k
  DEVICE_VENDOR := GeHua
  DEVICE_MODEL := GHL-R-001
  DEVICE_PACKAGES := kmod-mt7603 kmod-mt76x2 kmod-usb3 \
	kmod-usb-ledtrig-usbport wpad-openssl
endef
TARGET_DEVICES += gehua_ghl-r-001

define Device/gnubee_gb-pc1
  DEVICE_VENDOR := GnuBee
  DEVICE_MODEL := Personal Cloud One
  DEVICE_PACKAGES := kmod-ata-ahci kmod-usb3 kmod-sdhci-mt7620
  IMAGE_SIZE := 32448k
endef
TARGET_DEVICES += gnubee_gb-pc1

define Device/gnubee_gb-pc2
  DEVICE_VENDOR := GnuBee
  DEVICE_MODEL := Personal Cloud Two
  DEVICE_PACKAGES := kmod-ata-ahci kmod-usb3 kmod-sdhci-mt7620
  IMAGE_SIZE := 32448k
endef
TARGET_DEVICES += gnubee_gb-pc2

define Device/hiwifi_hc5962
  BLOCKSIZE := 128k
  PAGESIZE := 2048
  KERNEL_SIZE := 4096k
  UBINIZE_OPTS := -E 5
  IMAGE_SIZE := 32768k
  IMAGES += factory.bin
  IMAGE/sysupgrade.bin := sysupgrade-tar | append-metadata
  IMAGE/factory.bin := append-kernel | pad-to $$(KERNEL_SIZE) | append-ubi | \
	check-size $$$$(IMAGE_SIZE)
  DEVICE_VENDOR := HiWiFi
  DEVICE_MODEL := HC5962
  DEVICE_PACKAGES := kmod-mt7603 kmod-mt76x2 kmod-usb3 wpad-openssl
endef
TARGET_DEVICES += hiwifi_hc5962

define Device/iodata_wn-ax1167gr
  $(Device/uimage-lzma-loader)
  IMAGE_SIZE := 15552k
  KERNEL_INITRAMFS := $$(KERNEL) | \
	iodata-factory 7864320 4 0x1055 $(KDIR)/tmp/$$(KERNEL_INITRAMFS_PREFIX)-factory.bin
  DEVICE_VENDOR := I-O DATA
  DEVICE_MODEL := WN-AX1167GR
  DEVICE_PACKAGES := kmod-mt7603 kmod-mt76x2 wpad-openssl
endef
TARGET_DEVICES += iodata_wn-ax1167gr

define Device/iodata_nand
  DEVICE_VENDOR := I-O DATA
  BLOCKSIZE := 128k
  PAGESIZE := 2048
  UBINIZE_OPTS := -E 5
  KERNEL_SIZE := 4096k
  IMAGE_SIZE := 51200k
  LOADER_TYPE := bin
  KERNEL := kernel-bin | append-dtb | lzma | loader-kernel | lzma | uImage lzma
  IMAGE/sysupgrade.bin := sysupgrade-tar | append-metadata
endef

define Device/iodata_wn-ax1167gr2
  $(Device/iodata_nand)
  UIMAGE_MAGIC := 0x434f4d42
  DEVICE_MODEL := WN-AX1167GR2
  KERNEL_INITRAMFS := $(KERNEL_DTB) | loader-kernel | lzma | \
	custom-initramfs-uimage 3.10(XBC.1)b10 | iodata-mstc-header
  DEVICE_PACKAGES := kmod-mt7615e wpad-openssl
endef
TARGET_DEVICES += iodata_wn-ax1167gr2

define Device/iodata_wn-ax2033gr
  $(Device/iodata_nand)
  UIMAGE_MAGIC := 0x434f4d42
  DEVICE_MODEL := WN-AX2033GR
  KERNEL_INITRAMFS := $(KERNEL_DTB) | loader-kernel | lzma | \
	custom-initramfs-uimage 3.10(VST.1)C10 | iodata-mstc-header
  DEVICE_PACKAGES := kmod-mt7603 kmod-mt7615e wpad-openssl
endef
TARGET_DEVICES += iodata_wn-ax2033gr

define Device/iodata_wn-dx1167r
  $(Device/iodata_nand)
  UIMAGE_MAGIC := 0x434f4d43
  DEVICE_MODEL := WN-DX1167R
  KERNEL_INITRAMFS := $(KERNEL_DTB) | loader-kernel | lzma | \
	custom-initramfs-uimage 3.10(XIK.1)b10 | iodata-mstc-header
  DEVICE_PACKAGES := kmod-mt7615e wpad-openssl
endef
TARGET_DEVICES += iodata_wn-dx1167r

define Device/iodata_wn-gx300gr
  $(Device/uimage-lzma-loader)
  IMAGE_SIZE := 7616k
  DEVICE_VENDOR := I-O DATA
  DEVICE_MODEL := WN-GX300GR
  DEVICE_PACKAGES := kmod-mt7603 wpad-openssl
endef
TARGET_DEVICES += iodata_wn-gx300gr

define Device/iodata_wnpr2600g
  $(Device/uimage-lzma-loader)
  DEVICE_VENDOR := I-O DATA
  DEVICE_MODEL := WNPR2600G
  IMAGE_SIZE := 13952k
  IMAGES += factory.bin
  IMAGE/factory.bin := $$(sysupgrade_bin) | check-size $$$$(IMAGE_SIZE) | \
	elx-header 0104003a 8844A2D168B45A2D
  DEVICE_PACKAGES := kmod-mt7615e wpad-openssl
endef
TARGET_DEVICES += iodata_wnpr2600g

define Device/iptime_a6ns-m
  IMAGE_SIZE := 16128k
  UIMAGE_NAME := a6nm
  DEVICE_VENDOR := ipTIME
  DEVICE_MODEL := A6ns-M
  DEVICE_PACKAGES := kmod-mt7615e kmod-usb3 kmod-usb-ledtrig-usbport wpad-openssl
endef
TARGET_DEVICES += iptime_a6ns-m

define Device/iptime_a8004t
  IMAGE_SIZE := 16128k
  UIMAGE_NAME := a8004t
  DEVICE_VENDOR := ipTIME
  DEVICE_MODEL := A8004T
  DEVICE_PACKAGES := kmod-mt7615e kmod-usb3 wpad-openssl
endef
TARGET_DEVICES += iptime_a8004t

define Device/jcg_jhr-ac876m
  IMAGE_SIZE := 16064k
  IMAGES += factory.bin
  IMAGE/factory.bin := $$(sysupgrade_bin) | check-size $$$$(IMAGE_SIZE) | \
	jcg-header 89.1
  JCG_MAXSIZE := 16064k
  DEVICE_VENDOR := JCG
  DEVICE_MODEL := JHR-AC876M
  DEVICE_PACKAGES := kmod-mt7615e kmod-usb3 kmod-usb-ledtrig-usbport wpad-openssl
endef
TARGET_DEVICES += jcg_jhr-ac876m

define Device/jdcloud_re-sp-01b
  IMAGE_SIZE := 27328k
  DEVICE_VENDOR := JDCloud
  DEVICE_MODEL := RE-SP-01B
  DEVICE_PACKAGES := kmod-fs-ext4 kmod-mt7603 kmod-mt7615e kmod-sdhci-mt7620 \
	kmod-usb3 wpad-openssl
endef
TARGET_DEVICES += jdcloud_re-sp-01b

define Device/lenovo_newifi-d1
  $(Device/uimage-lzma-loader)
  IMAGE_SIZE := 32448k
  DEVICE_VENDOR := Newifi
  DEVICE_MODEL := D1
  DEVICE_PACKAGES := kmod-mt7603 kmod-mt76x2 kmod-usb3 kmod-sdhci-mt7620 \
	kmod-usb-ledtrig-usbport wpad-openssl
  SUPPORTED_DEVICES += newifi-d1
endef
TARGET_DEVICES += lenovo_newifi-d1

define Device/linksys_ea7500-v2
  $(Device/uimage-lzma-loader)
  BLOCKSIZE := 128k
  PAGESIZE := 2048
  KERNEL_SIZE := 4096k
  IMAGE_SIZE := 36864k
  DEVICE_VENDOR := Linksys
  DEVICE_MODEL := EA7500
  DEVICE_VARIANT := v2
  DEVICE_PACKAGES := kmod-usb3 kmod-mt7615e wpad-openssl uboot-envtools
  UBINIZE_OPTS := -E 5
  IMAGES := sysupgrade.bin factory.bin
  IMAGE/sysupgrade.bin := sysupgrade-tar | append-metadata | check-size $$$$(IMAGE_SIZE)
  IMAGE/factory.bin := append-kernel | pad-to $$$$(KERNEL_SIZE) | \
	append-ubi | check-size $$$$(IMAGE_SIZE) | linksys-image type=EA7500v2
endef
TARGET_DEVICES += linksys_ea7500-v2

define Device/linksys_re6500
  IMAGE_SIZE := 7872k
  DEVICE_VENDOR := Linksys
  DEVICE_MODEL := RE6500
  DEVICE_PACKAGES := kmod-mt76x2 wpad-openssl
  SUPPORTED_DEVICES += re6500
endef
TARGET_DEVICES += linksys_re6500

define Device/mediatek_ap-mt7621a-v60
  IMAGE_SIZE := 7872k
  DEVICE_VENDOR := Mediatek
  DEVICE_MODEL := AP-MT7621A-V60 EVB
  DEVICE_PACKAGES := kmod-usb3 kmod-sdhci-mt7620 kmod-sound-mt7620
endef
TARGET_DEVICES += mediatek_ap-mt7621a-v60

define Device/mediatek_mt7621-eval-board
  BLOCKSIZE := 64k
  IMAGE_SIZE := 15104k
  DEVICE_VENDOR := MediaTek
  DEVICE_MODEL := MT7621 EVB
  SUPPORTED_DEVICES += mt7621
endef
TARGET_DEVICES += mediatek_mt7621-eval-board

define Device/MikroTik
  DEVICE_VENDOR := MikroTik
  BLOCKSIZE := 64k
  IMAGE_SIZE := 16128k
  DEVICE_PACKAGES := kmod-usb3
  LOADER_TYPE := elf
  KERNEL := $(KERNEL_DTB) | loader-kernel
  IMAGE/sysupgrade.bin := append-kernel | kernel2minor -s 1024 | \
	pad-to $$$$(BLOCKSIZE) | append-rootfs | pad-rootfs | append-metadata | \
	check-size $$$$(IMAGE_SIZE)
endef

define Device/mikrotik_routerboard-750gr3
  $(Device/MikroTik)
  DEVICE_MODEL := RouterBOARD 750Gr3
  DEVICE_PACKAGES += kmod-gpio-beeper
  SUPPORTED_DEVICES += mikrotik,rb750gr3
endef
TARGET_DEVICES += mikrotik_routerboard-750gr3

define Device/mikrotik_routerboard-m11g
  $(Device/MikroTik)
  DEVICE_MODEL := RouterBOARD M11G
  SUPPORTED_DEVICES += mikrotik,rbm11g
endef
TARGET_DEVICES += mikrotik_routerboard-m11g

define Device/mikrotik_routerboard-m33g
  $(Device/MikroTik)
  DEVICE_MODEL := RouterBOARD M33G
  SUPPORTED_DEVICES += mikrotik,rbm33g
endef
TARGET_DEVICES += mikrotik_routerboard-m33g

define Device/mqmaker_witi
  IMAGE_SIZE := 16064k
  DEVICE_VENDOR := MQmaker
  DEVICE_MODEL := WiTi
  DEVICE_PACKAGES := kmod-ata-ahci kmod-mt76x2 kmod-sdhci-mt7620 kmod-usb3 \
	kmod-usb-ledtrig-usbport wpad-openssl
  SUPPORTED_DEVICES += witi mqmaker,witi-256m mqmaker,witi-512m
endef
TARGET_DEVICES += mqmaker_witi

define Device/mtc_wr1201
  IMAGE_SIZE := 16000k
  DEVICE_VENDOR := MTC
  DEVICE_MODEL := Wireless Router WR1201
  KERNEL_INITRAMFS := $(KERNEL_DTB) | custom-initramfs-uimage WR1201_8_128
  DEVICE_PACKAGES := kmod-sdhci-mt7620 kmod-mt76x2 kmod-usb3 \
	kmod-usb-ledtrig-usbport wpad-openssl
endef
TARGET_DEVICES += mtc_wr1201

define Device/netgear_ex6150
  DEVICE_VENDOR := NETGEAR
  DEVICE_MODEL := EX6150
  DEVICE_PACKAGES := kmod-mt76x2 wpad-openssl
  NETGEAR_BOARD_ID := U12H318T00_NETGEAR
  IMAGE_SIZE := 14848k
  IMAGES += factory.chk
  IMAGE/factory.chk := $$(sysupgrade_bin) | check-size $$$$(IMAGE_SIZE) | \
	netgear-chk
endef
TARGET_DEVICES += netgear_ex6150

define Device/netgear_sercomm_nand
  $(Device/uimage-lzma-loader)
  BLOCKSIZE := 128k
  PAGESIZE := 2048
  KERNEL_SIZE := 4096k
  UBINIZE_OPTS := -E 5
  IMAGES += factory.img kernel.bin rootfs.bin
  IMAGE/factory.img := pad-extra 2048k | append-kernel | pad-to 6144k | \
	append-ubi | pad-to $$$$(BLOCKSIZE) | sercom-footer | pad-to 128 | \
	zip $$$$(SERCOMM_HWNAME).bin | sercom-seal
  IMAGE/sysupgrade.bin := sysupgrade-tar | append-metadata
  IMAGE/kernel.bin := append-kernel
  IMAGE/rootfs.bin := append-ubi | check-size $$$$(IMAGE_SIZE)
  DEVICE_VENDOR := NETGEAR
  DEVICE_PACKAGES := kmod-mt7603 kmod-usb3 kmod-usb-ledtrig-usbport wpad-openssl
endef

define Device/netgear_r6220
  $(Device/netgear_sercomm_nand)
  DEVICE_MODEL := R6220
  SERCOMM_HWNAME := R6220
  SERCOMM_HWID := AYA
  SERCOMM_HWVER := A001
  SERCOMM_SWVER := 0x0086
  IMAGE_SIZE := 28672k
  DEVICE_PACKAGES += kmod-mt76x2
  SUPPORTED_DEVICES += r6220
endef
TARGET_DEVICES += netgear_r6220

define Device/netgear_r6260
  $(Device/netgear_sercomm_nand)
  DEVICE_MODEL := R6260
  SERCOMM_HWNAME := R6260
  SERCOMM_HWID := CHJ
  SERCOMM_HWVER := A001
  SERCOMM_SWVER := 0x0052
  IMAGE_SIZE := 40960k
  DEVICE_PACKAGES += kmod-mt7615e
endef
TARGET_DEVICES += netgear_r6260

define Device/netgear_r6350
  $(Device/netgear_sercomm_nand)
  DEVICE_MODEL := R6350
  SERCOMM_HWNAME := R6350
  SERCOMM_HWID := CHJ
  SERCOMM_HWVER := A001
  SERCOMM_SWVER := 0x0052
  IMAGE_SIZE := 40960k
  DEVICE_PACKAGES += kmod-mt7615e
endef
TARGET_DEVICES += netgear_r6350

define Device/netgear_r6700-v2
  $(Device/netgear_sercomm_nand)
  DEVICE_MODEL := R6700
  DEVICE_VARIANT := v2
  DEVICE_ALT0_VENDOR := NETGEAR
  DEVICE_ALT0_MODEL := Nighthawk AC2400
  DEVICE_ALT0_VARIANT := v1
  DEVICE_ALT1_VENDOR := NETGEAR
  DEVICE_ALT1_MODEL := R7200
  DEVICE_ALT1_VARIANT := v1
  SERCOMM_HWNAME := R6950
  SERCOMM_HWID := BZV
  SERCOMM_HWVER := A001
  SERCOMM_SWVER := 0x1032
  IMAGE_SIZE := 40960k
  DEVICE_PACKAGES += kmod-mt7615e
endef
TARGET_DEVICES += netgear_r6700-v2

define Device/netgear_r6800
  $(Device/netgear_sercomm_nand)
  DEVICE_MODEL := R6800
  SERCOMM_HWNAME := R6950
  SERCOMM_HWID := BZV
  SERCOMM_HWVER := A001
  SERCOMM_SWVER := 0x0062
  IMAGE_SIZE := 40960k
  DEVICE_PACKAGES += kmod-mt7615e
endef
TARGET_DEVICES += netgear_r6800

define Device/netgear_r6850
  $(Device/netgear_sercomm_nand)
  DEVICE_MODEL := R6850
  SERCOMM_HWNAME := R6850
  SERCOMM_HWID := CHJ
  SERCOMM_HWVER := A001
  SERCOMM_SWVER := 0x0052
  IMAGE_SIZE := 40960k
  DEVICE_PACKAGES += kmod-mt7615e
endef
TARGET_DEVICES += netgear_r6850

define Device/netgear_wndr3700-v5
  $(Device/uimage-lzma-loader)
  BLOCKSIZE := 64k
  IMAGE_SIZE := 15232k
  SERCOMM_HWID := AYB
  SERCOMM_HWVER := A001
  SERCOMM_SWVER := 0x1054
  IMAGES += factory.img
  IMAGE/default := append-kernel | pad-to $$$$(BLOCKSIZE) | append-rootfs | \
	pad-rootfs
  IMAGE/sysupgrade.bin := $$(IMAGE/default) | append-metadata | \
	check-size $$$$(IMAGE_SIZE)
  IMAGE/factory.img := pad-extra 320k | $$(IMAGE/default) | \
	pad-to $$$$(BLOCKSIZE) | sercom-footer | pad-to 128 | \
	zip WNDR3700v5.bin | sercom-seal
  DEVICE_VENDOR := NETGEAR
  DEVICE_MODEL := WNDR3700
  DEVICE_VARIANT := v5
  DEVICE_PACKAGES := kmod-mt7603 kmod-mt76x2 kmod-usb3 \
	kmod-usb-ledtrig-usbport wpad-openssl
  SUPPORTED_DEVICES += wndr3700v5
endef
TARGET_DEVICES += netgear_wndr3700-v5

define Device/netis_wf2881
  BLOCKSIZE := 128k
  PAGESIZE := 2048
  FILESYSTEMS := squashfs
  KERNEL_SIZE := 4096k
  IMAGE_SIZE := 129280k
  UBINIZE_OPTS := -E 5
  UIMAGE_NAME := WF2881_0.0.00
  KERNEL_INITRAMFS := $(KERNEL_DTB) | netis-tail WF2881 | uImage lzma
  IMAGES += factory.bin
  IMAGE/sysupgrade.bin := sysupgrade-tar | append-metadata
  IMAGE/factory.bin := append-kernel | pad-to $$$$(KERNEL_SIZE) | append-ubi | \
	check-size $$$$(IMAGE_SIZE)
  DEVICE_VENDOR := NETIS
  DEVICE_MODEL := WF2881
  DEVICE_PACKAGES := kmod-mt76x2 kmod-usb3 kmod-usb-ledtrig-usbport wpad-openssl
endef
TARGET_DEVICES += netis_wf2881

define Device/phicomm_k2p
  IMAGE_SIZE := 15744k
  DEVICE_VENDOR := Phicomm
  DEVICE_MODEL := K2P
  SUPPORTED_DEVICES += k2p
  DEVICE_PACKAGES := luci-app-mtwifi
endef
TARGET_DEVICES += phicomm_k2p

define Device/planex_vr500
  $(Device/uimage-lzma-loader)
  IMAGE_SIZE := 65216k
  DEVICE_VENDOR := Planex
  DEVICE_MODEL := VR500
  DEVICE_PACKAGES := kmod-usb3
  SUPPORTED_DEVICES += vr500
endef
TARGET_DEVICES += planex_vr500

define Device/samknows_whitebox-v8
  IMAGE_SIZE := 16064k
  DEVICE_VENDOR := SamKnows
  DEVICE_MODEL := Whitebox 8
  DEVICE_PACKAGES := kmod-mt7603 kmod-mt76x2 kmod-usb3 \
	kmod-usb-ledtrig-usbport uboot-envtools wpad-openssl
  SUPPORTED_DEVICES += sk-wb8
endef
TARGET_DEVICES += samknows_whitebox-v8

define Device/storylink_sap-g3200u3
  IMAGE_SIZE := 7872k
  DEVICE_VENDOR := STORYLiNK
  DEVICE_MODEL := SAP-G3200U3
  DEVICE_PACKAGES := kmod-mt76x2 kmod-usb3 kmod-usb-ledtrig-usbport wpad-openssl
  SUPPORTED_DEVICES += sap-g3200u3
endef
TARGET_DEVICES += storylink_sap-g3200u3

define Device/telco-electronics_x1
  IMAGE_SIZE := 16064k
  DEVICE_VENDOR := Telco Electronics
  DEVICE_MODEL := X1
  DEVICE_PACKAGES := kmod-usb3 kmod-mt76 wpad-openssl
endef
TARGET_DEVICES += telco-electronics_x1

define Device/thunder_timecloud
  $(Device/uimage-lzma-loader)
  IMAGE_SIZE := 16064k
  DEVICE_VENDOR := Thunder
  DEVICE_MODEL := Timecloud
  DEVICE_PACKAGES := kmod-usb3
  SUPPORTED_DEVICES += timecloud
endef
TARGET_DEVICES += thunder_timecloud

define Device/totolink_a7000r
  IMAGE_SIZE := 16064k
  UIMAGE_NAME := C8340R1C-9999
  DEVICE_VENDOR := TOTOLINK
  DEVICE_MODEL := A7000R
  DEVICE_PACKAGES := kmod-mt7615e wpad-openssl
endef
TARGET_DEVICES += totolink_a7000r

define Device/adslr_g7
  IMAGE_SIZE := 16064k
  DEVICE_VENDOR := ADSLR
  DEVICE_MODEL := G7
  DEVICE_PACKAGES := kmod-mt7615e wpad-openssl
endef
TARGET_DEVICES += adslr_g7

define Device/tplink_re350-v1
  $(Device/tplink-safeloader)
  DEVICE_MODEL := RE350
  DEVICE_VARIANT := v1
  DEVICE_PACKAGES := kmod-mt7603 kmod-mt76x2 wpad-openssl
  TPLINK_BOARD_ID := RE350-V1
  IMAGE_SIZE := 6016k
  SUPPORTED_DEVICES += re350-v1
endef
TARGET_DEVICES += tplink_re350-v1

define Device/tplink_re650-v1
  $(Device/tplink-safeloader)
  DEVICE_MODEL := RE650
  DEVICE_VARIANT := v1
  DEVICE_PACKAGES := kmod-mt7615e wpad-openssl
  TPLINK_BOARD_ID := RE650-V1
  IMAGE_SIZE := 14208k
endef
TARGET_DEVICES += tplink_re650-v1

define Device/ubnt_edgerouter_common
  $(Device/uimage-lzma-loader)
  DEVICE_VENDOR := Ubiquiti
  IMAGE_SIZE := 256768k
  FILESYSTEMS := squashfs
  KERNEL_SIZE := 3145728
  KERNEL_INITRAMFS := $$(KERNEL) | \
	ubnt-erx-factory-image $(KDIR)/tmp/$$(KERNEL_INITRAMFS_PREFIX)-factory.tar
  IMAGE/sysupgrade.bin := sysupgrade-tar | append-metadata
endef

define Device/ubnt_edgerouter-x
  $(Device/ubnt_edgerouter_common)
  DEVICE_MODEL := EdgeRouter X
  SUPPORTED_DEVICES += ubnt-erx ubiquiti,edgerouterx
endef
TARGET_DEVICES += ubnt_edgerouter-x

define Device/ubnt_edgerouter-x-sfp
  $(Device/ubnt_edgerouter_common)
  DEVICE_MODEL := EdgeRouter X SFP
  DEVICE_PACKAGES += kmod-i2c-algo-pca kmod-gpio-pca953x kmod-sfp
  SUPPORTED_DEVICES += ubnt-erx-sfp ubiquiti,edgerouterx-sfp
endef
TARGET_DEVICES += ubnt_edgerouter-x-sfp

define Device/ubnt_unifi-nanohd
  DEVICE_VENDOR := Ubiquiti
  DEVICE_MODEL := UniFi nanoHD
  DEVICE_PACKAGES += kmod-mt7603 kmod-mt7615e wpad-openssl
  IMAGE_SIZE := 15552k
endef
TARGET_DEVICES += ubnt_unifi-nanohd

define Device/unielec_u7621-06-16m
  IMAGE_SIZE := 16064k
  DEVICE_VENDOR := UniElec
  DEVICE_MODEL := U7621-06
  DEVICE_VARIANT := 16M
  DEVICE_PACKAGES := kmod-ata-ahci kmod-sdhci-mt7620 kmod-usb3
  SUPPORTED_DEVICES += u7621-06-256M-16M unielec,u7621-06-256m-16m
endef
TARGET_DEVICES += unielec_u7621-06-16m

define Device/unielec_u7621-06-64m
  IMAGE_SIZE := 65216k
  DEVICE_VENDOR := UniElec
  DEVICE_MODEL := U7621-06
  DEVICE_VARIANT := 64M
  DEVICE_PACKAGES := kmod-ata-ahci kmod-sdhci-mt7620 kmod-usb3
  SUPPORTED_DEVICES += unielec,u7621-06-512m-64m
endef
TARGET_DEVICES += unielec_u7621-06-64m

define Device/wevo_11acnas
  IMAGE_SIZE := 16064k
  UIMAGE_NAME := 11AC-NAS-Router(0.0.0)
  DEVICE_VENDOR := WeVO
  DEVICE_MODEL := 11AC NAS Router
  DEVICE_PACKAGES := kmod-mt7603 kmod-mt76x2 kmod-usb3 \
	kmod-usb-ledtrig-usbport wpad-openssl
  SUPPORTED_DEVICES += 11acnas
endef
TARGET_DEVICES += wevo_11acnas

define Device/wevo_w2914ns-v2
  IMAGE_SIZE := 16064k
  UIMAGE_NAME := W2914NS-V2(0.0.0)
  DEVICE_VENDOR := WeVO
  DEVICE_MODEL := W2914NS
  DEVICE_VARIANT := v2
  DEVICE_PACKAGES := kmod-mt7603 kmod-mt76x2 kmod-usb3 \
	kmod-usb-ledtrig-usbport wpad-openssl
  SUPPORTED_DEVICES += w2914nsv2
endef
TARGET_DEVICES += wevo_w2914ns-v2

define Device/xiaomi_mir3g
  $(Device/uimage-lzma-loader)
  BLOCKSIZE := 128k
  PAGESIZE := 2048
  KERNEL_SIZE := 4096k
  IMAGE_SIZE := 124416k
  UBINIZE_OPTS := -E 5
  IMAGES += kernel1.bin rootfs0.bin
  IMAGE/kernel1.bin := append-kernel
  IMAGE/rootfs0.bin := append-ubi | check-size $$$$(IMAGE_SIZE)
  IMAGE/sysupgrade.bin := sysupgrade-tar | append-metadata
  DEVICE_VENDOR := Xiaomi
  DEVICE_MODEL := Mi Router 3G
  SUPPORTED_DEVICES += R3G
  SUPPORTED_DEVICES += mir3g
  DEVICE_PACKAGES := kmod-mt7603 kmod-mt76x2 kmod-usb3 \
	kmod-usb-ledtrig-usbport wpad-openssl uboot-envtools
endef
TARGET_DEVICES += xiaomi_mir3g

define Device/xiaomi_mir3g-v2
  $(Device/uimage-lzma-loader)
  IMAGE_SIZE := 14848k
  DEVICE_VENDOR := Xiaomi
  DEVICE_MODEL := Mi Router 3G
  DEVICE_VARIANT := v2
  DEVICE_ALT0_VENDOR := Xiaomi
  DEVICE_ALT0_MODEL := Mi Router 4A
  DEVICE_ALT0_VARIANT := Gigabit Edition
  DEVICE_PACKAGES := kmod-mt7603 kmod-mt76x2 wpad-openssl
endef
TARGET_DEVICES += xiaomi_mir3g-v2

define Device/xiaomi_mir3p
  $(Device/uimage-lzma-loader)
  BLOCKSIZE := 128k
  PAGESIZE := 2048
  KERNEL_SIZE:= 4096k
  UBINIZE_OPTS := -E 5
  IMAGE_SIZE := 255488k
  DEVICE_VENDOR := Xiaomi
  DEVICE_MODEL := Mi Router 3 Pro
  IMAGES += factory.bin
  IMAGE/sysupgrade.bin := sysupgrade-tar | append-metadata
  IMAGE/factory.bin := append-kernel | pad-to $$(KERNEL_SIZE) | append-ubi | \
	check-size $$$$(IMAGE_SIZE)
  DEVICE_PACKAGES := kmod-usb3 kmod-usb-ledtrig-usbport \
	luci-app-mtwifi uboot-envtools
endef
TARGET_DEVICES += xiaomi_mir3p

<<<<<<< HEAD
define Device/xiaomi_redmi-router-ac2100
  $(Device/uimage-lzma-loader)
=======
define Device/xiaomi_mir4
>>>>>>> 9bfbdcb7
  BLOCKSIZE := 128k
  PAGESIZE := 2048
  KERNEL_SIZE := 4096k
  IMAGE_SIZE := 124416k
  UBINIZE_OPTS := -E 5
  IMAGES += kernel1.bin rootfs0.bin
  IMAGE/kernel1.bin := append-kernel
  IMAGE/rootfs0.bin := append-ubi | check-size $$$$(IMAGE_SIZE)
  IMAGE/sysupgrade.bin := sysupgrade-tar | append-metadata
  DEVICE_VENDOR := Xiaomi
  DEVICE_MODEL := Mi Router 4
  DEVICE_PACKAGES := kmod-mt7603 kmod-mt76x2 wpad-openssl uboot-envtools
endef
TARGET_DEVICES += xiaomi_mir4

define Device/xiaomi_mi-router-ac2100
  BLOCKSIZE := 128k
  PAGESIZE := 2048
  KERNEL_SIZE := 4096k
  IMAGE_SIZE := 120320k
  UBINIZE_OPTS := -E 5
  IMAGES += kernel1.bin rootfs0.bin
  IMAGE/kernel1.bin := append-kernel
  IMAGE/rootfs0.bin := append-ubi | check-size $$$$(IMAGE_SIZE)
  IMAGE/sysupgrade.bin := sysupgrade-tar | append-metadata
  DEVICE_VENDOR := Xiaomi
  DEVICE_MODEL := Mi Router AC2100
  DEVICE_PACKAGES := kmod-mt7603 kmod-mt7615e wpad-openssl uboot-envtools
endef
TARGET_DEVICES += xiaomi_mi-router-ac2100

define Device/xiaomi_redmi-router-ac2100
  BLOCKSIZE := 128k
  PAGESIZE := 2048
  KERNEL_SIZE := 4096k
  IMAGE_SIZE := 120320k
  UBINIZE_OPTS := -E 5
  IMAGES += kernel1.bin rootfs0.bin factory.bin
  IMAGE/kernel1.bin := append-kernel
  IMAGE/rootfs0.bin := append-ubi | check-size $$$$(IMAGE_SIZE)
  IMAGE/sysupgrade.bin := sysupgrade-tar | append-metadata
  IMAGE/factory.bin := append-kernel | pad-to $$(KERNEL_SIZE) | append-ubi | check-size $$$$(IMAGE_SIZE)
  DEVICE_VENDOR := Xiaomi
  DEVICE_MODEL := Redmi Router AC2100
  DEVICE_PACKAGES := kmod-mt7603 kmod-mt7615e wpad-openssl uboot-envtools
endef
TARGET_DEVICES += xiaomi_redmi-router-ac2100

define Device/xiaoyu_xy-c5
  IMAGE_SIZE := 32448k
  DEVICE_VENDOR := XiaoYu
  DEVICE_MODEL := XY-C5
  DEVICE_PACKAGES := kmod-ata-ahci kmod-usb3
endef
TARGET_DEVICES += xiaoyu_xy-c5

define Device/xzwifi_creativebox-v1
  IMAGE_SIZE := 32448k
  DEVICE_VENDOR := CreativeBox
  DEVICE_MODEL := v1
  DEVICE_PACKAGES := kmod-ata-ahci kmod-mt7603 kmod-mt76x2 kmod-sdhci-mt7620 \
	kmod-usb3
endef
TARGET_DEVICES += xzwifi_creativebox-v1

define Device/youhua_wr1200js
  IMAGE_SIZE := 16064k
  DEVICE_VENDOR := YouHua
  DEVICE_MODEL := WR1200JS
  DEVICE_PACKAGES := kmod-mt7603 kmod-mt76x2 kmod-usb3 \
	kmod-usb-ledtrig-usbport wpad-openssl
endef
TARGET_DEVICES += youhua_wr1200js

define Device/youku_yk-l2
  IMAGE_SIZE := 16064k
  DEVICE_VENDOR := Youku
  DEVICE_MODEL := YK-L2
  DEVICE_PACKAGES := kmod-mt7603 kmod-mt76x2 kmod-usb3 \
	kmod-usb-ledtrig-usbport wpad-openssl
endef
TARGET_DEVICES += youku_yk-l2

define Device/zbtlink_zbt-we1326
  IMAGE_SIZE := 16064k
  DEVICE_VENDOR := Zbtlink
  DEVICE_MODEL := ZBT-WE1326
  DEVICE_PACKAGES := kmod-mt7603 kmod-mt76x2 kmod-usb3 kmod-sdhci-mt7620 \
	wpad-openssl
  SUPPORTED_DEVICES += zbt-we1326
endef
TARGET_DEVICES += zbtlink_zbt-we1326

define Device/zbtlink_zbt-we3526
  IMAGE_SIZE := 16064k
  DEVICE_VENDOR := Zbtlink
  DEVICE_MODEL := ZBT-WE3526
  DEVICE_PACKAGES := kmod-sdhci-mt7620 kmod-mt7603 kmod-mt76x2 kmod-usb3 \
	kmod-usb-ledtrig-usbport wpad-openssl
endef
TARGET_DEVICES += zbtlink_zbt-we3526

define Device/zbtlink_zbt-wg2626
  IMAGE_SIZE := 16064k
  DEVICE_VENDOR := Zbtlink
  DEVICE_MODEL := ZBT-WG2626
  DEVICE_PACKAGES := kmod-ata-ahci kmod-sdhci-mt7620 kmod-mt76x2 kmod-usb3 \
	kmod-usb-ledtrig-usbport wpad-openssl
  SUPPORTED_DEVICES += zbt-wg2626
endef
TARGET_DEVICES += zbtlink_zbt-wg2626

define Device/zbtlink_zbt-wg3526-16m
  IMAGE_SIZE := 16064k
  DEVICE_VENDOR := Zbtlink
  DEVICE_MODEL := ZBT-WG3526
  DEVICE_VARIANT := 16M
  DEVICE_PACKAGES := kmod-ata-ahci kmod-sdhci-mt7620 kmod-mt7603 kmod-mt76x2 \
	kmod-usb3 kmod-usb-ledtrig-usbport wpad-openssl
  SUPPORTED_DEVICES += zbt-wg3526 zbt-wg3526-16M
endef
TARGET_DEVICES += zbtlink_zbt-wg3526-16m

define Device/zbtlink_zbt-wg3526-32m
  IMAGE_SIZE := 32448k
  DEVICE_VENDOR := Zbtlink
  DEVICE_MODEL := ZBT-WG3526
  DEVICE_VARIANT := 32M
  DEVICE_PACKAGES := kmod-ata-ahci kmod-sdhci-mt7620 kmod-mt7603 kmod-mt76x2 \
	kmod-usb3 kmod-usb-ledtrig-usbport wpad-openssl
  SUPPORTED_DEVICES += ac1200pro zbt-wg3526-32M
endef
TARGET_DEVICES += zbtlink_zbt-wg3526-32m

define Device/zio_freezio
  IMAGE_SIZE := 16064k
  DEVICE_VENDOR := ZIO
  DEVICE_MODEL := FREEZIO
  DEVICE_PACKAGES := kmod-mt7603 kmod-mt76x2 kmod-usb3 \
	kmod-usb-ledtrig-usbport wpad-openssl
endef
TARGET_DEVICES += zio_freezio<|MERGE_RESOLUTION|>--- conflicted
+++ resolved
@@ -970,12 +970,8 @@
 endef
 TARGET_DEVICES += xiaomi_mir3p
 
-<<<<<<< HEAD
-define Device/xiaomi_redmi-router-ac2100
-  $(Device/uimage-lzma-loader)
-=======
 define Device/xiaomi_mir4
->>>>>>> 9bfbdcb7
+  $(Device/uimage-lzma-loader)
   BLOCKSIZE := 128k
   PAGESIZE := 2048
   KERNEL_SIZE := 4096k
