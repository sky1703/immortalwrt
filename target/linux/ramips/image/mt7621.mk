#
# MT7621 Profiles
#

include ./common-tp-link.mk

DEFAULT_SOC := mt7621

KERNEL_DTB += -d21
DEVICE_VARS += UIMAGE_MAGIC ELECOM_HWNAME LINKSYS_HWNAME

# The OEM webinterface expects an kernel with initramfs which has the uImage
# header field ih_name.
# We don't want to set the header name field for the kernel include in the
# sysupgrade image as well, as this image shouldn't be accepted by the OEM
# webinterface. It will soft-brick the board.
define Build/custom-initramfs-uimage
	mkimage -A $(LINUX_KARCH) \
		-O linux -T kernel \
		-C lzma -a $(KERNEL_LOADADDR) $(if $(UIMAGE_MAGIC),-M $(UIMAGE_MAGIC),) \
		-e $(if $(KERNEL_ENTRY),$(KERNEL_ENTRY),$(KERNEL_LOADADDR)) \
		-n '$(1)' -d $@ $@.new
	mv $@.new $@
endef

define Build/elecom-wrc-gs-factory
	$(eval product=$(word 1,$(1)))
	$(eval version=$(word 2,$(1)))
	( $(STAGING_DIR_HOST)/bin/mkhash md5 $@ | tr -d '\n' ) >> $@
	( \
		echo -n "ELECOM $(product) v$(version)" | \
			dd bs=32 count=1 conv=sync; \
		dd if=$@; \
	) > $@.new
	mv $@.new $@
	echo -n "MT7621_ELECOM_$(product)" >> $@
endef

define Build/elecom-wrc-factory
	$(eval product=$(word 1,$(1)))
	$(eval version=$(word 2,$(1)))
	$(STAGING_DIR_HOST)/bin/mkhash md5 $@ >> $@
	( \
		echo -n "ELECOM $(product) v$(version)" | \
			dd bs=32 count=1 conv=sync; \
		dd if=$@; \
	) > $@.new
	mv $@.new $@
endef

define Build/iodata-factory
	$(eval fw_size=$(word 1,$(1)))
	$(eval fw_type=$(word 2,$(1)))
	$(eval product=$(word 3,$(1)))
	$(eval factory_bin=$(word 4,$(1)))
	if [ -e $(KDIR)/tmp/$(KERNEL_INITRAMFS_IMAGE) -a "$$(stat -c%s $@)" -lt "$(fw_size)" ]; then \
		$(CP) $(KDIR)/tmp/$(KERNEL_INITRAMFS_IMAGE) $(factory_bin); \
		$(STAGING_DIR_HOST)/bin/mksenaofw \
			-r 0x30a -p $(product) -t $(fw_type) \
			-e $(factory_bin) -o $(factory_bin).new; \
		mv $(factory_bin).new $(factory_bin); \
		$(CP) $(factory_bin) $(BIN_DIR)/; \
	else \
		echo "WARNING: initramfs kernel image too big, cannot generate factory image" >&2; \
	fi
endef

define Build/iodata-mstc-header
	( \
		data_size_crc="$$(dd if=$@ ibs=64 skip=1 2>/dev/null | gzip -c | \
			tail -c 8 | od -An -tx8 --endian little | tr -d ' \n')"; \
		echo -ne "$$(echo $$data_size_crc | sed 's/../\\x&/g')" | \
			dd of=$@ bs=8 count=1 seek=7 conv=notrunc 2>/dev/null; \
	)
	dd if=/dev/zero of=$@ bs=4 count=1 seek=1 conv=notrunc 2>/dev/null
	( \
		header_crc="$$(dd if=$@ bs=64 count=1 2>/dev/null | gzip -c | \
			tail -c 8 | od -An -N4 -tx4 --endian little | tr -d ' \n')"; \
		echo -ne "$$(echo $$header_crc | sed 's/../\\x&/g')" | \
			dd of=$@ bs=4 count=1 seek=1 conv=notrunc 2>/dev/null; \
	)
endef

define Build/ubnt-erx-factory-image
	if [ -e $(KDIR)/tmp/$(KERNEL_INITRAMFS_IMAGE) -a "$$(stat -c%s $@)" -lt "$(KERNEL_SIZE)" ]; then \
		echo '21001:7' > $(1).compat; \
		$(TAR) -cf $(1) --transform='s/^.*/compat/' $(1).compat; \
		\
		$(TAR) -rf $(1) --transform='s/^.*/vmlinux.tmp/' $(KDIR)/tmp/$(KERNEL_INITRAMFS_IMAGE); \
		mkhash md5 $(KDIR)/tmp/$(KERNEL_INITRAMFS_IMAGE) > $(1).md5; \
		$(TAR) -rf $(1) --transform='s/^.*/vmlinux.tmp.md5/' $(1).md5; \
		\
		echo "dummy" > $(1).rootfs; \
		$(TAR) -rf $(1) --transform='s/^.*/squashfs.tmp/' $(1).rootfs; \
		\
		mkhash md5 $(1).rootfs > $(1).md5; \
		$(TAR) -rf $(1) --transform='s/^.*/squashfs.tmp.md5/' $(1).md5; \
		\
		echo '$(BOARD) $(VERSION_CODE) $(VERSION_NUMBER)' > $(1).version; \
		$(TAR) -rf $(1) --transform='s/^.*/version.tmp/' $(1).version; \
		\
		$(CP) $(1) $(BIN_DIR)/; \
	else \
		echo "WARNING: initramfs kernel image too big, cannot generate factory image" >&2; \
	fi
endef

define Device/adslr_g7
  IMAGE_SIZE := 16064k
  DEVICE_VENDOR := ADSLR
  DEVICE_MODEL := G7
  DEVICE_PACKAGES := kmod-mt7615e
endef
TARGET_DEVICES += adslr_g7

define Device/afoundry_ew1200
  IMAGE_SIZE := 16064k
  DEVICE_VENDOR := AFOUNDRY
  DEVICE_MODEL := EW1200
  DEVICE_PACKAGES := kmod-ata-ahci kmod-mt76x2 kmod-mt7603 kmod-usb3 \
	kmod-usb-ledtrig-usbport
  SUPPORTED_DEVICES += ew1200
endef
TARGET_DEVICES += afoundry_ew1200

define Device/alfa-network_quad-e4g
  IMAGE_SIZE := 16064k
  DEVICE_VENDOR := ALFA Network
  DEVICE_MODEL := Quad-E4G
  DEVICE_PACKAGES := kmod-ata-ahci kmod-sdhci-mt7620 kmod-usb3 uboot-envtools \
	-wpad-openssl
endef
TARGET_DEVICES += alfa-network_quad-e4g

define Device/asiarf_ap7621-001
  IMAGE_SIZE := 16000k
  DEVICE_VENDOR := AsiaRF
  DEVICE_MODEL := AP7621-001
  DEVICE_PACKAGES := kmod-sdhci-mt7620 kmod-mt76x2 kmod-usb3 -wpad-openssl
endef
TARGET_DEVICES += asiarf_ap7621-001

define Device/asiarf_ap7621-nv1
  IMAGE_SIZE := 16000k
  DEVICE_VENDOR := AsiaRF
  DEVICE_MODEL := AP7621-NV1
  DEVICE_PACKAGES := kmod-sdhci-mt7620 kmod-mt76x2 kmod-usb3 -wpad-openssl
endef
TARGET_DEVICES += asiarf_ap7621-nv1

define Device/asus_rt-ac57u
  DEVICE_VENDOR := ASUS
  DEVICE_MODEL := RT-AC57U
  IMAGE_SIZE := 16064k
  DEVICE_PACKAGES := kmod-mt7603 kmod-mt76x2 kmod-usb3 \
	kmod-usb-ledtrig-usbport
endef
TARGET_DEVICES += asus_rt-ac57u

define Device/asus_rt-ac65p
  DEVICE_VENDOR := ASUS
  DEVICE_MODEL := RT-AC65P
  IMAGE_SIZE := 51200k
  UBINIZE_OPTS := -E 5
  BLOCKSIZE := 128k
  PAGESIZE := 2048
  KERNEL_SIZE := 4096k
  IMAGES += factory.bin
  IMAGE/sysupgrade.bin := sysupgrade-tar | append-metadata
  IMAGE/factory.bin := append-kernel | pad-to $$(KERNEL_SIZE) | append-ubi | \
	check-size
  DEVICE_PACKAGES := kmod-usb3 kmod-mt7615e uboot-envtools
endef
TARGET_DEVICES += asus_rt-ac65p

define Device/asus_rt-ac85p
  DEVICE_VENDOR := ASUS
  DEVICE_MODEL := RT-AC85P
  IMAGE_SIZE := 51200k
  UBINIZE_OPTS := -E 5
  BLOCKSIZE := 128k
  PAGESIZE := 2048
  KERNEL_SIZE := 4096k
  IMAGES += factory.bin
  IMAGE/sysupgrade.bin := sysupgrade-tar | append-metadata
  IMAGE/factory.bin := append-kernel | pad-to $$(KERNEL_SIZE) | append-ubi | \
	check-size
  DEVICE_PACKAGES := kmod-usb3 kmod-mt7615e uboot-envtools
endef
TARGET_DEVICES += asus_rt-ac85p

define Device/buffalo_wsr-1166dhp
  $(Device/uimage-lzma-loader)
  IMAGE/sysupgrade.bin := trx | pad-rootfs | append-metadata
  IMAGE_SIZE := 15936k
  DEVICE_VENDOR := Buffalo
  DEVICE_MODEL := WSR-1166DHP
  DEVICE_PACKAGES := kmod-mt7603 kmod-mt76x2
  SUPPORTED_DEVICES += wsr-1166
endef
TARGET_DEVICES += buffalo_wsr-1166dhp

define Device/buffalo_wsr-2533dhpl
  $(Device/uimage-lzma-loader)
  IMAGE_SIZE := 7936k
  DEVICE_VENDOR := Buffalo
  DEVICE_MODEL := WSR-2533DHPL
  DEVICE_ALT0_VENDOR := Buffalo
  DEVICE_ALT0_MODEL := WSR-2533DHP
  IMAGE/sysupgrade.bin := trx | pad-rootfs | append-metadata
  DEVICE_PACKAGES := kmod-mt7615e
endef
TARGET_DEVICES += buffalo_wsr-2533dhpl

define Device/buffalo_wsr-600dhp
  IMAGE_SIZE := 16064k
  DEVICE_VENDOR := Buffalo
  DEVICE_MODEL := WSR-600DHP
  DEVICE_PACKAGES := kmod-mt7603 kmod-rt2800-pci
  SUPPORTED_DEVICES += wsr-600
endef
TARGET_DEVICES += buffalo_wsr-600dhp

define Device/dlink_dir-8xx-a1
  IMAGE_SIZE := 16000k
  DEVICE_VENDOR := D-Link
  DEVICE_PACKAGES := kmod-mt7615d luci-app-mtwifi uboot-envtools -wpad-openssl
endef

define Device/dlink_dir-xx60-a1
  BLOCKSIZE := 128k
  PAGESIZE := 2048
  KERNEL_SIZE := 4096k
  IMAGE_SIZE := 40960k
  UBINIZE_OPTS := -E 5
  DEVICE_VENDOR := D-Link
  DEVICE_PACKAGES := kmod-mt7615e kmod-usb3 \
	kmod-usb-ledtrig-usbport
  KERNEL := $$(KERNEL) | uimage-padhdr 96
  IMAGES += factory.bin
  IMAGE/sysupgrade.bin := sysupgrade-tar | append-metadata
  IMAGE/factory.bin := append-kernel | pad-to $$(KERNEL_SIZE) | append-ubi | \
	check-size
endef

define Device/dlink_dir-1960-a1
  $(Device/dlink_dir-xx60-a1)
  DEVICE_MODEL := DIR-1960
  DEVICE_VARIANT := A1
endef
TARGET_DEVICES += dlink_dir-1960-a1

define Device/dlink_dir-2660-a1
  $(Device/dlink_dir-xx60-a1)
  DEVICE_MODEL := DIR-2660
  DEVICE_VARIANT := A1
endef
TARGET_DEVICES += dlink_dir-2660-a1

define Device/dlink_dir-860l-b1
  $(Device/seama)
  BLOCKSIZE := 64k
  SEAMA_SIGNATURE := wrgac13_dlink.2013gui_dir860lb
  LOADER_TYPE := bin
  KERNEL := kernel-bin | append-dtb | lzma | loader-kernel | relocate-kernel | \
	lzma -a0 | uImage lzma
  IMAGE_SIZE := 16064k
  DEVICE_VENDOR := D-Link
  DEVICE_MODEL := DIR-860L
  DEVICE_VARIANT := B1
  DEVICE_PACKAGES := kmod-mt76x2 kmod-usb3 kmod-usb-ledtrig-usbport
  SUPPORTED_DEVICES += dir-860l-b1
endef
TARGET_DEVICES += dlink_dir-860l-b1

define Device/dlink_dir-867-a1
  $(Device/dlink_dir-8xx-a1)
  DEVICE_MODEL := DIR-867
  DEVICE_VARIANT := A1
endef
TARGET_DEVICES += dlink_dir-867-a1

define Device/dlink_dir-878-a1
  $(Device/dlink_dir-8xx-a1)
  DEVICE_MODEL := DIR-878
  DEVICE_VARIANT := A1
endef
TARGET_DEVICES += dlink_dir-878-a1

define Device/dlink_dir-882-a1
  $(Device/dlink_dir-8xx-a1)
  DEVICE_MODEL := DIR-882
  DEVICE_VARIANT := A1
  DEVICE_PACKAGES += kmod-usb3 kmod-usb-ledtrig-usbport
endef
TARGET_DEVICES += dlink_dir-882-a1

define Device/d-team_newifi-d2
  $(Device/uimage-lzma-loader)
  IMAGE_SIZE := 32448k
  DEVICE_VENDOR := Newifi
  DEVICE_MODEL := D2
  DEVICE_PACKAGES := kmod-mt7603e kmod-mt76x2e kmod-usb3 \
	kmod-usb-ledtrig-usbport luci-app-mtwifi -wpad-openssl
endef
TARGET_DEVICES += d-team_newifi-d2

define Device/d-team_pbr-m1
  IMAGE_SIZE := 32448k
  DEVICE_VENDOR := PandoraBox
  DEVICE_MODEL := PBR-M1
  DEVICE_PACKAGES := kmod-ata-ahci kmod-mt7603 kmod-mt76x2 kmod-sdhci-mt7620 \
	kmod-usb3 kmod-usb-ledtrig-usbport
  SUPPORTED_DEVICES += pbr-m1
endef
TARGET_DEVICES += d-team_pbr-m1

define Device/edimax_ra21s
  $(Device/uimage-lzma-loader)
  IMAGE_SIZE := 16064k
  DEVICE_VENDOR := Edimax
  DEVICE_MODEL := RA21S
  DEVICE_ALT0_VENDOR := Edimax
  DEVICE_ALT0_MODEL := Gemini RA21S
  IMAGES += factory.bin
  IMAGE/factory.bin := $$(sysupgrade_bin) | check-size | \
	elx-header 02020040 8844A2D168B45A2D
  DEVICE_PACKAGES := kmod-mt7615e
endef
TARGET_DEVICES += edimax_ra21s

define Device/edimax_re23s
  $(Device/uimage-lzma-loader)
  IMAGE_SIZE := 15680k
  DEVICE_VENDOR := Edimax
  DEVICE_MODEL := RE23S
  DEVICE_ALT0_VENDOR := Edimax
  DEVICE_ALT0_MODEL := Gemini RE23S
  IMAGE/sysupgrade.bin := append-kernel | append-rootfs | \
	edimax-header -s CSYS -m RN76 -f 0x70000 -S 0x01100000 | pad-rootfs | \
	append-metadata | check-size
  IMAGES += factory.bin
  IMAGE/factory.bin := append-kernel | append-rootfs | \
	edimax-header -s CSYS -m RN76 -f 0x70000 -S 0x01100000 | pad-rootfs | \
	check-size
  DEVICE_PACKAGES := kmod-mt7615e
endef
TARGET_DEVICES += edimax_re23s

define Device/edimax_rg21s
  $(Device/uimage-lzma-loader)
  IMAGE_SIZE := 16064k
  DEVICE_VENDOR := Edimax
  DEVICE_MODEL := Gemini AC2600 RG21S
  IMAGES += factory.bin
  IMAGE/factory.bin := $$(sysupgrade_bin) | check-size | \
	elx-header 02020038 8844A2D168B45A2D
  DEVICE_PACKAGES := kmod-mt7615e
endef
TARGET_DEVICES += edimax_rg21s

define Device/elecom_wrc-1167ghbk2-s
  IMAGE_SIZE := 15488k
  DEVICE_VENDOR := ELECOM
  DEVICE_MODEL := WRC-1167GHBK2-S
  IMAGES += factory.bin
  IMAGE/factory.bin := $$(sysupgrade_bin) | check-size | \
	elecom-wrc-factory WRC-1167GHBK2-S 0.00
  DEVICE_PACKAGES := kmod-mt7615e
endef
TARGET_DEVICES += elecom_wrc-1167ghbk2-s

define Device/elecom_wrc-gs
  $(Device/uimage-lzma-loader)
  DEVICE_VENDOR := ELECOM
  IMAGES += factory.bin
  IMAGE/factory.bin := $$(sysupgrade_bin) | check-size | \
	elecom-wrc-gs-factory $$$$(ELECOM_HWNAME) 0.00
  DEVICE_PACKAGES := kmod-mt7615e
endef

define Device/elecom_wrc-1750gs
  $(Device/elecom_wrc-gs)
  IMAGE_SIZE := 11264k
  DEVICE_MODEL := WRC-1750GS
  ELECOM_HWNAME := WRC-1750GS
endef
TARGET_DEVICES += elecom_wrc-1750gs

define Device/elecom_wrc-1750gsv
  $(Device/elecom_wrc-gs)
  IMAGE_SIZE := 11264k
  DEVICE_MODEL := WRC-1750GSV
  ELECOM_HWNAME := WRC-1750GSV
endef
TARGET_DEVICES += elecom_wrc-1750gsv

define Device/elecom_wrc-1900gst
  $(Device/elecom_wrc-gs)
  IMAGE_SIZE := 11264k
  DEVICE_MODEL := WRC-1900GST
  ELECOM_HWNAME := WRC-1900GST
endef
TARGET_DEVICES += elecom_wrc-1900gst

define Device/elecom_wrc-2533gst
  $(Device/elecom_wrc-gs)
  IMAGE_SIZE := 11264k
  DEVICE_MODEL := WRC-2533GST
  ELECOM_HWNAME := WRC-2533GST
endef
TARGET_DEVICES += elecom_wrc-2533gst

define Device/elecom_wrc-2533gst2
  $(Device/elecom_wrc-gs)
  IMAGE_SIZE := 24576k
  DEVICE_MODEL := WRC-2533GST2
  ELECOM_HWNAME := WRC-2533GST2
endef
TARGET_DEVICES += elecom_wrc-2533gst2

define Device/firefly_firewrt
  IMAGE_SIZE := 16064k
  DEVICE_VENDOR := Firefly
  DEVICE_MODEL := FireWRT
  DEVICE_PACKAGES := kmod-mt76x2 kmod-usb3 kmod-usb-ledtrig-usbport
  SUPPORTED_DEVICES += firewrt
endef
TARGET_DEVICES += firefly_firewrt

define Device/gehua_ghl-r-001
  IMAGE_SIZE := 32448k
  DEVICE_VENDOR := GeHua
  DEVICE_MODEL := GHL-R-001
  DEVICE_PACKAGES := kmod-mt7603e kmod-mt76x2e kmod-usb3 \
	kmod-usb-ledtrig-usbport luci-app-mtwifi -wpad-openssl
endef
TARGET_DEVICES += gehua_ghl-r-001

define Device/gnubee_gb-pc1
  DEVICE_VENDOR := GnuBee
  DEVICE_MODEL := Personal Cloud One
  DEVICE_PACKAGES := kmod-ata-ahci kmod-usb3 kmod-sdhci-mt7620 -wpad-openssl
  IMAGE_SIZE := 32448k
endef
TARGET_DEVICES += gnubee_gb-pc1

define Device/gnubee_gb-pc2
  DEVICE_VENDOR := GnuBee
  DEVICE_MODEL := Personal Cloud Two
  DEVICE_PACKAGES := kmod-ata-ahci kmod-usb3 kmod-sdhci-mt7620 -wpad-openssl
  IMAGE_SIZE := 32448k
endef
TARGET_DEVICES += gnubee_gb-pc2

define Device/hiwifi_hc5962
  BLOCKSIZE := 128k
  PAGESIZE := 2048
  KERNEL_SIZE := 4096k
  UBINIZE_OPTS := -E 5
  IMAGE_SIZE := 32768k
  IMAGES += factory.bin
  IMAGE/sysupgrade.bin := sysupgrade-tar | append-metadata
  IMAGE/factory.bin := append-kernel | pad-to $$(KERNEL_SIZE) | append-ubi | \
	check-size
  DEVICE_VENDOR := HiWiFi
  DEVICE_MODEL := HC5962
  DEVICE_PACKAGES := kmod-mt7603 kmod-mt76x2 kmod-usb3
endef
TARGET_DEVICES += hiwifi_hc5962

define Device/iodata_wn-ax1167gr
  $(Device/uimage-lzma-loader)
  IMAGE_SIZE := 15552k
  KERNEL_INITRAMFS := $$(KERNEL) | \
	iodata-factory 7864320 4 0x1055 $(KDIR)/tmp/$$(KERNEL_INITRAMFS_PREFIX)-factory.bin
  DEVICE_VENDOR := I-O DATA
  DEVICE_MODEL := WN-AX1167GR
  DEVICE_PACKAGES := kmod-mt7603 kmod-mt76x2
endef
TARGET_DEVICES += iodata_wn-ax1167gr

define Device/iodata_nand
  DEVICE_VENDOR := I-O DATA
  BLOCKSIZE := 128k
  PAGESIZE := 2048
  UBINIZE_OPTS := -E 5
  KERNEL_SIZE := 4096k
  IMAGE_SIZE := 51200k
  LOADER_TYPE := bin
  KERNEL := kernel-bin | append-dtb | lzma | loader-kernel | lzma | uImage lzma
  IMAGE/sysupgrade.bin := sysupgrade-tar | append-metadata
endef

define Device/iodata_wn-ax1167gr2
  $(Device/iodata_nand)
  UIMAGE_MAGIC := 0x434f4d42
  DEVICE_MODEL := WN-AX1167GR2
  KERNEL_INITRAMFS := $(KERNEL_DTB) | loader-kernel | lzma | \
	custom-initramfs-uimage 3.10(XBC.1)b10 | iodata-mstc-header
  DEVICE_PACKAGES := kmod-mt7615e
endef
TARGET_DEVICES += iodata_wn-ax1167gr2

define Device/iodata_wn-ax2033gr
  $(Device/iodata_nand)
  UIMAGE_MAGIC := 0x434f4d42
  DEVICE_MODEL := WN-AX2033GR
  KERNEL_INITRAMFS := $(KERNEL_DTB) | loader-kernel | lzma | \
	custom-initramfs-uimage 3.10(VST.1)C10 | iodata-mstc-header
  DEVICE_PACKAGES := kmod-mt7603 kmod-mt7615e
endef
TARGET_DEVICES += iodata_wn-ax2033gr

define Device/iodata_wn-dx1167r
  $(Device/iodata_nand)
  UIMAGE_MAGIC := 0x434f4d43
  DEVICE_MODEL := WN-DX1167R
  KERNEL_INITRAMFS := $(KERNEL_DTB) | loader-kernel | lzma | \
	custom-initramfs-uimage 3.10(XIK.1)b10 | iodata-mstc-header
  DEVICE_PACKAGES := kmod-mt7615e
endef
TARGET_DEVICES += iodata_wn-dx1167r

define Device/iodata_wn-gx300gr
  $(Device/uimage-lzma-loader)
  IMAGE_SIZE := 7616k
  DEVICE_VENDOR := I-O DATA
  DEVICE_MODEL := WN-GX300GR
  DEVICE_PACKAGES := kmod-mt7603
endef
TARGET_DEVICES += iodata_wn-gx300gr

define Device/iodata_wnpr2600g
  $(Device/uimage-lzma-loader)
  DEVICE_VENDOR := I-O DATA
  DEVICE_MODEL := WNPR2600G
  IMAGE_SIZE := 13952k
  IMAGES += factory.bin
  IMAGE/factory.bin := $$(sysupgrade_bin) | check-size | \
	elx-header 0104003a 8844A2D168B45A2D
  DEVICE_PACKAGES := kmod-mt7615e
endef
TARGET_DEVICES += iodata_wnpr2600g

define Device/iptime_a6ns-m
  IMAGE_SIZE := 16128k
  UIMAGE_NAME := a6nm
  DEVICE_VENDOR := ipTIME
  DEVICE_MODEL := A6ns-M
  DEVICE_PACKAGES := kmod-mt7615e kmod-usb3 kmod-usb-ledtrig-usbport
endef
TARGET_DEVICES += iptime_a6ns-m

define Device/iptime_a8004t
  IMAGE_SIZE := 16128k
  UIMAGE_NAME := a8004t
  DEVICE_VENDOR := ipTIME
  DEVICE_MODEL := A8004T
  DEVICE_PACKAGES := kmod-mt7615e kmod-usb3
endef
TARGET_DEVICES += iptime_a8004t

define Device/jcg_jhr-ac876m
  IMAGE_SIZE := 16064k
  IMAGES += factory.bin
  IMAGE/factory.bin := $$(sysupgrade_bin) | check-size | jcg-header 89.1
  JCG_MAXSIZE := 16064k
  DEVICE_VENDOR := JCG
  DEVICE_MODEL := JHR-AC876M
  DEVICE_PACKAGES := kmod-mt7615e kmod-usb3 kmod-usb-ledtrig-usbport
endef
TARGET_DEVICES += jcg_jhr-ac876m

define Device/jdcloud_re-sp-01b
  IMAGE_SIZE := 27328k
  DEVICE_VENDOR := JDCloud
  DEVICE_MODEL := RE-SP-01B
  DEVICE_PACKAGES := kmod-fs-ext4 kmod-mt7603 kmod-mt7615e kmod-sdhci-mt7620 \
	kmod-usb3 wpad-openssl
endef
TARGET_DEVICES += jdcloud_re-sp-01b

define Device/lenovo_newifi-d1
  $(Device/uimage-lzma-loader)
  IMAGE_SIZE := 32448k
  DEVICE_VENDOR := Newifi
  DEVICE_MODEL := D1
  DEVICE_PACKAGES := kmod-mt7603 kmod-mt76x2 kmod-usb3 kmod-sdhci-mt7620 \
	kmod-usb-ledtrig-usbport
  SUPPORTED_DEVICES += newifi-d1
endef
TARGET_DEVICES += lenovo_newifi-d1

define Device/linksys_ea7xxx
  $(Device/uimage-lzma-loader)
  BLOCKSIZE := 128k
  PAGESIZE := 2048
  KERNEL_SIZE := 4096k
  IMAGE_SIZE := 36864k
  DEVICE_VENDOR := Linksys
  DEVICE_PACKAGES := kmod-usb3 kmod-mt7615e uboot-envtools
  UBINIZE_OPTS := -E 5
  IMAGES := sysupgrade.bin factory.bin
  IMAGE/sysupgrade.bin := sysupgrade-tar | append-metadata | check-size
  IMAGE/factory.bin := append-kernel | pad-to $$$$(KERNEL_SIZE) | \
	append-ubi | check-size | linksys-image type=$$$$(LINKSYS_HWNAME)
endef

define Device/linksys_ea7300-v1
  $(Device/linksys_ea7xxx)
  DEVICE_MODEL := EA7300
  DEVICE_VARIANT := v1
  LINKSYS_HWNAME := EA7300
endef
TARGET_DEVICES += linksys_ea7300-v1

define Device/linksys_ea7500-v2
  $(Device/linksys_ea7xxx)
  DEVICE_MODEL := EA7500
  DEVICE_VARIANT := v2
  LINKSYS_HWNAME := EA7500v2
endef
TARGET_DEVICES += linksys_ea7500-v2

define Device/linksys_re6500
  IMAGE_SIZE := 7872k
  DEVICE_VENDOR := Linksys
  DEVICE_MODEL := RE6500
  DEVICE_PACKAGES := kmod-mt76x2
  SUPPORTED_DEVICES += re6500
endef
TARGET_DEVICES += linksys_re6500

define Device/mediatek_ap-mt7621a-v60
  IMAGE_SIZE := 7872k
  DEVICE_VENDOR := Mediatek
  DEVICE_MODEL := AP-MT7621A-V60 EVB
  DEVICE_PACKAGES := kmod-usb3 kmod-sdhci-mt7620 kmod-sound-mt7620 -wpad-openssl
endef
TARGET_DEVICES += mediatek_ap-mt7621a-v60

define Device/mediatek_mt7621-eval-board
  BLOCKSIZE := 64k
  IMAGE_SIZE := 15104k
  DEVICE_VENDOR := MediaTek
  DEVICE_MODEL := MT7621 EVB
  DEVICE_PACKAGES := -wpad-openssl
  SUPPORTED_DEVICES += mt7621
endef
TARGET_DEVICES += mediatek_mt7621-eval-board

define Device/MikroTik
  DEVICE_VENDOR := MikroTik
  BLOCKSIZE := 64k
  IMAGE_SIZE := 16128k
  DEVICE_PACKAGES := kmod-usb3
  LOADER_TYPE := elf
  KERNEL := $(KERNEL_DTB) | loader-kernel
  IMAGE/sysupgrade.bin := append-kernel | kernel2minor -s 1024 | \
	pad-to $$$$(BLOCKSIZE) | append-rootfs | pad-rootfs | append-metadata | \
	check-size
endef

define Device/mikrotik_routerboard-750gr3
  $(Device/MikroTik)
  DEVICE_MODEL := RouterBOARD 750Gr3
  DEVICE_PACKAGES += -wpad-openssl
  SUPPORTED_DEVICES += mikrotik,rb750gr3
endef
TARGET_DEVICES += mikrotik_routerboard-750gr3

define Device/mikrotik_routerboard-760igs
  $(Device/MikroTik)
  DEVICE_MODEL := RouterBOARD 760iGS
  DEVICE_PACKAGES += kmod-sfp -wpad-openssl
endef
TARGET_DEVICES += mikrotik_routerboard-760igs

define Device/mikrotik_routerboard-m11g
  $(Device/MikroTik)
  DEVICE_MODEL := RouterBOARD M11G
  DEVICE_PACKAGES := -wpad-openssl
  SUPPORTED_DEVICES += mikrotik,rbm11g
endef
TARGET_DEVICES += mikrotik_routerboard-m11g

define Device/mikrotik_routerboard-m33g
  $(Device/MikroTik)
  DEVICE_MODEL := RouterBOARD M33G
  DEVICE_PACKAGES := -wpad-openssl
  SUPPORTED_DEVICES += mikrotik,rbm33g
endef
TARGET_DEVICES += mikrotik_routerboard-m33g

define Device/motorola_mr2600
  IMAGE_SIZE := 16064k
  DEVICE_VENDOR := Motorola
  DEVICE_MODEL := MR2600
  DEVICE_PACKAGES := kmod-mt7615d kmod-usb3 kmod-usb-ledtrig-usbport \
	luci-app-mtwifi -wpad-openssl uboot-envtools
endef
TARGET_DEVICES += motorola_mr2600

define Device/mqmaker_witi
  IMAGE_SIZE := 16064k
  DEVICE_VENDOR := MQmaker
  DEVICE_MODEL := WiTi
  DEVICE_PACKAGES := kmod-ata-ahci kmod-mt76x2 kmod-sdhci-mt7620 kmod-usb3 \
	kmod-usb-ledtrig-usbport
  SUPPORTED_DEVICES += witi mqmaker,witi-256m mqmaker,witi-512m
endef
TARGET_DEVICES += mqmaker_witi

define Device/mtc_wr1201
  IMAGE_SIZE := 16000k
  DEVICE_VENDOR := MTC
  DEVICE_MODEL := Wireless Router WR1201
  KERNEL_INITRAMFS := $(KERNEL_DTB) | custom-initramfs-uimage WR1201_8_128
  DEVICE_PACKAGES := kmod-sdhci-mt7620 kmod-mt76x2 kmod-usb3 \
	kmod-usb-ledtrig-usbport
endef
TARGET_DEVICES += mtc_wr1201

define Device/netgear_ex6150
  DEVICE_VENDOR := NETGEAR
  DEVICE_MODEL := EX6150
  DEVICE_PACKAGES := kmod-mt76x2
  NETGEAR_BOARD_ID := U12H318T00_NETGEAR
  IMAGE_SIZE := 14848k
  IMAGES += factory.chk
  IMAGE/factory.chk := $$(sysupgrade_bin) | check-size | netgear-chk
endef
TARGET_DEVICES += netgear_ex6150

define Device/netgear_sercomm_nand
  $(Device/uimage-lzma-loader)
  BLOCKSIZE := 128k
  PAGESIZE := 2048
  KERNEL_SIZE := 4096k
  UBINIZE_OPTS := -E 5
  IMAGES += factory.img kernel.bin rootfs.bin
  IMAGE/factory.img := pad-extra 2048k | append-kernel | pad-to 6144k | \
	append-ubi | pad-to $$$$(BLOCKSIZE) | sercom-footer | pad-to 128 | \
	zip $$$$(SERCOMM_HWNAME).bin | sercom-seal
  IMAGE/sysupgrade.bin := sysupgrade-tar | append-metadata
  IMAGE/kernel.bin := append-kernel
  IMAGE/rootfs.bin := append-ubi | check-size
  DEVICE_VENDOR := NETGEAR
  DEVICE_PACKAGES := kmod-mt7603 kmod-usb3 kmod-usb-ledtrig-usbport
endef

define Device/netgear_r6220
  $(Device/netgear_sercomm_nand)
  DEVICE_MODEL := R6220
  SERCOMM_HWNAME := R6220
  SERCOMM_HWID := AYA
  SERCOMM_HWVER := A001
  SERCOMM_SWVER := 0x0086
  IMAGE_SIZE := 28672k
  DEVICE_PACKAGES += kmod-mt76x2
  SUPPORTED_DEVICES += r6220
endef
TARGET_DEVICES += netgear_r6220

define Device/netgear_r6260
  $(Device/netgear_sercomm_nand)
  DEVICE_MODEL := R6260
  SERCOMM_HWNAME := R6260
  SERCOMM_HWID := CHJ
  SERCOMM_HWVER := A001
  SERCOMM_SWVER := 0x0052
  IMAGE_SIZE := 40960k
  DEVICE_PACKAGES += kmod-mt7615e
endef
TARGET_DEVICES += netgear_r6260

define Device/netgear_r6350
  $(Device/netgear_sercomm_nand)
  DEVICE_MODEL := R6350
  SERCOMM_HWNAME := R6350
  SERCOMM_HWID := CHJ
  SERCOMM_HWVER := A001
  SERCOMM_SWVER := 0x0052
  IMAGE_SIZE := 40960k
  DEVICE_PACKAGES += kmod-mt7615e
endef
TARGET_DEVICES += netgear_r6350

define Device/netgear_r6700-v2
  $(Device/netgear_sercomm_nand)
  DEVICE_MODEL := R6700
  DEVICE_VARIANT := v2
  DEVICE_ALT0_VENDOR := NETGEAR
  DEVICE_ALT0_MODEL := Nighthawk AC2400
  DEVICE_ALT0_VARIANT := v1
  DEVICE_ALT1_VENDOR := NETGEAR
  DEVICE_ALT1_MODEL := R7200
  DEVICE_ALT1_VARIANT := v1
  SERCOMM_HWNAME := R6950
  SERCOMM_HWID := BZV
  SERCOMM_HWVER := A001
  SERCOMM_SWVER := 0x1032
  IMAGE_SIZE := 40960k
  DEVICE_PACKAGES += kmod-mt7615e
endef
TARGET_DEVICES += netgear_r6700-v2

define Device/netgear_r6800
  $(Device/netgear_sercomm_nand)
  DEVICE_MODEL := R6800
  SERCOMM_HWNAME := R6950
  SERCOMM_HWID := BZV
  SERCOMM_HWVER := A001
  SERCOMM_SWVER := 0x0062
  IMAGE_SIZE := 40960k
  DEVICE_PACKAGES += kmod-mt7615e
endef
TARGET_DEVICES += netgear_r6800

define Device/netgear_r6850
  $(Device/netgear_sercomm_nand)
  DEVICE_MODEL := R6850
  SERCOMM_HWNAME := R6850
  SERCOMM_HWID := CHJ
  SERCOMM_HWVER := A001
  SERCOMM_SWVER := 0x0052
  IMAGE_SIZE := 40960k
  DEVICE_PACKAGES += kmod-mt7615e
endef
TARGET_DEVICES += netgear_r6850

define Device/netgear_wac104
  $(Device/netgear_sercomm_nand)
  DEVICE_MODEL := WAC104
  SERCOMM_HWNAME := WAC104
  SERCOMM_HWID := CAY
  SERCOMM_HWVER := A001
  SERCOMM_SWVER := 0x0006
  IMAGE_SIZE := 28672k
  DEVICE_PACKAGES += kmod-mt76x2
endef
TARGET_DEVICES += netgear_wac104

define Device/netgear_wac124
  $(Device/netgear_sercomm_nand)
  DEVICE_MODEL := WAC124
  SERCOMM_HWNAME := WAC124
  SERCOMM_HWID := CTL
  SERCOMM_HWVER := A003
  SERCOMM_SWVER := 0x0402
  IMAGE_SIZE := 40960k
  DEVICE_PACKAGES += kmod-mt7615e
endef
TARGET_DEVICES += netgear_wac124

define Device/netgear_wndr3700-v5
  $(Device/netgear_sercomm_nor)
  $(Device/uimage-lzma-loader)
  IMAGE_SIZE := 15232k
  DEVICE_MODEL := WNDR3700
  DEVICE_VARIANT := v5
  SERCOMM_HWNAME := WNDR3700v5
  SERCOMM_HWID := AYB
  SERCOMM_HWVER := A001
  SERCOMM_SWVER := 0x1054
  SERCOMM_PAD := 320k
  DEVICE_PACKAGES := kmod-mt7603 kmod-mt76x2 kmod-usb3 \
	kmod-usb-ledtrig-usbport
  SUPPORTED_DEVICES += wndr3700v5
endef
TARGET_DEVICES += netgear_wndr3700-v5

define Device/netis_wf2881
  BLOCKSIZE := 128k
  PAGESIZE := 2048
  FILESYSTEMS := squashfs
  KERNEL_SIZE := 4096k
  IMAGE_SIZE := 129280k
  UBINIZE_OPTS := -E 5
  UIMAGE_NAME := WF2881_0.0.00
  KERNEL_INITRAMFS := $(KERNEL_DTB) | netis-tail WF2881 | uImage lzma
  IMAGES += factory.bin
  IMAGE/sysupgrade.bin := sysupgrade-tar | append-metadata
  IMAGE/factory.bin := append-kernel | pad-to $$$$(KERNEL_SIZE) | append-ubi | \
	check-size
  DEVICE_VENDOR := NETIS
  DEVICE_MODEL := WF2881
  DEVICE_PACKAGES := kmod-mt76x2 kmod-usb3 kmod-usb-ledtrig-usbport
endef
TARGET_DEVICES += netis_wf2881

define Device/phicomm_k2p
  IMAGE_SIZE := 15744k
  DEVICE_VENDOR := Phicomm
  DEVICE_MODEL := K2P
  SUPPORTED_DEVICES += k2p
  DEVICE_PACKAGES := kmod-mt7615d luci-app-mtwifi -wpad-openssl
endef
TARGET_DEVICES += phicomm_k2p

define Device/planex_vr500
  $(Device/uimage-lzma-loader)
  IMAGE_SIZE := 65216k
  DEVICE_VENDOR := Planex
  DEVICE_MODEL := VR500
  DEVICE_PACKAGES := kmod-usb3 -wpad-openssl
  SUPPORTED_DEVICES += vr500
endef
TARGET_DEVICES += planex_vr500

define Device/samknows_whitebox-v8
  IMAGE_SIZE := 16064k
  DEVICE_VENDOR := SamKnows
  DEVICE_MODEL := Whitebox 8
  DEVICE_PACKAGES := kmod-mt7603 kmod-mt76x2 kmod-usb3 \
	kmod-usb-ledtrig-usbport uboot-envtools
  SUPPORTED_DEVICES += sk-wb8
endef
TARGET_DEVICES += samknows_whitebox-v8

define Device/storylink_sap-g3200u3
  IMAGE_SIZE := 7872k
  DEVICE_VENDOR := STORYLiNK
  DEVICE_MODEL := SAP-G3200U3
  DEVICE_PACKAGES := kmod-mt76x2 kmod-usb3 kmod-usb-ledtrig-usbport
  SUPPORTED_DEVICES += sap-g3200u3
endef
TARGET_DEVICES += storylink_sap-g3200u3

define Device/telco-electronics_x1
  IMAGE_SIZE := 16064k
  DEVICE_VENDOR := Telco Electronics
  DEVICE_MODEL := X1
  DEVICE_PACKAGES := kmod-usb3 kmod-mt76
endef
TARGET_DEVICES += telco-electronics_x1

define Device/thunder_timecloud
  $(Device/uimage-lzma-loader)
  IMAGE_SIZE := 16064k
  DEVICE_VENDOR := Thunder
  DEVICE_MODEL := Timecloud
  DEVICE_PACKAGES := kmod-usb3 -wpad-openssl
  SUPPORTED_DEVICES += timecloud
endef
TARGET_DEVICES += thunder_timecloud

define Device/totolink_a7000r
  IMAGE_SIZE := 16064k
  UIMAGE_NAME := C8340R1C-9999
  DEVICE_VENDOR := TOTOLINK
  DEVICE_MODEL := A7000R
  DEVICE_PACKAGES := kmod-mt7615e
endef
TARGET_DEVICES += totolink_a7000r

define Device/tplink_re350-v1
  $(Device/tplink-safeloader)
  DEVICE_MODEL := RE350
  DEVICE_VARIANT := v1
  DEVICE_PACKAGES := kmod-mt7603 kmod-mt76x2
  TPLINK_BOARD_ID := RE350-V1
  IMAGE_SIZE := 6016k
  SUPPORTED_DEVICES += re350-v1
endef
TARGET_DEVICES += tplink_re350-v1

define Device/tplink_re500-v1
  $(Device/tplink-safeloader)
  DEVICE_MODEL := RE500
  DEVICE_VARIANT := v1
  DEVICE_PACKAGES := kmod-mt7615e
  TPLINK_BOARD_ID := RE500-V1
  IMAGE_SIZE := 14208k
endef
TARGET_DEVICES += tplink_re500-v1

define Device/tplink_re650-v1
  $(Device/tplink-safeloader)
  DEVICE_MODEL := RE650
  DEVICE_VARIANT := v1
  DEVICE_PACKAGES := kmod-mt7615e
  TPLINK_BOARD_ID := RE650-V1
  IMAGE_SIZE := 14208k
endef
TARGET_DEVICES += tplink_re650-v1

define Device/ubnt_edgerouter_common
  $(Device/uimage-lzma-loader)
  DEVICE_VENDOR := Ubiquiti
  IMAGE_SIZE := 256768k
  FILESYSTEMS := squashfs
  KERNEL_SIZE := 3145728
  KERNEL_INITRAMFS := $$(KERNEL) | \
	ubnt-erx-factory-image $(KDIR)/tmp/$$(KERNEL_INITRAMFS_PREFIX)-factory.tar
  IMAGE/sysupgrade.bin := sysupgrade-tar | append-metadata
  DEVICE_PACKAGES += -wpad-openssl
endef

define Device/ubnt_edgerouter-x
  $(Device/ubnt_edgerouter_common)
  DEVICE_MODEL := EdgeRouter X
  SUPPORTED_DEVICES += ubnt-erx ubiquiti,edgerouterx
endef
TARGET_DEVICES += ubnt_edgerouter-x

define Device/ubnt_edgerouter-x-sfp
  $(Device/ubnt_edgerouter_common)
  DEVICE_MODEL := EdgeRouter X SFP
  DEVICE_PACKAGES += kmod-i2c-algo-pca kmod-gpio-pca953x kmod-sfp
  SUPPORTED_DEVICES += ubnt-erx-sfp ubiquiti,edgerouterx-sfp
endef
TARGET_DEVICES += ubnt_edgerouter-x-sfp

define Device/ubnt_unifi-nanohd
  DEVICE_VENDOR := Ubiquiti
  DEVICE_MODEL := UniFi nanoHD
  DEVICE_PACKAGES += kmod-mt7603 kmod-mt7615e
  IMAGE_SIZE := 15552k
endef
TARGET_DEVICES += ubnt_unifi-nanohd

define Device/unielec_u7621-06-16m
  IMAGE_SIZE := 16064k
  DEVICE_VENDOR := UniElec
  DEVICE_MODEL := U7621-06
  DEVICE_VARIANT := 16M
  DEVICE_PACKAGES := kmod-ata-ahci kmod-sdhci-mt7620 kmod-usb3 -wpad-openssl
  SUPPORTED_DEVICES += u7621-06-256M-16M unielec,u7621-06-256m-16m
endef
TARGET_DEVICES += unielec_u7621-06-16m

define Device/unielec_u7621-06-64m
  IMAGE_SIZE := 65216k
  DEVICE_VENDOR := UniElec
  DEVICE_MODEL := U7621-06
  DEVICE_VARIANT := 64M
  DEVICE_PACKAGES := kmod-ata-ahci kmod-sdhci-mt7620 kmod-usb3 -wpad-openssl
  SUPPORTED_DEVICES += unielec,u7621-06-512m-64m
endef
TARGET_DEVICES += unielec_u7621-06-64m

define Device/wavlink_wl-wn531a6
  DEVICE_VENDOR := Wavlink
  DEVICE_MODEL := WL-WN531A6
  DEVICE_PACKAGES := kmod-mt7603 kmod-mt7615e kmod-usb3
  IMAGE_SIZE := 15040k
endef
TARGET_DEVICES += wavlink_wl-wn531a6

define Device/wevo_11acnas
  IMAGE_SIZE := 16064k
  UIMAGE_NAME := 11AC-NAS-Router(0.0.0)
  DEVICE_VENDOR := WeVO
  DEVICE_MODEL := 11AC NAS Router
  DEVICE_PACKAGES := kmod-mt7603 kmod-mt76x2 kmod-usb3 \
	kmod-usb-ledtrig-usbport
  SUPPORTED_DEVICES += 11acnas
endef
TARGET_DEVICES += wevo_11acnas

define Device/wevo_w2914ns-v2
  IMAGE_SIZE := 16064k
  UIMAGE_NAME := W2914NS-V2(0.0.0)
  DEVICE_VENDOR := WeVO
  DEVICE_MODEL := W2914NS
  DEVICE_VARIANT := v2
  DEVICE_PACKAGES := kmod-mt7603 kmod-mt76x2 kmod-usb3 \
	kmod-usb-ledtrig-usbport
  SUPPORTED_DEVICES += w2914nsv2
endef
TARGET_DEVICES += wevo_w2914ns-v2

define Device/winstars_ws-wn583a6
  $(Device/uimage-lzma-loader)
  IMAGE_SIZE := 7872k
  DEVICE_VENDOR := Winstars
  DEVICE_MODEL := WS-WN583A6
  DEVICE_ALT0_VENDOR := Gemeita
  DEVICE_ALT0_MODEL := AC2100
  KERNEL_INITRAMFS_SUFFIX := -WN583A6$$(KERNEL_SUFFIX)
  DEVICE_PACKAGES := kmod-mt7603 kmod-mt7615e
endef
TARGET_DEVICES += winstars_ws-wn583a6

define Device/xiaomi_mir3g
  $(Device/uimage-lzma-loader)
  BLOCKSIZE := 128k
  PAGESIZE := 2048
  KERNEL_SIZE := 4096k
  IMAGE_SIZE := 124416k
  UBINIZE_OPTS := -E 5
  IMAGES += kernel1.bin rootfs0.bin
  IMAGE/kernel1.bin := append-kernel
  IMAGE/rootfs0.bin := append-ubi | check-size
  IMAGE/sysupgrade.bin := sysupgrade-tar | append-metadata
  DEVICE_VENDOR := Xiaomi
  DEVICE_MODEL := Mi Router 3G
  SUPPORTED_DEVICES += R3G
  SUPPORTED_DEVICES += mir3g
  DEVICE_PACKAGES := kmod-mt7603 kmod-mt76x2 kmod-usb3 \
	kmod-usb-ledtrig-usbport uboot-envtools
endef
TARGET_DEVICES += xiaomi_mir3g

define Device/xiaomi_mir3g-v2
  $(Device/uimage-lzma-loader)
  IMAGE_SIZE := 14848k
  DEVICE_VENDOR := Xiaomi
  DEVICE_MODEL := Mi Router 3G
  DEVICE_VARIANT := v2
  DEVICE_ALT0_VENDOR := Xiaomi
  DEVICE_ALT0_MODEL := Mi Router 4A
  DEVICE_ALT0_VARIANT := Gigabit Edition
  DEVICE_PACKAGES := kmod-mt7603 kmod-mt76x2
endef
TARGET_DEVICES += xiaomi_mir3g-v2

define Device/xiaomi_mir3p
  $(Device/uimage-lzma-loader)
  BLOCKSIZE := 128k
  PAGESIZE := 2048
  KERNEL_SIZE:= 4096k
  UBINIZE_OPTS := -E 5
  IMAGE_SIZE := 255488k
  DEVICE_VENDOR := Xiaomi
  DEVICE_MODEL := Mi Router 3 Pro
  IMAGES += factory.bin
  IMAGE/sysupgrade.bin := sysupgrade-tar | append-metadata
  IMAGE/factory.bin := append-kernel | pad-to $$(KERNEL_SIZE) | append-ubi | \
	check-size
  DEVICE_PACKAGES := kmod-mt7615e kmod-usb3 kmod-usb-ledtrig-usbport \
	uboot-envtools
endef
TARGET_DEVICES += xiaomi_mir3p

define Device/xiaomi_mir4
  $(Device/uimage-lzma-loader)
  BLOCKSIZE := 128k
  PAGESIZE := 2048
  KERNEL_SIZE := 4096k
  IMAGE_SIZE := 124416k
  UBINIZE_OPTS := -E 5
  IMAGES += kernel1.bin rootfs0.bin
  IMAGE/kernel1.bin := append-kernel
  IMAGE/rootfs0.bin := append-ubi | check-size
  IMAGE/sysupgrade.bin := sysupgrade-tar | append-metadata
  DEVICE_VENDOR := Xiaomi
  DEVICE_MODEL := Mi Router 4
  DEVICE_PACKAGES := kmod-mt7603e kmod-mt76x2e luci-app-mtwifi \
	uboot-envtools -wpad-openssl
endef
TARGET_DEVICES += xiaomi_mir4

define Device/xiaomi-ac2100
  $(Device/uimage-lzma-loader)
  BLOCKSIZE := 128k
  PAGESIZE := 2048
  KERNEL_SIZE := 4096k
  IMAGE_SIZE := 120320k
  UBINIZE_OPTS := -E 5
  IMAGES += kernel1.bin rootfs0.bin factory.bin
  IMAGE/kernel1.bin := append-kernel
  IMAGE/rootfs0.bin := append-ubi | check-size
  IMAGE/sysupgrade.bin := sysupgrade-tar | append-metadata
  IMAGE/factory.bin := append-kernel | pad-to $$(KERNEL_SIZE) | append-ubi | \
	check-size
  DEVICE_VENDOR := Xiaomi
  DEVICE_PACKAGES := kmod-mt7603e kmod-mt7615d luci-app-mtwifi \
	uboot-envtools -wpad-openssl
endef

define Device/xiaomi_mi-router-ac2100
  $(Device/xiaomi-ac2100)
  DEVICE_MODEL := Mi Router AC2100
endef
TARGET_DEVICES += xiaomi_mi-router-ac2100

define Device/xiaomi_redmi-router-ac2100
  $(Device/xiaomi-ac2100)
  DEVICE_MODEL := Redmi Router AC2100
endef
TARGET_DEVICES += xiaomi_redmi-router-ac2100

define Device/xiaoyu_xy-c5
  IMAGE_SIZE := 32448k
  DEVICE_VENDOR := XiaoYu
  DEVICE_MODEL := XY-C5
  DEVICE_PACKAGES := kmod-ata-ahci kmod-usb3 -wpad-openssl
endef
TARGET_DEVICES += xiaoyu_xy-c5

define Device/xzwifi_creativebox-v1
  IMAGE_SIZE := 32448k
  DEVICE_VENDOR := CreativeBox
  DEVICE_MODEL := v1
  DEVICE_PACKAGES := kmod-ata-ahci kmod-mt7603 kmod-mt76x2 kmod-sdhci-mt7620 \
	kmod-usb3 -wpad-openssl
endef
TARGET_DEVICES += xzwifi_creativebox-v1

define Device/youhua_wr1200js
  IMAGE_SIZE := 16064k
  DEVICE_VENDOR := YouHua
  DEVICE_MODEL := WR1200JS
  DEVICE_PACKAGES := kmod-mt7603 kmod-mt76x2 kmod-usb3 \
	kmod-usb-ledtrig-usbport
endef
TARGET_DEVICES += youhua_wr1200js

define Device/youku_yk-l2
  IMAGE_SIZE := 16064k
  DEVICE_VENDOR := Youku
  DEVICE_MODEL := YK-L2
<<<<<<< HEAD
  DEVICE_PACKAGES := kmod-mt7603 kmod-mt76x2 kmod-usb3 \
	kmod-usb-ledtrig-usbport
=======
  DEVICE_PACKAGES := kmod-mt7603 kmod-mt76x2 kmod-usb3 kmod-sdhci-mt7620 \
	kmod-usb-ledtrig-usbport wpad-openssl
>>>>>>> 70444f36
endef
TARGET_DEVICES += youku_yk-l2

define Device/zbtlink_zbt-we1326
  IMAGE_SIZE := 16064k
  DEVICE_VENDOR := Zbtlink
  DEVICE_MODEL := ZBT-WE1326
  DEVICE_PACKAGES := kmod-mt7603 kmod-mt76x2 kmod-usb3 kmod-sdhci-mt7620
  SUPPORTED_DEVICES += zbt-we1326
endef
TARGET_DEVICES += zbtlink_zbt-we1326

define Device/zbtlink_zbt-we3526
  IMAGE_SIZE := 16064k
  DEVICE_VENDOR := Zbtlink
  DEVICE_MODEL := ZBT-WE3526
  DEVICE_PACKAGES := kmod-sdhci-mt7620 kmod-mt7603 kmod-mt76x2 kmod-usb3 \
	kmod-usb-ledtrig-usbport
endef
TARGET_DEVICES += zbtlink_zbt-we3526

define Device/zbtlink_zbt-wg2626
  IMAGE_SIZE := 16064k
  DEVICE_VENDOR := Zbtlink
  DEVICE_MODEL := ZBT-WG2626
  DEVICE_PACKAGES := kmod-ata-ahci kmod-sdhci-mt7620 kmod-mt76x2 kmod-usb3 \
	kmod-usb-ledtrig-usbport
  SUPPORTED_DEVICES += zbt-wg2626
endef
TARGET_DEVICES += zbtlink_zbt-wg2626

define Device/zbtlink_zbt-wg3526-16m
  $(Device/uimage-lzma-loader)
  IMAGE_SIZE := 16064k
  DEVICE_VENDOR := Zbtlink
  DEVICE_MODEL := ZBT-WG3526
  DEVICE_VARIANT := 16M
  DEVICE_PACKAGES := kmod-ata-ahci kmod-sdhci-mt7620 kmod-mt7603 kmod-mt76x2 \
	kmod-usb3 kmod-usb-ledtrig-usbport
  SUPPORTED_DEVICES += zbt-wg3526 zbt-wg3526-16M
endef
TARGET_DEVICES += zbtlink_zbt-wg3526-16m

define Device/zbtlink_zbt-wg3526-32m
  $(Device/uimage-lzma-loader)
  IMAGE_SIZE := 32448k
  DEVICE_VENDOR := Zbtlink
  DEVICE_MODEL := ZBT-WG3526
  DEVICE_VARIANT := 32M
  DEVICE_PACKAGES := kmod-ata-ahci kmod-sdhci-mt7620 kmod-mt7603 kmod-mt76x2 \
	kmod-usb3 kmod-usb-ledtrig-usbport
  SUPPORTED_DEVICES += ac1200pro zbt-wg3526-32M
endef
TARGET_DEVICES += zbtlink_zbt-wg3526-32m

define Device/zio_freezio
  IMAGE_SIZE := 16064k
  DEVICE_VENDOR := ZIO
  DEVICE_MODEL := FREEZIO
  DEVICE_PACKAGES := kmod-mt7603 kmod-mt76x2 kmod-usb3 \
	kmod-usb-ledtrig-usbport
endef
TARGET_DEVICES += zio_freezio

define Device/zyxel_wap6805
  BLOCKSIZE := 128k
  PAGESIZE := 2048
  KERNEL_SIZE := 4096k
  UBINIZE_OPTS := -E 5
  IMAGE_SIZE := 32448k
  DEVICE_VENDOR := ZyXEL
  DEVICE_MODEL := WAP6805
  DEVICE_PACKAGES := kmod-mt7603 kmod-mt7621-qtn-rgmii
  KERNEL := $(KERNEL_DTB) | uImage lzma | uimage-padhdr 160
  IMAGE/sysupgrade.bin := sysupgrade-tar | append-metadata
endef
TARGET_DEVICES += zyxel_wap6805<|MERGE_RESOLUTION|>--- conflicted
+++ resolved
@@ -1213,13 +1213,8 @@
   IMAGE_SIZE := 16064k
   DEVICE_VENDOR := Youku
   DEVICE_MODEL := YK-L2
-<<<<<<< HEAD
-  DEVICE_PACKAGES := kmod-mt7603 kmod-mt76x2 kmod-usb3 \
-	kmod-usb-ledtrig-usbport
-=======
   DEVICE_PACKAGES := kmod-mt7603 kmod-mt76x2 kmod-usb3 kmod-sdhci-mt7620 \
-	kmod-usb-ledtrig-usbport wpad-openssl
->>>>>>> 70444f36
+	kmod-usb-ledtrig-usbport
 endef
 TARGET_DEVICES += youku_yk-l2
 
