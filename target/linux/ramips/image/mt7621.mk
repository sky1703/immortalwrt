#
# MT7621 Profiles
#

include ./common-tp-link.mk

DEFAULT_SOC := mt7621

KERNEL_DTB += -d21
DEVICE_VARS += UIMAGE_MAGIC ELECOM_HWNAME LINKSYS_HWNAME

# The OEM webinterface expects an kernel with initramfs which has the uImage
# header field ih_name.
# We don't want to set the header name field for the kernel include in the
# sysupgrade image as well, as this image shouldn't be accepted by the OEM
# webinterface. It will soft-brick the board.
define Build/custom-initramfs-uimage
	mkimage -A $(LINUX_KARCH) \
		-O linux -T kernel \
		-C lzma -a $(KERNEL_LOADADDR) $(if $(UIMAGE_MAGIC),-M $(UIMAGE_MAGIC),) \
		-e $(if $(KERNEL_ENTRY),$(KERNEL_ENTRY),$(KERNEL_LOADADDR)) \
		-n '$(1)' -d $@ $@.new
	mv $@.new $@
endef

define Build/elecom-wrc-gs-factory
	$(eval product=$(word 1,$(1)))
	$(eval version=$(word 2,$(1)))
	( $(STAGING_DIR_HOST)/bin/mkhash md5 $@ | tr -d '\n' ) >> $@
	( \
		echo -n "ELECOM $(product) v$(version)" | \
			dd bs=32 count=1 conv=sync; \
		dd if=$@; \
	) > $@.new
	mv $@.new $@
	echo -n "MT7621_ELECOM_$(product)" >> $@
endef

define Build/elecom-wrc-factory
	$(eval product=$(word 1,$(1)))
	$(eval version=$(word 2,$(1)))
	$(STAGING_DIR_HOST)/bin/mkhash md5 $@ >> $@
	( \
		echo -n "ELECOM $(product) v$(version)" | \
			dd bs=32 count=1 conv=sync; \
		dd if=$@; \
	) > $@.new
	mv $@.new $@
endef

define Build/iodata-factory
	$(eval fw_size=$(word 1,$(1)))
	$(eval fw_type=$(word 2,$(1)))
	$(eval product=$(word 3,$(1)))
	$(eval factory_bin=$(word 4,$(1)))
	if [ -e $(KDIR)/tmp/$(KERNEL_INITRAMFS_IMAGE) -a "$$(stat -c%s $@)" -lt "$(fw_size)" ]; then \
		$(CP) $(KDIR)/tmp/$(KERNEL_INITRAMFS_IMAGE) $(factory_bin); \
		$(STAGING_DIR_HOST)/bin/mksenaofw \
			-r 0x30a -p $(product) -t $(fw_type) \
			-e $(factory_bin) -o $(factory_bin).new; \
		mv $(factory_bin).new $(factory_bin); \
		$(CP) $(factory_bin) $(BIN_DIR)/; \
	else \
		echo "WARNING: initramfs kernel image too big, cannot generate factory image" >&2; \
	fi
endef

define Build/iodata-mstc-header
	( \
		data_size_crc="$$(dd if=$@ ibs=64 skip=1 2>/dev/null | gzip -c | \
			tail -c 8 | od -An -tx8 --endian little | tr -d ' \n')"; \
		echo -ne "$$(echo $$data_size_crc | sed 's/../\\x&/g')" | \
			dd of=$@ bs=8 count=1 seek=7 conv=notrunc 2>/dev/null; \
	)
	dd if=/dev/zero of=$@ bs=4 count=1 seek=1 conv=notrunc 2>/dev/null
	( \
		header_crc="$$(dd if=$@ bs=64 count=1 2>/dev/null | gzip -c | \
			tail -c 8 | od -An -N4 -tx4 --endian little | tr -d ' \n')"; \
		echo -ne "$$(echo $$header_crc | sed 's/../\\x&/g')" | \
			dd of=$@ bs=4 count=1 seek=1 conv=notrunc 2>/dev/null; \
	)
endef

define Build/ubnt-erx-factory-image
	if [ -e $(KDIR)/tmp/$(KERNEL_INITRAMFS_IMAGE) -a "$$(stat -c%s $@)" -lt "$(KERNEL_SIZE)" ]; then \
		echo '21001:7' > $(1).compat; \
		$(TAR) -cf $(1) --transform='s/^.*/compat/' $(1).compat; \
		\
		$(TAR) -rf $(1) --transform='s/^.*/vmlinux.tmp/' $(KDIR)/tmp/$(KERNEL_INITRAMFS_IMAGE); \
		mkhash md5 $(KDIR)/tmp/$(KERNEL_INITRAMFS_IMAGE) > $(1).md5; \
		$(TAR) -rf $(1) --transform='s/^.*/vmlinux.tmp.md5/' $(1).md5; \
		\
		echo "dummy" > $(1).rootfs; \
		$(TAR) -rf $(1) --transform='s/^.*/squashfs.tmp/' $(1).rootfs; \
		\
		mkhash md5 $(1).rootfs > $(1).md5; \
		$(TAR) -rf $(1) --transform='s/^.*/squashfs.tmp.md5/' $(1).md5; \
		\
		echo '$(BOARD) $(VERSION_CODE) $(VERSION_NUMBER)' > $(1).version; \
		$(TAR) -rf $(1) --transform='s/^.*/version.tmp/' $(1).version; \
		\
		$(CP) $(1) $(BIN_DIR)/; \
	else \
		echo "WARNING: initramfs kernel image too big, cannot generate factory image" >&2; \
	fi
endef

define Device/adslr_g7
  IMAGE_SIZE := 16064k
  DEVICE_VENDOR := ADSLR
  DEVICE_MODEL := G7
  DEVICE_PACKAGES := kmod-mt7615e
endef
TARGET_DEVICES += adslr_g7

define Device/afoundry_ew1200
  IMAGE_SIZE := 16064k
  DEVICE_VENDOR := AFOUNDRY
  DEVICE_MODEL := EW1200
  DEVICE_PACKAGES := kmod-ata-ahci kmod-mt76x2 kmod-mt7603 kmod-usb3 \
	kmod-usb-ledtrig-usbport
  SUPPORTED_DEVICES += ew1200
endef
TARGET_DEVICES += afoundry_ew1200

define Device/alfa-network_quad-e4g
  IMAGE_SIZE := 16064k
  DEVICE_VENDOR := ALFA Network
  DEVICE_MODEL := Quad-E4G
  DEVICE_PACKAGES := kmod-ata-ahci kmod-sdhci-mt7620 kmod-usb3 uboot-envtools \
	-wpad-openssl
endef
TARGET_DEVICES += alfa-network_quad-e4g

define Device/asiarf_ap7621-001
  IMAGE_SIZE := 16000k
  DEVICE_VENDOR := AsiaRF
  DEVICE_MODEL := AP7621-001
  DEVICE_PACKAGES := kmod-sdhci-mt7620 kmod-mt76x2 kmod-usb3 -wpad-openssl
endef
TARGET_DEVICES += asiarf_ap7621-001

define Device/asiarf_ap7621-nv1
  IMAGE_SIZE := 16000k
  DEVICE_VENDOR := AsiaRF
  DEVICE_MODEL := AP7621-NV1
  DEVICE_PACKAGES := kmod-sdhci-mt7620 kmod-mt76x2 kmod-usb3 -wpad-openssl
endef
TARGET_DEVICES += asiarf_ap7621-nv1

define Device/asus_rt-ac57u
  DEVICE_VENDOR := ASUS
  DEVICE_MODEL := RT-AC57U
  IMAGE_SIZE := 16064k
  DEVICE_PACKAGES := kmod-mt7603 kmod-mt76x2 kmod-usb3 \
	kmod-usb-ledtrig-usbport
endef
TARGET_DEVICES += asus_rt-ac57u

define Device/asus_rt-ac65p
  DEVICE_VENDOR := ASUS
  DEVICE_MODEL := RT-AC65P
  IMAGE_SIZE := 51200k
  UBINIZE_OPTS := -E 5
  BLOCKSIZE := 128k
  PAGESIZE := 2048
  KERNEL_SIZE := 4096k
  IMAGES += factory.bin
  IMAGE/sysupgrade.bin := sysupgrade-tar | append-metadata
  IMAGE/factory.bin := append-kernel | pad-to $$(KERNEL_SIZE) | append-ubi | \
	check-size
  DEVICE_PACKAGES := kmod-usb3 kmod-mt7615e uboot-envtools
endef
TARGET_DEVICES += asus_rt-ac65p

define Device/asus_rt-ac85p
  DEVICE_VENDOR := ASUS
  DEVICE_MODEL := RT-AC85P
  IMAGE_SIZE := 51200k
  UBINIZE_OPTS := -E 5
  BLOCKSIZE := 128k
  PAGESIZE := 2048
  KERNEL_SIZE := 4096k
  IMAGES += factory.bin
  IMAGE/sysupgrade.bin := sysupgrade-tar | append-metadata
  IMAGE/factory.bin := append-kernel | pad-to $$(KERNEL_SIZE) | append-ubi | \
	check-size
  DEVICE_PACKAGES := kmod-usb3 kmod-mt7615e uboot-envtools
endef
TARGET_DEVICES += asus_rt-ac85p

define Device/buffalo_wsr-1166dhp
  $(Device/uimage-lzma-loader)
  IMAGE/sysupgrade.bin := trx | pad-rootfs | append-metadata
  IMAGE_SIZE := 15936k
  DEVICE_VENDOR := Buffalo
  DEVICE_MODEL := WSR-1166DHP
  DEVICE_PACKAGES := kmod-mt7603 kmod-mt76x2
  SUPPORTED_DEVICES += wsr-1166
endef
TARGET_DEVICES += buffalo_wsr-1166dhp

define Device/buffalo_wsr-2533dhpl
  $(Device/uimage-lzma-loader)
  IMAGE_SIZE := 7936k
  DEVICE_VENDOR := Buffalo
  DEVICE_MODEL := WSR-2533DHPL
  DEVICE_ALT0_VENDOR := Buffalo
  DEVICE_ALT0_MODEL := WSR-2533DHP
  IMAGE/sysupgrade.bin := trx | pad-rootfs | append-metadata
  DEVICE_PACKAGES := kmod-mt7615e
endef
TARGET_DEVICES += buffalo_wsr-2533dhpl

define Device/buffalo_wsr-600dhp
  IMAGE_SIZE := 16064k
  DEVICE_VENDOR := Buffalo
  DEVICE_MODEL := WSR-600DHP
  DEVICE_PACKAGES := kmod-mt7603 kmod-rt2800-pci
  SUPPORTED_DEVICES += wsr-600
endef
TARGET_DEVICES += buffalo_wsr-600dhp

define Device/dlink_dir-8xx-a1
  IMAGE_SIZE := 16000k
  DEVICE_VENDOR := D-Link
  DEVICE_PACKAGES := kmod-mt7615d luci-app-mtwifi uboot-envtools -wpad-openssl
endef

define Device/dlink_dir-xx60-a1
  BLOCKSIZE := 128k
  PAGESIZE := 2048
  KERNEL_SIZE := 4096k
  IMAGE_SIZE := 40960k
  UBINIZE_OPTS := -E 5
  DEVICE_VENDOR := D-Link
  DEVICE_PACKAGES := kmod-mt7615e kmod-usb3 \
	kmod-usb-ledtrig-usbport
  KERNEL := $$(KERNEL) | uimage-padhdr 96
  IMAGES += factory.bin
  IMAGE/sysupgrade.bin := sysupgrade-tar | append-metadata
  IMAGE/factory.bin := append-kernel | pad-to $$(KERNEL_SIZE) | append-ubi | \
	check-size
endef

define Device/dlink_dir-1960-a1
  $(Device/dlink_dir-xx60-a1)
  DEVICE_MODEL := DIR-1960
  DEVICE_VARIANT := A1
endef
TARGET_DEVICES += dlink_dir-1960-a1

define Device/dlink_dir-2660-a1
  $(Device/dlink_dir-xx60-a1)
  DEVICE_MODEL := DIR-2660
  DEVICE_VARIANT := A1
endef
TARGET_DEVICES += dlink_dir-2660-a1

define Device/dlink_dir-860l-b1
  $(Device/seama)
  BLOCKSIZE := 64k
  SEAMA_SIGNATURE := wrgac13_dlink.2013gui_dir860lb
  LOADER_TYPE := bin
  KERNEL := kernel-bin | append-dtb | lzma | loader-kernel | relocate-kernel | \
	lzma -a0 | uImage lzma
  IMAGE_SIZE := 16064k
  DEVICE_VENDOR := D-Link
  DEVICE_MODEL := DIR-860L
  DEVICE_VARIANT := B1
  DEVICE_PACKAGES := kmod-mt76x2 kmod-usb3 kmod-usb-ledtrig-usbport
  SUPPORTED_DEVICES += dir-860l-b1
endef
TARGET_DEVICES += dlink_dir-860l-b1

define Device/dlink_dir-867-a1
  $(Device/dlink_dir-8xx-a1)
  DEVICE_MODEL := DIR-867
  DEVICE_VARIANT := A1
endef
TARGET_DEVICES += dlink_dir-867-a1

define Device/dlink_dir-878-a1
  $(Device/dlink_dir-8xx-a1)
  DEVICE_MODEL := DIR-878
  DEVICE_VARIANT := A1
endef
TARGET_DEVICES += dlink_dir-878-a1

define Device/dlink_dir-882-a1
  $(Device/dlink_dir-8xx-a1)
  DEVICE_MODEL := DIR-882
  DEVICE_VARIANT := A1
  DEVICE_PACKAGES += kmod-usb3 kmod-usb-ledtrig-usbport
endef
TARGET_DEVICES += dlink_dir-882-a1

define Device/d-team_newifi-d2
  $(Device/uimage-lzma-loader)
  IMAGE_SIZE := 32448k
  DEVICE_VENDOR := Newifi
  DEVICE_MODEL := D2
  DEVICE_PACKAGES := kmod-mt7603e kmod-mt76x2e kmod-usb3 \
	kmod-usb-ledtrig-usbport luci-app-mtwifi -wpad-openssl
endef
TARGET_DEVICES += d-team_newifi-d2

define Device/d-team_pbr-m1
  IMAGE_SIZE := 32448k
  DEVICE_VENDOR := PandoraBox
  DEVICE_MODEL := PBR-M1
  DEVICE_PACKAGES := kmod-ata-ahci kmod-mt7603 kmod-mt76x2 kmod-sdhci-mt7620 \
	kmod-usb3 kmod-usb-ledtrig-usbport
  SUPPORTED_DEVICES += pbr-m1
endef
TARGET_DEVICES += d-team_pbr-m1

define Device/edimax_ra21s
  $(Device/uimage-lzma-loader)
  IMAGE_SIZE := 16064k
  DEVICE_VENDOR := Edimax
  DEVICE_MODEL := RA21S
  DEVICE_ALT0_VENDOR := Edimax
  DEVICE_ALT0_MODEL := Gemini RA21S
  IMAGES += factory.bin
  IMAGE/factory.bin := $$(sysupgrade_bin) | check-size | \
	elx-header 02020040 8844A2D168B45A2D
  DEVICE_PACKAGES := kmod-mt7615e
endef
TARGET_DEVICES += edimax_ra21s

define Device/edimax_re23s
  $(Device/uimage-lzma-loader)
  IMAGE_SIZE := 15680k
  DEVICE_VENDOR := Edimax
  DEVICE_MODEL := RE23S
  DEVICE_ALT0_VENDOR := Edimax
  DEVICE_ALT0_MODEL := Gemini RE23S
  IMAGE/sysupgrade.bin := append-kernel | append-rootfs | \
	edimax-header -s CSYS -m RN76 -f 0x70000 -S 0x01100000 | pad-rootfs | \
	append-metadata | check-size
  IMAGES += factory.bin
  IMAGE/factory.bin := append-kernel | append-rootfs | \
	edimax-header -s CSYS -m RN76 -f 0x70000 -S 0x01100000 | pad-rootfs | \
	check-size
  DEVICE_PACKAGES := kmod-mt7615e
endef
TARGET_DEVICES += edimax_re23s

define Device/edimax_rg21s
  $(Device/uimage-lzma-loader)
  IMAGE_SIZE := 16064k
  DEVICE_VENDOR := Edimax
  DEVICE_MODEL := Gemini AC2600 RG21S
  IMAGES += factory.bin
  IMAGE/factory.bin := $$(sysupgrade_bin) | check-size | \
	elx-header 02020038 8844A2D168B45A2D
  DEVICE_PACKAGES := kmod-mt7615e
endef
TARGET_DEVICES += edimax_rg21s

define Device/elecom_wrc-1167ghbk2-s
  IMAGE_SIZE := 15488k
  DEVICE_VENDOR := ELECOM
  DEVICE_MODEL := WRC-1167GHBK2-S
  IMAGES += factory.bin
  IMAGE/factory.bin := $$(sysupgrade_bin) | check-size | \
	elecom-wrc-factory WRC-1167GHBK2-S 0.00
  DEVICE_PACKAGES := kmod-mt7615e
endef
TARGET_DEVICES += elecom_wrc-1167ghbk2-s

define Device/elecom_wrc-gs
  $(Device/uimage-lzma-loader)
  DEVICE_VENDOR := ELECOM
  IMAGES += factory.bin
  IMAGE/factory.bin := $$(sysupgrade_bin) | check-size | \
	elecom-wrc-gs-factory $$$$(ELECOM_HWNAME) 0.00
  DEVICE_PACKAGES := kmod-mt7615e
endef

define Device/elecom_wrc-1750gs
  $(Device/elecom_wrc-gs)
  IMAGE_SIZE := 11264k
  DEVICE_MODEL := WRC-1750GS
  ELECOM_HWNAME := WRC-1750GS
endef
TARGET_DEVICES += elecom_wrc-1750gs

define Device/elecom_wrc-1750gsv
  $(Device/elecom_wrc-gs)
  IMAGE_SIZE := 11264k
  DEVICE_MODEL := WRC-1750GSV
  ELECOM_HWNAME := WRC-1750GSV
endef
TARGET_DEVICES += elecom_wrc-1750gsv

define Device/elecom_wrc-1900gst
  $(Device/elecom_wrc-gs)
  IMAGE_SIZE := 11264k
  DEVICE_MODEL := WRC-1900GST
  ELECOM_HWNAME := WRC-1900GST
endef
TARGET_DEVICES += elecom_wrc-1900gst

define Device/elecom_wrc-2533gst
  $(Device/elecom_wrc-gs)
  IMAGE_SIZE := 11264k
  DEVICE_MODEL := WRC-2533GST
  ELECOM_HWNAME := WRC-2533GST
endef
TARGET_DEVICES += elecom_wrc-2533gst

define Device/elecom_wrc-2533gst2
  $(Device/elecom_wrc-gs)
  IMAGE_SIZE := 24576k
  DEVICE_MODEL := WRC-2533GST2
  ELECOM_HWNAME := WRC-2533GST2
endef
TARGET_DEVICES += elecom_wrc-2533gst2

define Device/firefly_firewrt
  IMAGE_SIZE := 16064k
  DEVICE_VENDOR := Firefly
  DEVICE_MODEL := FireWRT
  DEVICE_PACKAGES := kmod-mt76x2 kmod-usb3 kmod-usb-ledtrig-usbport
  SUPPORTED_DEVICES += firewrt
endef
TARGET_DEVICES += firefly_firewrt

define Device/gehua_ghl-r-001
  IMAGE_SIZE := 32448k
  DEVICE_VENDOR := GeHua
  DEVICE_MODEL := GHL-R-001
  DEVICE_PACKAGES := kmod-mt7603e kmod-mt76x2e kmod-usb3 \
	kmod-usb-ledtrig-usbport luci-app-mtwifi -wpad-openssl
endef
TARGET_DEVICES += gehua_ghl-r-001

define Device/gnubee_gb-pc1
  DEVICE_VENDOR := GnuBee
  DEVICE_MODEL := Personal Cloud One
  DEVICE_PACKAGES := kmod-ata-ahci kmod-usb3 kmod-sdhci-mt7620 -wpad-openssl
  IMAGE_SIZE := 32448k
endef
TARGET_DEVICES += gnubee_gb-pc1

define Device/gnubee_gb-pc2
  DEVICE_VENDOR := GnuBee
  DEVICE_MODEL := Personal Cloud Two
  DEVICE_PACKAGES := kmod-ata-ahci kmod-usb3 kmod-sdhci-mt7620 -wpad-openssl
  IMAGE_SIZE := 32448k
endef
TARGET_DEVICES += gnubee_gb-pc2

define Device/hiwifi_hc5962
  BLOCKSIZE := 128k
  PAGESIZE := 2048
  KERNEL_SIZE := 4096k
  UBINIZE_OPTS := -E 5
  IMAGE_SIZE := 32768k
  IMAGES += factory.bin
  IMAGE/sysupgrade.bin := sysupgrade-tar | append-metadata
  IMAGE/factory.bin := append-kernel | pad-to $$(KERNEL_SIZE) | append-ubi | \
	check-size
  DEVICE_VENDOR := HiWiFi
  DEVICE_MODEL := HC5962
  DEVICE_PACKAGES := kmod-mt7603 kmod-mt76x2 kmod-usb3
endef
TARGET_DEVICES += hiwifi_hc5962

define Device/iodata_wn-ax1167gr
  $(Device/uimage-lzma-loader)
  IMAGE_SIZE := 15552k
  KERNEL_INITRAMFS := $$(KERNEL) | \
	iodata-factory 7864320 4 0x1055 $(KDIR)/tmp/$$(KERNEL_INITRAMFS_PREFIX)-factory.bin
  DEVICE_VENDOR := I-O DATA
  DEVICE_MODEL := WN-AX1167GR
  DEVICE_PACKAGES := kmod-mt7603 kmod-mt76x2
endef
TARGET_DEVICES += iodata_wn-ax1167gr

define Device/iodata_nand
  DEVICE_VENDOR := I-O DATA
  BLOCKSIZE := 128k
  PAGESIZE := 2048
  UBINIZE_OPTS := -E 5
  KERNEL_SIZE := 4096k
  IMAGE_SIZE := 51200k
  LOADER_TYPE := bin
  KERNEL := kernel-bin | append-dtb | lzma | loader-kernel | lzma | uImage lzma
  IMAGE/sysupgrade.bin := sysupgrade-tar | append-metadata
endef

define Device/iodata_wn-ax1167gr2
  $(Device/iodata_nand)
  UIMAGE_MAGIC := 0x434f4d42
  DEVICE_MODEL := WN-AX1167GR2
  KERNEL_INITRAMFS := $(KERNEL_DTB) | loader-kernel | lzma | \
	custom-initramfs-uimage 3.10(XBC.1)b10 | iodata-mstc-header
  DEVICE_PACKAGES := kmod-mt7615e
endef
TARGET_DEVICES += iodata_wn-ax1167gr2

define Device/iodata_wn-ax2033gr
  $(Device/iodata_nand)
  UIMAGE_MAGIC := 0x434f4d42
  DEVICE_MODEL := WN-AX2033GR
  KERNEL_INITRAMFS := $(KERNEL_DTB) | loader-kernel | lzma | \
	custom-initramfs-uimage 3.10(VST.1)C10 | iodata-mstc-header
  DEVICE_PACKAGES := kmod-mt7603 kmod-mt7615e
endef
TARGET_DEVICES += iodata_wn-ax2033gr

define Device/iodata_wn-dx1167r
  $(Device/iodata_nand)
  UIMAGE_MAGIC := 0x434f4d43
  DEVICE_MODEL := WN-DX1167R
  KERNEL_INITRAMFS := $(KERNEL_DTB) | loader-kernel | lzma | \
	custom-initramfs-uimage 3.10(XIK.1)b10 | iodata-mstc-header
  DEVICE_PACKAGES := kmod-mt7615e
endef
TARGET_DEVICES += iodata_wn-dx1167r

define Device/iodata_wn-gx300gr
  $(Device/uimage-lzma-loader)
  IMAGE_SIZE := 7616k
  DEVICE_VENDOR := I-O DATA
  DEVICE_MODEL := WN-GX300GR
  DEVICE_PACKAGES := kmod-mt7603
endef
TARGET_DEVICES += iodata_wn-gx300gr

define Device/iodata_wnpr2600g
  $(Device/uimage-lzma-loader)
  DEVICE_VENDOR := I-O DATA
  DEVICE_MODEL := WNPR2600G
  IMAGE_SIZE := 13952k
  IMAGES += factory.bin
  IMAGE/factory.bin := $$(sysupgrade_bin) | check-size | \
	elx-header 0104003a 8844A2D168B45A2D
  DEVICE_PACKAGES := kmod-mt7615e
endef
TARGET_DEVICES += iodata_wnpr2600g

define Device/iptime_a6ns-m
  IMAGE_SIZE := 16128k
  UIMAGE_NAME := a6nm
  DEVICE_VENDOR := ipTIME
  DEVICE_MODEL := A6ns-M
  DEVICE_PACKAGES := kmod-mt7615e kmod-usb3 kmod-usb-ledtrig-usbport
endef
TARGET_DEVICES += iptime_a6ns-m

define Device/iptime_a8004t
  IMAGE_SIZE := 16128k
  UIMAGE_NAME := a8004t
  DEVICE_VENDOR := ipTIME
  DEVICE_MODEL := A8004T
  DEVICE_PACKAGES := kmod-mt7615e kmod-usb3
endef
TARGET_DEVICES += iptime_a8004t

define Device/jcg_jhr-ac876m
  IMAGE_SIZE := 16064k
  IMAGES += factory.bin
  IMAGE/factory.bin := $$(sysupgrade_bin) | check-size | jcg-header 89.1
  JCG_MAXSIZE := 16064k
  DEVICE_VENDOR := JCG
  DEVICE_MODEL := JHR-AC876M
  DEVICE_PACKAGES := kmod-mt7615e kmod-usb3 kmod-usb-ledtrig-usbport
endef
TARGET_DEVICES += jcg_jhr-ac876m

define Device/jdcloud_re-sp-01b
  IMAGE_SIZE := 27328k
  DEVICE_VENDOR := JDCloud
  DEVICE_MODEL := RE-SP-01B
  DEVICE_PACKAGES := kmod-fs-ext4 kmod-mt7603 kmod-mt7615e kmod-sdhci-mt7620 \
	kmod-usb3 wpad-openssl
endef
TARGET_DEVICES += jdcloud_re-sp-01b

define Device/lenovo_newifi-d1
  $(Device/uimage-lzma-loader)
  IMAGE_SIZE := 32448k
  DEVICE_VENDOR := Newifi
  DEVICE_MODEL := D1
  DEVICE_PACKAGES := kmod-mt7603 kmod-mt76x2 kmod-usb3 kmod-sdhci-mt7620 \
	kmod-usb-ledtrig-usbport
  SUPPORTED_DEVICES += newifi-d1
endef
TARGET_DEVICES += lenovo_newifi-d1

define Device/linksys_ea7xxx
  $(Device/uimage-lzma-loader)
  BLOCKSIZE := 128k
  PAGESIZE := 2048
  KERNEL_SIZE := 4096k
  IMAGE_SIZE := 36864k
  DEVICE_VENDOR := Linksys
  DEVICE_PACKAGES := kmod-usb3 kmod-mt7615e uboot-envtools
  UBINIZE_OPTS := -E 5
  IMAGES := sysupgrade.bin factory.bin
  IMAGE/sysupgrade.bin := sysupgrade-tar | append-metadata | check-size
  IMAGE/factory.bin := append-kernel | pad-to $$$$(KERNEL_SIZE) | \
	append-ubi | check-size | linksys-image type=$$$$(LINKSYS_HWNAME)
endef

define Device/linksys_ea7300-v1
  $(Device/linksys_ea7xxx)
  DEVICE_MODEL := EA7300
  DEVICE_VARIANT := v1
  LINKSYS_HWNAME := EA7300
endef
TARGET_DEVICES += linksys_ea7300-v1

define Device/linksys_ea7500-v2
  $(Device/linksys_ea7xxx)
  DEVICE_MODEL := EA7500
  DEVICE_VARIANT := v2
  LINKSYS_HWNAME := EA7500v2
endef
TARGET_DEVICES += linksys_ea7500-v2

define Device/linksys_re6500
  IMAGE_SIZE := 7872k
  DEVICE_VENDOR := Linksys
  DEVICE_MODEL := RE6500
  DEVICE_PACKAGES := kmod-mt76x2
  SUPPORTED_DEVICES += re6500
endef
TARGET_DEVICES += linksys_re6500

define Device/mediatek_ap-mt7621a-v60
  IMAGE_SIZE := 7872k
  DEVICE_VENDOR := Mediatek
  DEVICE_MODEL := AP-MT7621A-V60 EVB
  DEVICE_PACKAGES := kmod-usb3 kmod-sdhci-mt7620 kmod-sound-mt7620 -wpad-openssl
endef
TARGET_DEVICES += mediatek_ap-mt7621a-v60

define Device/mediatek_mt7621-eval-board
  BLOCKSIZE := 64k
  IMAGE_SIZE := 15104k
  DEVICE_VENDOR := MediaTek
  DEVICE_MODEL := MT7621 EVB
  DEVICE_PACKAGES := -wpad-openssl
  SUPPORTED_DEVICES += mt7621
endef
TARGET_DEVICES += mediatek_mt7621-eval-board

define Device/MikroTik
  DEVICE_VENDOR := MikroTik
  BLOCKSIZE := 64k
  IMAGE_SIZE := 16128k
  DEVICE_PACKAGES := kmod-usb3
  LOADER_TYPE := elf
  KERNEL := $(KERNEL_DTB) | loader-kernel
  IMAGE/sysupgrade.bin := append-kernel | kernel2minor -s 1024 | \
	pad-to $$$$(BLOCKSIZE) | append-rootfs | pad-rootfs | append-metadata | \
	check-size
endef

define Device/mikrotik_routerboard-750gr3
  $(Device/MikroTik)
  DEVICE_MODEL := RouterBOARD 750Gr3
  DEVICE_PACKAGES += -wpad-openssl
  SUPPORTED_DEVICES += mikrotik,rb750gr3
endef
TARGET_DEVICES += mikrotik_routerboard-750gr3

define Device/mikrotik_routerboard-760igs
  $(Device/MikroTik)
  DEVICE_MODEL := RouterBOARD 760iGS
  DEVICE_PACKAGES += kmod-sfp -wpad-openssl
endef
TARGET_DEVICES += mikrotik_routerboard-760igs

define Device/mikrotik_routerboard-m11g
  $(Device/MikroTik)
  DEVICE_MODEL := RouterBOARD M11G
  DEVICE_PACKAGES := -wpad-openssl
  SUPPORTED_DEVICES += mikrotik,rbm11g
endef
TARGET_DEVICES += mikrotik_routerboard-m11g

define Device/mikrotik_routerboard-m33g
  $(Device/MikroTik)
  DEVICE_MODEL := RouterBOARD M33G
  DEVICE_PACKAGES := -wpad-openssl
  SUPPORTED_DEVICES += mikrotik,rbm33g
endef
TARGET_DEVICES += mikrotik_routerboard-m33g

define Device/motorola_mr2600
  IMAGE_SIZE := 16064k
  DEVICE_VENDOR := Motorola
  DEVICE_MODEL := MR2600
  DEVICE_PACKAGES := kmod-mt7615d kmod-usb3 kmod-usb-ledtrig-usbport \
	luci-app-mtwifi -wpad-openssl uboot-envtools
endef
TARGET_DEVICES += motorola_mr2600

define Device/mqmaker_witi
  IMAGE_SIZE := 16064k
  DEVICE_VENDOR := MQmaker
  DEVICE_MODEL := WiTi
  DEVICE_PACKAGES := kmod-ata-ahci kmod-mt76x2 kmod-sdhci-mt7620 kmod-usb3 \
	kmod-usb-ledtrig-usbport
  SUPPORTED_DEVICES += witi mqmaker,witi-256m mqmaker,witi-512m
endef
TARGET_DEVICES += mqmaker_witi

define Device/mtc_wr1201
  IMAGE_SIZE := 16000k
  DEVICE_VENDOR := MTC
  DEVICE_MODEL := Wireless Router WR1201
  KERNEL_INITRAMFS := $(KERNEL_DTB) | custom-initramfs-uimage WR1201_8_128
  DEVICE_PACKAGES := kmod-sdhci-mt7620 kmod-mt76x2 kmod-usb3 \
	kmod-usb-ledtrig-usbport
endef
TARGET_DEVICES += mtc_wr1201

define Device/netgear_ex6150
  DEVICE_VENDOR := NETGEAR
  DEVICE_MODEL := EX6150
  DEVICE_PACKAGES := kmod-mt76x2
  NETGEAR_BOARD_ID := U12H318T00_NETGEAR
  IMAGE_SIZE := 14848k
  IMAGES += factory.chk
  IMAGE/factory.chk := $$(sysupgrade_bin) | check-size | netgear-chk
endef
TARGET_DEVICES += netgear_ex6150

define Device/netgear_sercomm_nand
  $(Device/uimage-lzma-loader)
  BLOCKSIZE := 128k
  PAGESIZE := 2048
  KERNEL_SIZE := 4096k
  UBINIZE_OPTS := -E 5
  IMAGES += factory.img kernel.bin rootfs.bin
  IMAGE/factory.img := pad-extra 2048k | append-kernel | pad-to 6144k | \
	append-ubi | pad-to $$$$(BLOCKSIZE) | sercom-footer | pad-to 128 | \
	zip $$$$(SERCOMM_HWNAME).bin | sercom-seal
  IMAGE/sysupgrade.bin := sysupgrade-tar | append-metadata
  IMAGE/kernel.bin := append-kernel
  IMAGE/rootfs.bin := append-ubi | check-size
  DEVICE_VENDOR := NETGEAR
  DEVICE_PACKAGES := kmod-mt7603 kmod-usb3 kmod-usb-ledtrig-usbport
endef

define Device/netgear_r6220
  $(Device/netgear_sercomm_nand)
  DEVICE_MODEL := R6220
  SERCOMM_HWNAME := R6220
  SERCOMM_HWID := AYA
  SERCOMM_HWVER := A001
  SERCOMM_SWVER := 0x0086
  IMAGE_SIZE := 28672k
  DEVICE_PACKAGES += kmod-mt76x2
  SUPPORTED_DEVICES += r6220
endef
TARGET_DEVICES += netgear_r6220

define Device/netgear_r6260
  $(Device/netgear_sercomm_nand)
  DEVICE_MODEL := R6260
  SERCOMM_HWNAME := R6260
  SERCOMM_HWID := CHJ
  SERCOMM_HWVER := A001
  SERCOMM_SWVER := 0x0052
  IMAGE_SIZE := 40960k
  DEVICE_PACKAGES += kmod-mt7615e
endef
TARGET_DEVICES += netgear_r6260

define Device/netgear_r6350
  $(Device/netgear_sercomm_nand)
  DEVICE_MODEL := R6350
  SERCOMM_HWNAME := R6350
  SERCOMM_HWID := CHJ
  SERCOMM_HWVER := A001
  SERCOMM_SWVER := 0x0052
  IMAGE_SIZE := 40960k
  DEVICE_PACKAGES += kmod-mt7615e
endef
TARGET_DEVICES += netgear_r6350

define Device/netgear_r6700-v2
  $(Device/netgear_sercomm_nand)
  DEVICE_MODEL := R6700
  DEVICE_VARIANT := v2
  DEVICE_ALT0_VENDOR := NETGEAR
  DEVICE_ALT0_MODEL := Nighthawk AC2400
  DEVICE_ALT0_VARIANT := v1
  DEVICE_ALT1_VENDOR := NETGEAR
  DEVICE_ALT1_MODEL := R7200
  DEVICE_ALT1_VARIANT := v1
  SERCOMM_HWNAME := R6950
  SERCOMM_HWID := BZV
  SERCOMM_HWVER := A001
  SERCOMM_SWVER := 0x1032
  IMAGE_SIZE := 40960k
  DEVICE_PACKAGES += kmod-mt7615e
endef
TARGET_DEVICES += netgear_r6700-v2

define Device/netgear_r6800
  $(Device/netgear_sercomm_nand)
  DEVICE_MODEL := R6800
  SERCOMM_HWNAME := R6950
  SERCOMM_HWID := BZV
  SERCOMM_HWVER := A001
  SERCOMM_SWVER := 0x0062
  IMAGE_SIZE := 40960k
  DEVICE_PACKAGES += kmod-mt7615e
endef
TARGET_DEVICES += netgear_r6800

define Device/netgear_r6850
  $(Device/netgear_sercomm_nand)
  DEVICE_MODEL := R6850
  SERCOMM_HWNAME := R6850
  SERCOMM_HWID := CHJ
  SERCOMM_HWVER := A001
  SERCOMM_SWVER := 0x0052
  IMAGE_SIZE := 40960k
  DEVICE_PACKAGES += kmod-mt7615e
endef
TARGET_DEVICES += netgear_r6850

define Device/netgear_wac104
  $(Device/netgear_sercomm_nand)
  DEVICE_MODEL := WAC104
  SERCOMM_HWNAME := WAC104
  SERCOMM_HWID := CAY
  SERCOMM_HWVER := A001
  SERCOMM_SWVER := 0x0006
  IMAGE_SIZE := 28672k
  DEVICE_PACKAGES += kmod-mt76x2
endef
TARGET_DEVICES += netgear_wac104

define Device/netgear_wac124
  $(Device/netgear_sercomm_nand)
  DEVICE_MODEL := WAC124
  SERCOMM_HWNAME := WAC124
  SERCOMM_HWID := CTL
  SERCOMM_HWVER := A003
  SERCOMM_SWVER := 0x0402
  IMAGE_SIZE := 40960k
  DEVICE_PACKAGES += kmod-mt7615e
endef
TARGET_DEVICES += netgear_wac124

define Device/netgear_wndr3700-v5
  $(Device/netgear_sercomm_nor)
  $(Device/uimage-lzma-loader)
  IMAGE_SIZE := 15232k
  DEVICE_MODEL := WNDR3700
  DEVICE_VARIANT := v5
  SERCOMM_HWNAME := WNDR3700v5
  SERCOMM_HWID := AYB
  SERCOMM_HWVER := A001
  SERCOMM_SWVER := 0x1054
  SERCOMM_PAD := 320k
  DEVICE_PACKAGES := kmod-mt7603 kmod-mt76x2 kmod-usb3 \
	kmod-usb-ledtrig-usbport
  SUPPORTED_DEVICES += wndr3700v5
endef
TARGET_DEVICES += netgear_wndr3700-v5

define Device/netis_wf2881
  BLOCKSIZE := 128k
  PAGESIZE := 2048
  FILESYSTEMS := squashfs
  KERNEL_SIZE := 4096k
  IMAGE_SIZE := 129280k
  UBINIZE_OPTS := -E 5
  UIMAGE_NAME := WF2881_0.0.00
  KERNEL_INITRAMFS := $(KERNEL_DTB) | netis-tail WF2881 | uImage lzma
  IMAGES += factory.bin
  IMAGE/sysupgrade.bin := sysupgrade-tar | append-metadata
  IMAGE/factory.bin := append-kernel | pad-to $$$$(KERNEL_SIZE) | append-ubi | \
	check-size
  DEVICE_VENDOR := NETIS
  DEVICE_MODEL := WF2881
  DEVICE_PACKAGES := kmod-mt76x2 kmod-usb3 kmod-usb-ledtrig-usbport
endef
TARGET_DEVICES += netis_wf2881

define Device/phicomm_k2p
  IMAGE_SIZE := 15744k
  DEVICE_VENDOR := Phicomm
  DEVICE_MODEL := K2P
  SUPPORTED_DEVICES += k2p
  DEVICE_PACKAGES := kmod-mt7615d luci-app-mtwifi -wpad-openssl
endef
TARGET_DEVICES += phicomm_k2p

define Device/planex_vr500
  $(Device/uimage-lzma-loader)
  IMAGE_SIZE := 65216k
  DEVICE_VENDOR := Planex
  DEVICE_MODEL := VR500
  DEVICE_PACKAGES := kmod-usb3 -wpad-openssl
  SUPPORTED_DEVICES += vr500
endef
TARGET_DEVICES += planex_vr500

define Device/samknows_whitebox-v8
  IMAGE_SIZE := 16064k
  DEVICE_VENDOR := SamKnows
  DEVICE_MODEL := Whitebox 8
  DEVICE_PACKAGES := kmod-mt7603 kmod-mt76x2 kmod-usb3 \
	kmod-usb-ledtrig-usbport uboot-envtools
  SUPPORTED_DEVICES += sk-wb8
endef
TARGET_DEVICES += samknows_whitebox-v8

define Device/storylink_sap-g3200u3
  IMAGE_SIZE := 7872k
  DEVICE_VENDOR := STORYLiNK
  DEVICE_MODEL := SAP-G3200U3
  DEVICE_PACKAGES := kmod-mt76x2 kmod-usb3 kmod-usb-ledtrig-usbport
  SUPPORTED_DEVICES += sap-g3200u3
endef
TARGET_DEVICES += storylink_sap-g3200u3

define Device/telco-electronics_x1
  IMAGE_SIZE := 16064k
  DEVICE_VENDOR := Telco Electronics
  DEVICE_MODEL := X1
  DEVICE_PACKAGES := kmod-usb3 kmod-mt76
endef
TARGET_DEVICES += telco-electronics_x1

define Device/thunder_timecloud
  $(Device/uimage-lzma-loader)
  IMAGE_SIZE := 16064k
  DEVICE_VENDOR := Thunder
  DEVICE_MODEL := Timecloud
<<<<<<< HEAD
  DEVICE_PACKAGES := kmod-usb3 -wpad-openssl
=======
  DEVICE_PACKAGES := kmod-usb3 kmod-sdhci-mt7620
>>>>>>> a66bea85
  SUPPORTED_DEVICES += timecloud
endef
TARGET_DEVICES += thunder_timecloud

define Device/totolink_a7000r
  IMAGE_SIZE := 16064k
  UIMAGE_NAME := C8340R1C-9999
  DEVICE_VENDOR := TOTOLINK
  DEVICE_MODEL := A7000R
  DEVICE_PACKAGES := kmod-mt7615e
endef
TARGET_DEVICES += totolink_a7000r

define Device/tplink_re350-v1
  $(Device/tplink-safeloader)
  DEVICE_MODEL := RE350
  DEVICE_VARIANT := v1
  DEVICE_PACKAGES := kmod-mt7603 kmod-mt76x2
  TPLINK_BOARD_ID := RE350-V1
  IMAGE_SIZE := 6016k
  SUPPORTED_DEVICES += re350-v1
endef
TARGET_DEVICES += tplink_re350-v1

define Device/tplink_re500-v1
  $(Device/tplink-safeloader)
  DEVICE_MODEL := RE500
  DEVICE_VARIANT := v1
  DEVICE_PACKAGES := kmod-mt7615e
  TPLINK_BOARD_ID := RE500-V1
  IMAGE_SIZE := 14208k
endef
TARGET_DEVICES += tplink_re500-v1

define Device/tplink_re650-v1
  $(Device/tplink-safeloader)
  DEVICE_MODEL := RE650
  DEVICE_VARIANT := v1
  DEVICE_PACKAGES := kmod-mt7615e
  TPLINK_BOARD_ID := RE650-V1
  IMAGE_SIZE := 14208k
endef
TARGET_DEVICES += tplink_re650-v1

define Device/ubnt_edgerouter_common
  $(Device/uimage-lzma-loader)
  DEVICE_VENDOR := Ubiquiti
  IMAGE_SIZE := 256768k
  FILESYSTEMS := squashfs
  KERNEL_SIZE := 3145728
  KERNEL_INITRAMFS := $$(KERNEL) | \
	ubnt-erx-factory-image $(KDIR)/tmp/$$(KERNEL_INITRAMFS_PREFIX)-factory.tar
  IMAGE/sysupgrade.bin := sysupgrade-tar | append-metadata
  DEVICE_PACKAGES += -wpad-openssl
endef

define Device/ubnt_edgerouter-x
  $(Device/ubnt_edgerouter_common)
  DEVICE_MODEL := EdgeRouter X
  SUPPORTED_DEVICES += ubnt-erx ubiquiti,edgerouterx
endef
TARGET_DEVICES += ubnt_edgerouter-x

define Device/ubnt_edgerouter-x-sfp
  $(Device/ubnt_edgerouter_common)
  DEVICE_MODEL := EdgeRouter X SFP
  DEVICE_PACKAGES += kmod-i2c-algo-pca kmod-gpio-pca953x kmod-sfp
  SUPPORTED_DEVICES += ubnt-erx-sfp ubiquiti,edgerouterx-sfp
endef
TARGET_DEVICES += ubnt_edgerouter-x-sfp

define Device/ubnt_unifi-nanohd
  DEVICE_VENDOR := Ubiquiti
  DEVICE_MODEL := UniFi nanoHD
  DEVICE_PACKAGES += kmod-mt7603 kmod-mt7615e
  IMAGE_SIZE := 15552k
endef
TARGET_DEVICES += ubnt_unifi-nanohd

define Device/unielec_u7621-06-16m
  IMAGE_SIZE := 16064k
  DEVICE_VENDOR := UniElec
  DEVICE_MODEL := U7621-06
  DEVICE_VARIANT := 16M
  DEVICE_PACKAGES := kmod-ata-ahci kmod-sdhci-mt7620 kmod-usb3 -wpad-openssl
  SUPPORTED_DEVICES += u7621-06-256M-16M unielec,u7621-06-256m-16m
endef
TARGET_DEVICES += unielec_u7621-06-16m

define Device/unielec_u7621-06-64m
  IMAGE_SIZE := 65216k
  DEVICE_VENDOR := UniElec
  DEVICE_MODEL := U7621-06
  DEVICE_VARIANT := 64M
  DEVICE_PACKAGES := kmod-ata-ahci kmod-sdhci-mt7620 kmod-usb3 -wpad-openssl
  SUPPORTED_DEVICES += unielec,u7621-06-512m-64m
endef
TARGET_DEVICES += unielec_u7621-06-64m

define Device/wavlink_wl-wn531a6
  DEVICE_VENDOR := Wavlink
  DEVICE_MODEL := WL-WN531A6
  DEVICE_PACKAGES := kmod-mt7603 kmod-mt7615e kmod-usb3
  IMAGE_SIZE := 15040k
endef
TARGET_DEVICES += wavlink_wl-wn531a6

define Device/wevo_11acnas
  IMAGE_SIZE := 16064k
  UIMAGE_NAME := 11AC-NAS-Router(0.0.0)
  DEVICE_VENDOR := WeVO
  DEVICE_MODEL := 11AC NAS Router
  DEVICE_PACKAGES := kmod-mt7603 kmod-mt76x2 kmod-usb3 \
	kmod-usb-ledtrig-usbport
  SUPPORTED_DEVICES += 11acnas
endef
TARGET_DEVICES += wevo_11acnas

define Device/wevo_w2914ns-v2
  IMAGE_SIZE := 16064k
  UIMAGE_NAME := W2914NS-V2(0.0.0)
  DEVICE_VENDOR := WeVO
  DEVICE_MODEL := W2914NS
  DEVICE_VARIANT := v2
  DEVICE_PACKAGES := kmod-mt7603 kmod-mt76x2 kmod-usb3 \
	kmod-usb-ledtrig-usbport
  SUPPORTED_DEVICES += w2914nsv2
endef
TARGET_DEVICES += wevo_w2914ns-v2

define Device/winstars_ws-wn583a6
  $(Device/uimage-lzma-loader)
  IMAGE_SIZE := 7872k
  DEVICE_VENDOR := Winstars
  DEVICE_MODEL := WS-WN583A6
  DEVICE_ALT0_VENDOR := Gemeita
  DEVICE_ALT0_MODEL := AC2100
  KERNEL_INITRAMFS_SUFFIX := -WN583A6$$(KERNEL_SUFFIX)
  DEVICE_PACKAGES := kmod-mt7603 kmod-mt7615e
endef
TARGET_DEVICES += winstars_ws-wn583a6

define Device/xiaomi_mir3g
  $(Device/uimage-lzma-loader)
  BLOCKSIZE := 128k
  PAGESIZE := 2048
  KERNEL_SIZE := 4096k
  IMAGE_SIZE := 124416k
  UBINIZE_OPTS := -E 5
  IMAGES += kernel1.bin rootfs0.bin
  IMAGE/kernel1.bin := append-kernel
  IMAGE/rootfs0.bin := append-ubi | check-size
  IMAGE/sysupgrade.bin := sysupgrade-tar | append-metadata
  DEVICE_VENDOR := Xiaomi
  DEVICE_MODEL := Mi Router 3G
  SUPPORTED_DEVICES += R3G
  SUPPORTED_DEVICES += mir3g
  DEVICE_PACKAGES := kmod-mt7603 kmod-mt76x2 kmod-usb3 \
	kmod-usb-ledtrig-usbport uboot-envtools
endef
TARGET_DEVICES += xiaomi_mir3g

define Device/xiaomi_mir3g-v2
  $(Device/uimage-lzma-loader)
  IMAGE_SIZE := 14848k
  DEVICE_VENDOR := Xiaomi
  DEVICE_MODEL := Mi Router 3G
  DEVICE_VARIANT := v2
  DEVICE_ALT0_VENDOR := Xiaomi
  DEVICE_ALT0_MODEL := Mi Router 4A
  DEVICE_ALT0_VARIANT := Gigabit Edition
  DEVICE_PACKAGES := kmod-mt7603 kmod-mt76x2
endef
TARGET_DEVICES += xiaomi_mir3g-v2

define Device/xiaomi_mir3p
  $(Device/uimage-lzma-loader)
  BLOCKSIZE := 128k
  PAGESIZE := 2048
  KERNEL_SIZE:= 4096k
  UBINIZE_OPTS := -E 5
  IMAGE_SIZE := 255488k
  DEVICE_VENDOR := Xiaomi
  DEVICE_MODEL := Mi Router 3 Pro
  IMAGES += factory.bin
  IMAGE/sysupgrade.bin := sysupgrade-tar | append-metadata
  IMAGE/factory.bin := append-kernel | pad-to $$(KERNEL_SIZE) | append-ubi | \
	check-size
  DEVICE_PACKAGES := kmod-mt7615e kmod-usb3 kmod-usb-ledtrig-usbport \
	uboot-envtools
endef
TARGET_DEVICES += xiaomi_mir3p

define Device/xiaomi_mir4
  $(Device/uimage-lzma-loader)
  BLOCKSIZE := 128k
  PAGESIZE := 2048
  KERNEL_SIZE := 4096k
  IMAGE_SIZE := 124416k
  UBINIZE_OPTS := -E 5
  IMAGES += kernel1.bin rootfs0.bin
  IMAGE/kernel1.bin := append-kernel
  IMAGE/rootfs0.bin := append-ubi | check-size
  IMAGE/sysupgrade.bin := sysupgrade-tar | append-metadata
  DEVICE_VENDOR := Xiaomi
  DEVICE_MODEL := Mi Router 4
  DEVICE_PACKAGES := kmod-mt7603e kmod-mt76x2e luci-app-mtwifi \
	uboot-envtools -wpad-openssl
endef
TARGET_DEVICES += xiaomi_mir4

define Device/xiaomi-ac2100
  $(Device/uimage-lzma-loader)
  BLOCKSIZE := 128k
  PAGESIZE := 2048
  KERNEL_SIZE := 4096k
  IMAGE_SIZE := 120320k
  UBINIZE_OPTS := -E 5
  IMAGES += kernel1.bin rootfs0.bin factory.bin
  IMAGE/kernel1.bin := append-kernel
  IMAGE/rootfs0.bin := append-ubi | check-size
  IMAGE/sysupgrade.bin := sysupgrade-tar | append-metadata
  IMAGE/factory.bin := append-kernel | pad-to $$(KERNEL_SIZE) | append-ubi | \
	check-size
  DEVICE_VENDOR := Xiaomi
  DEVICE_PACKAGES := kmod-mt7603e kmod-mt7615d luci-app-mtwifi \
	uboot-envtools -wpad-openssl
endef

define Device/xiaomi_mi-router-ac2100
  $(Device/xiaomi-ac2100)
  DEVICE_MODEL := Mi Router AC2100
endef
TARGET_DEVICES += xiaomi_mi-router-ac2100

define Device/xiaomi_redmi-router-ac2100
  $(Device/xiaomi-ac2100)
  DEVICE_MODEL := Redmi Router AC2100
endef
TARGET_DEVICES += xiaomi_redmi-router-ac2100

define Device/xiaoyu_xy-c5
  IMAGE_SIZE := 32448k
  DEVICE_VENDOR := XiaoYu
  DEVICE_MODEL := XY-C5
  DEVICE_PACKAGES := kmod-ata-ahci kmod-usb3 -wpad-openssl
endef
TARGET_DEVICES += xiaoyu_xy-c5

define Device/xzwifi_creativebox-v1
  IMAGE_SIZE := 32448k
  DEVICE_VENDOR := CreativeBox
  DEVICE_MODEL := v1
  DEVICE_PACKAGES := kmod-ata-ahci kmod-mt7603 kmod-mt76x2 kmod-sdhci-mt7620 \
	kmod-usb3 -wpad-openssl
endef
TARGET_DEVICES += xzwifi_creativebox-v1

define Device/youhua_wr1200js
  IMAGE_SIZE := 16064k
  DEVICE_VENDOR := YouHua
  DEVICE_MODEL := WR1200JS
  DEVICE_PACKAGES := kmod-mt7603 kmod-mt76x2 kmod-usb3 \
	kmod-usb-ledtrig-usbport
endef
TARGET_DEVICES += youhua_wr1200js

define Device/youku_yk-l2
  IMAGE_SIZE := 16064k
  DEVICE_VENDOR := Youku
  DEVICE_MODEL := YK-L2
  DEVICE_PACKAGES := kmod-mt7603 kmod-mt76x2 kmod-usb3 kmod-sdhci-mt7620 \
	kmod-usb-ledtrig-usbport
endef
TARGET_DEVICES += youku_yk-l2

define Device/zbtlink_zbt-we1326
  IMAGE_SIZE := 16064k
  DEVICE_VENDOR := Zbtlink
  DEVICE_MODEL := ZBT-WE1326
  DEVICE_PACKAGES := kmod-mt7603 kmod-mt76x2 kmod-usb3 kmod-sdhci-mt7620
  SUPPORTED_DEVICES += zbt-we1326
endef
TARGET_DEVICES += zbtlink_zbt-we1326

define Device/zbtlink_zbt-we3526
  IMAGE_SIZE := 16064k
  DEVICE_VENDOR := Zbtlink
  DEVICE_MODEL := ZBT-WE3526
  DEVICE_PACKAGES := kmod-sdhci-mt7620 kmod-mt7603 kmod-mt76x2 kmod-usb3 \
	kmod-usb-ledtrig-usbport
endef
TARGET_DEVICES += zbtlink_zbt-we3526

define Device/zbtlink_zbt-wg2626
  IMAGE_SIZE := 16064k
  DEVICE_VENDOR := Zbtlink
  DEVICE_MODEL := ZBT-WG2626
  DEVICE_PACKAGES := kmod-ata-ahci kmod-sdhci-mt7620 kmod-mt76x2 kmod-usb3 \
	kmod-usb-ledtrig-usbport
  SUPPORTED_DEVICES += zbt-wg2626
endef
TARGET_DEVICES += zbtlink_zbt-wg2626

define Device/zbtlink_zbt-wg3526-16m
  $(Device/uimage-lzma-loader)
  IMAGE_SIZE := 16064k
  DEVICE_VENDOR := Zbtlink
  DEVICE_MODEL := ZBT-WG3526
  DEVICE_VARIANT := 16M
  DEVICE_PACKAGES := kmod-ata-ahci kmod-sdhci-mt7620 kmod-mt7603 kmod-mt76x2 \
	kmod-usb3 kmod-usb-ledtrig-usbport
  SUPPORTED_DEVICES += zbt-wg3526 zbt-wg3526-16M
endef
TARGET_DEVICES += zbtlink_zbt-wg3526-16m

define Device/zbtlink_zbt-wg3526-32m
  $(Device/uimage-lzma-loader)
  IMAGE_SIZE := 32448k
  DEVICE_VENDOR := Zbtlink
  DEVICE_MODEL := ZBT-WG3526
  DEVICE_VARIANT := 32M
  DEVICE_PACKAGES := kmod-ata-ahci kmod-sdhci-mt7620 kmod-mt7603 kmod-mt76x2 \
	kmod-usb3 kmod-usb-ledtrig-usbport
  SUPPORTED_DEVICES += ac1200pro zbt-wg3526-32M
endef
TARGET_DEVICES += zbtlink_zbt-wg3526-32m

define Device/zio_freezio
  IMAGE_SIZE := 16064k
  DEVICE_VENDOR := ZIO
  DEVICE_MODEL := FREEZIO
  DEVICE_PACKAGES := kmod-mt7603 kmod-mt76x2 kmod-usb3 \
	kmod-usb-ledtrig-usbport
endef
TARGET_DEVICES += zio_freezio

define Device/zyxel_wap6805
  BLOCKSIZE := 128k
  PAGESIZE := 2048
  KERNEL_SIZE := 4096k
  UBINIZE_OPTS := -E 5
  IMAGE_SIZE := 32448k
  DEVICE_VENDOR := ZyXEL
  DEVICE_MODEL := WAP6805
  DEVICE_PACKAGES := kmod-mt7603 kmod-mt7621-qtn-rgmii
  KERNEL := $(KERNEL_DTB) | uImage lzma | uimage-padhdr 160
  IMAGE/sysupgrade.bin := sysupgrade-tar | append-metadata
endef
TARGET_DEVICES += zyxel_wap6805<|MERGE_RESOLUTION|>--- conflicted
+++ resolved
@@ -941,11 +941,7 @@
   IMAGE_SIZE := 16064k
   DEVICE_VENDOR := Thunder
   DEVICE_MODEL := Timecloud
-<<<<<<< HEAD
-  DEVICE_PACKAGES := kmod-usb3 -wpad-openssl
-=======
-  DEVICE_PACKAGES := kmod-usb3 kmod-sdhci-mt7620
->>>>>>> a66bea85
+  DEVICE_PACKAGES := kmod-usb3 -wpad-openssl kmod-sdhci-mt7620
   SUPPORTED_DEVICES += timecloud
 endef
 TARGET_DEVICES += thunder_timecloud
