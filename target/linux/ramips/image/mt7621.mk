--- conflicted
+++ resolved
@@ -12,54 +12,26 @@
 define Build/elecom-wrc-gs-factory
 	$(eval product=$(word 1,$(1)))
 	$(eval version=$(word 2,$(1)))
-	( $(STAGING_DIR_HOST)/bin/mkhash md5 $@ | tr -d '\n' ) >> $@
+	( $(MKHASH) md5 $@ | tr -d '\n' ) >> $@
 	( \
 		echo -n "ELECOM $(product) v$(version)" | \
 			dd bs=32 count=1 conv=sync; \
 		dd if=$@; \
 	) > $@.new
 	mv $@.new $@
-<<<<<<< HEAD
 	echo -n "MT7621_ELECOM_$(product)" >> $@
 endef
 
 define Build/elecom-wrc-factory
 	$(eval product=$(word 1,$(1)))
 	$(eval version=$(word 2,$(1)))
-	$(STAGING_DIR_HOST)/bin/mkhash md5 $@ >> $@
+	$(MKHASH) md5 $@ >> $@
 	( \
 		echo -n "ELECOM $(product) v$(version)" | \
 			dd bs=32 count=1 conv=sync; \
 		dd if=$@; \
 	) > $@.new
 	mv $@.new $@
-=======
-endef
-
-define Build/elecom-gst-factory
-  $(eval product=$(word 1,$(1)))
-  $(eval version=$(word 2,$(1)))
-  ( $(MKHASH) md5 $@ | tr -d '\n' ) >> $@
-  ( \
-    echo -n "ELECOM $(product) v$(version)" | \
-      dd bs=32 count=1 conv=sync; \
-    dd if=$@; \
-  ) > $@.new
-  mv $@.new $@
-  echo -n "MT7621_ELECOM_$(product)" >> $@
-endef
-
-define Build/elecom-wrc-factory
-  $(eval product=$(word 1,$(1)))
-  $(eval version=$(word 2,$(1)))
-  $(MKHASH) md5 $@ >> $@
-  ( \
-    echo -n "ELECOM $(product) v$(version)" | \
-      dd bs=32 count=1 conv=sync; \
-    dd if=$@; \
-  ) > $@.new
-  mv $@.new $@
->>>>>>> a5a2740d
 endef
 
 define Build/iodata-factory
@@ -80,7 +52,6 @@
 endef
 
 define Build/iodata-mstc-header
-<<<<<<< HEAD
 	( \
 		data_size_crc="$$(dd if=$@ ibs=64 skip=1 2>/dev/null | gzip -c | \
 			tail -c 8 | od -An -tx8 --endian little | tr -d ' \n')"; \
@@ -94,27 +65,6 @@
 		echo -ne "$$(echo $$header_crc | sed 's/../\\x&/g')" | \
 			dd of=$@ bs=4 count=1 seek=1 conv=notrunc 2>/dev/null; \
 	)
-=======
-  ( \
-    data_size_crc="$$(dd if=$@ ibs=64 skip=1 2>/dev/null | \
-      gzip -c | tail -c 8 | od -An -tx8 --endian little | tr -d ' \n')"; \
-    echo -ne "$$(echo $$data_size_crc | sed 's/../\\x&/g')" | \
-      dd of=$@ bs=8 count=1 seek=7 conv=notrunc 2>/dev/null; \
-  )
-  dd if=/dev/zero of=$@ bs=4 count=1 seek=1 conv=notrunc 2>/dev/null
-  ( \
-    header_crc="$$(dd if=$@ bs=64 count=1 2>/dev/null | \
-      gzip -c | tail -c 8 | od -An -N4 -tx4 --endian little | tr -d ' \n')"; \
-    echo -ne "$$(echo $$header_crc | sed 's/../\\x&/g')" | \
-      dd of=$@ bs=4 count=1 seek=1 conv=notrunc 2>/dev/null; \
-  )
-endef
-
-define Build/netis-tail
-	echo -n $(1) >> $@
-	echo -n $(UIMAGE_NAME)-yun | $(MKHASH) md5 | \
-		sed 's/../\\\\x&/g' | xargs echo -ne >> $@
->>>>>>> a5a2740d
 endef
 
 define Build/ubnt-erx-factory-image
