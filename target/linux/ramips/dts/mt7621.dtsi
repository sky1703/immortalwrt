/dts-v1/;

#include <dt-bindings/interrupt-controller/mips-gic.h>
#include <dt-bindings/clock/mt7621-clk.h>
#include <dt-bindings/gpio/gpio.h>

/ {
	#address-cells = <1>;
	#size-cells = <1>;
	compatible = "mediatek,mt7621-soc";

	aliases {
		serial0 = &uartlite;
	};

	cpus {
		#address-cells = <1>;
		#size-cells = <0>;

		cpu@0 {
			device_type = "cpu";
			compatible = "mips,mips1004Kc";
			reg = <0>;
		};

		cpu@1 {
			device_type = "cpu";
			compatible = "mips,mips1004Kc";
			reg = <1>;
		};
	};

	cpuintc: cpuintc {
		#address-cells = <0>;
		#interrupt-cells = <1>;
		interrupt-controller;
		compatible = "mti,cpu-interrupt-controller";
	};

	chosen {
		bootargs = "console=ttyS0,57600";
	};

	pll: pll {
		compatible = "mediatek,mt7621-pll", "syscon";

		#clock-cells = <1>;
		clock-output-names = "cpu", "bus";
	};

	sysclock: sysclock {
		#clock-cells = <0>;
		compatible = "fixed-clock";

		/* FIXME: there should be way to detect this */
		clock-frequency = <50000000>;
	};

	palmbus: palmbus@1e000000 {
		compatible = "palmbus";
		reg = <0x1e000000 0x100000>;
		ranges = <0x0 0x1e000000 0x0fffff>;

		#address-cells = <1>;
		#size-cells = <1>;

		sysc: syscon@0 {
			compatible = "mtk,mt7621-sysc", "syscon";
			reg = <0x0 0x100>;
		};

		wdt: wdt@100 {
			compatible = "mediatek,mt7621-wdt";
			reg = <0x100 0x100>;
		};

		gpio: gpio@600 {
			#gpio-cells = <2>;
			#interrupt-cells = <2>;
			compatible = "mediatek,mt7621-gpio";
			gpio-controller;
			interrupt-controller;
			reg = <0x600 0x100>;
			interrupt-parent = <&gic>;
			interrupts = <GIC_SHARED 12 IRQ_TYPE_LEVEL_HIGH>;
		};

		i2c: i2c@900 {
			compatible = "mediatek,mt7621-i2c";
			reg = <0x900 0x100>;

			clocks = <&sysclock>;

			resets = <&rstctrl 16>;
			reset-names = "i2c";

			#address-cells = <1>;
			#size-cells = <0>;

			status = "disabled";

			pinctrl-names = "default";
			pinctrl-0 = <&i2c_pins>;
		};

		i2s: i2s@a00 {
			compatible = "mediatek,mt7621-i2s";
			reg = <0xa00 0x100>;

			clocks = <&sysclock>;

			resets = <&rstctrl 17>;
			reset-names = "i2s";

			interrupt-parent = <&gic>;
			interrupts = <GIC_SHARED 16 IRQ_TYPE_LEVEL_HIGH>;

			txdma-req = <2>;
			rxdma-req = <3>;

			dmas = <&gdma 4>,
				<&gdma 6>;
			dma-names = "tx", "rx";

			status = "disabled";
		};

		systick: systick@500 {
			compatible = "ralink,mt7621-systick", "ralink,cevt-systick";
			reg = <0x500 0x10>;

			resets = <&rstctrl 28>;
			reset-names = "intc";

			interrupt-parent = <&gic>;
			interrupts = <GIC_SHARED 5 IRQ_TYPE_LEVEL_HIGH>;
		};

		memc: syscon@5000 {
			compatible = "mtk,mt7621-memc", "syscon";
			reg = <0x5000 0x1000>;
		};

		uartlite: uartlite@c00 {
			compatible = "ns16550a";
			reg = <0xc00 0x100>;

			clock-frequency = <50000000>;

			interrupt-parent = <&gic>;
			interrupts = <GIC_SHARED 26 IRQ_TYPE_LEVEL_HIGH>;

			reg-shift = <2>;
			reg-io-width = <4>;
			no-loopback-test;
		};

		uartlite2: uartlite2@d00 {
			compatible = "ns16550a";
			reg = <0xd00 0x100>;

			clock-frequency = <50000000>;

			interrupt-parent = <&gic>;
			interrupts = <GIC_SHARED 27 IRQ_TYPE_LEVEL_HIGH>;

			reg-shift = <2>;
			reg-io-width = <4>;

			pinctrl-names = "default";
			pinctrl-0 = <&uart2_pins>;

			status = "disabled";
		};

		uartlite3: uartlite3@e00 {
			compatible = "ns16550a";
			reg = <0xe00 0x100>;

			clock-frequency = <50000000>;

			interrupt-parent = <&gic>;
			interrupts = <GIC_SHARED 28 IRQ_TYPE_LEVEL_HIGH>;

			reg-shift = <2>;
			reg-io-width = <4>;

			pinctrl-names = "default";
			pinctrl-0 = <&uart3_pins>;

			status = "disabled";
		};

		spi0: spi@b00 {
			status = "disabled";

			compatible = "ralink,mt7621-spi";
			reg = <0xb00 0x100>;

			clocks = <&pll MT7621_CLK_BUS>;

			resets = <&rstctrl 18>;
			reset-names = "spi";

			#address-cells = <1>;
			#size-cells = <0>;

			pinctrl-names = "default";
			pinctrl-0 = <&spi_pins>;
		};

		gdma: gdma@2800 {
			compatible = "ralink,rt3883-gdma";
			reg = <0x2800 0x800>;

			resets = <&rstctrl 14>;
			reset-names = "dma";

			interrupt-parent = <&gic>;
			interrupts = <0 13 IRQ_TYPE_LEVEL_HIGH>;

			#dma-cells = <1>;
			#dma-channels = <16>;
			#dma-requests = <16>;

			status = "disabled";
		};

		hsdma: hsdma@7000 {
			compatible = "mediatek,mt7621-hsdma";
			reg = <0x7000 0x1000>;

			resets = <&rstctrl 5>;
			reset-names = "hsdma";

			interrupt-parent = <&gic>;
			interrupts = <0 11 IRQ_TYPE_LEVEL_HIGH>;

			#dma-cells = <1>;
			#dma-channels = <1>;
			#dma-requests = <1>;

			status = "disabled";
		};
	};

	pinctrl: pinctrl {
		compatible = "ralink,rt2880-pinmux";
		pinctrl-names = "default";
		pinctrl-0 = <&state_default>;

		state_default: pinctrl0 {
		};

		i2c_pins: i2c_pins {
			i2c_pins {
				groups = "i2c";
				function = "i2c";
			};
		};

		spi_pins: spi_pins {
			spi_pins {
				groups = "spi";
				function = "spi";
			};
		};

		uart1_pins: uart1 {
			uart1 {
				groups = "uart1";
				function = "uart1";
			};
		};

		uart2_pins: uart2 {
			uart2 {
				groups = "uart2";
				function = "uart2";
			};
		};

		uart3_pins: uart3 {
			uart3 {
				groups = "uart3";
				function = "uart3";
			};
		};

		rgmii1_pins: rgmii1 {
			rgmii1 {
				groups = "rgmii1";
				function = "rgmii1";
			};
		};

		rgmii2_pins: rgmii2 {
			rgmii2 {
				groups = "rgmii2";
				function = "rgmii2";
			};
		};

		mdio_pins: mdio {
			mdio {
				groups = "mdio";
				function = "mdio";
			};
		};

		pcie_pins: pcie {
			pcie {
				groups = "pcie";
				function = "gpio";
			};
		};

		nand_pins: nand {
			spi-nand {
				groups = "spi";
				function = "nand1";
			};

			sdhci-nand {
				groups = "sdhci";
				function = "nand2";
			};
		};

		sdhci_pins: sdhci {
			sdhci {
				groups = "sdhci";
				function = "sdhci";
			};
		};
	};

	rstctrl: rstctrl {
		compatible = "ralink,rt2880-reset";
		#reset-cells = <1>;
	};

	clkctrl: clkctrl {
		compatible = "ralink,rt2880-clock";
		#clock-cells = <1>;
	};

	sdhci: sdhci@1e130000 {
		status = "disabled";

		compatible = "ralink,mt7620-sdhci";
		reg = <0x1e130000 0x4000>;

		interrupt-parent = <&gic>;
		interrupts = <GIC_SHARED 20 IRQ_TYPE_LEVEL_HIGH>;

		pinctrl-names = "default";
		pinctrl-0 = <&sdhci_pins>;
	};

	xhci: xhci@1e1c0000 {
		#address-cells = <1>;
		#size-cells = <0>;

		compatible = "mediatek,mt8173-xhci";
		reg = <0x1e1c0000 0x1000
		       0x1e1d0700 0x0100>;
		reg-names = "mac", "ippc";

		clocks = <&sysclock>;
		clock-names = "sys_ck";

		interrupt-parent = <&gic>;
		interrupts = <GIC_SHARED 22 IRQ_TYPE_LEVEL_HIGH>;

		/*
		 * Port 1 of both hubs is one usb slot and referenced here.
		 * The binding doesn't allow to address individual hubs.
		 * hub 1 - port 1 is ehci and ohci, hub 2 - port 1 is xhci.
		 */
		xhci_ehci_port1: port@1 {
			reg = <1>;
			#trigger-source-cells = <0>;
		};

		/*
		 * Only the second usb hub has a second port. That port serves
		 * ehci and ohci.
		 */
		ehci_port2: port@2 {
			reg = <2>;
			#trigger-source-cells = <0>;
		};
	};

	gic: interrupt-controller@1fbc0000 {
		compatible = "mti,gic";
		reg = <0x1fbc0000 0x2000>;

		interrupt-controller;
		#interrupt-cells = <3>;

		mti,reserved-cpu-vectors = <7>;

		timer {
			compatible = "mti,gic-timer";
			interrupts = <GIC_LOCAL 1 IRQ_TYPE_NONE>;
			clocks = <&pll MT7621_CLK_CPU>;
		};
	};

	nficlock: nficlock {
		#clock-cells = <0>;
		compatible = "fixed-clock";

		clock-frequency = <125000000>;
	};

	cpc: cpc@1fbf0000 {
		compatible = "mti,mips-cpc";
		reg = <0x1fbf0000 0x8000>;
	};

	mc: mc@1fbf8000 {
		compatible = "mti,mips-cdmm";
		reg = <0x1fbf8000 0x8000>;
	};

	nand: nand@1e003000 {
		status = "disabled";

		compatible = "mediatek,mt7621-nfc";
		reg = <0x1e003000 0x800
			0x1e003800 0x800>;
		reg-names = "nfi", "ecc";

		clocks = <&nficlock>;
		clock-names = "nfi_clk";
	};

	crypto@1e004000 {
		compatible = "mediatek,mtk-eip93";
		reg = <0x1e004000 0x1000>;

		interrupt-parent = <&gic>;
		interrupts = <GIC_SHARED 19 IRQ_TYPE_LEVEL_HIGH>;
	};

	ethernet: ethernet@1e100000 {
		compatible = "mediatek,mt7621-eth";
		reg = <0x1e100000 0x10000>;

		clocks = <&sysclock>;
		clock-names = "ethif";

		#address-cells = <1>;
		#size-cells = <0>;

		resets = <&rstctrl 6 &rstctrl 23>;
		reset-names = "fe", "eth";

		interrupt-parent = <&gic>;
		interrupts = <GIC_SHARED 3 IRQ_TYPE_LEVEL_HIGH>;

		mediatek,ethsys = <&sysc>;

		pinctrl-names = "default";
<<<<<<< HEAD
		pinctrl-0 = <&rgmii1_pins &mdio_pins>;
=======
		pinctrl-0 = <&mdio_pins>, <&rgmii1_pins>, <&rgmii2_pins>;
>>>>>>> 495c4f4e

		gmac0: mac@0 {
			compatible = "mediatek,eth-mac";
			reg = <0>;
			phy-mode = "rgmii";

			fixed-link {
				speed = <1000>;
				full-duplex;
				pause;
			};
		};

		gmac1: mac@1 {
			compatible = "mediatek,eth-mac";
			reg = <1>;
			status = "disabled";
			phy-mode = "rgmii-rxid";
		};

		mdio: mdio-bus {
			#address-cells = <1>;
			#size-cells = <0>;

			switch0: switch@1f {
				compatible = "mediatek,mt7621";
				reg = <0x1f>;
				mediatek,mcm;
				resets = <&rstctrl 2>;
				reset-names = "mcm";
				interrupt-controller;
				#interrupt-cells = <1>;
				interrupts = <GIC_SHARED 23 IRQ_TYPE_LEVEL_HIGH>;

				ports {
					#address-cells = <1>;
					#size-cells = <0>;

					port@0 {
						status = "disabled";
						reg = <0>;
						label = "lan0";
					};

					port@1 {
						status = "disabled";
						reg = <1>;
						label = "lan1";
					};

					port@2 {
						status = "disabled";
						reg = <2>;
						label = "lan2";
					};

					port@3 {
						status = "disabled";
						reg = <3>;
						label = "lan3";
					};

					port@4 {
						status = "disabled";
						reg = <4>;
						label = "lan4";
					};

					port@6 {
						reg = <6>;
						label = "cpu";
						ethernet = <&gmac0>;
						phy-mode = "rgmii";

						fixed-link {
							speed = <1000>;
							full-duplex;
							pause;
						};
					};
				};
			};
		};
	};

	pcie: pcie@1e140000 {
		compatible = "mediatek,mt7621-pci";
		reg = <0x1e140000 0x100>, /* host-pci bridge registers */
		      <0x1e142000 0x100>, /* pcie port 0 RC control registers */
		      <0x1e143000 0x100>, /* pcie port 1 RC control registers */
		      <0x1e144000 0x100>; /* pcie port 2 RC control registers */
		#address-cells = <3>;
		#size-cells = <2>;

		pinctrl-names = "default";
		pinctrl-0 = <&pcie_pins>;

		device_type = "pci";

		ranges = <0x02000000 0 0x00000000 0x60000000 0 0x10000000>, /* pci memory */
			 <0x01000000 0 0x00000000 0x1e160000 0 0x00010000>; /* io space */

		interrupt-parent = <&gic>;
		interrupts = <GIC_SHARED 4 IRQ_TYPE_LEVEL_HIGH
				GIC_SHARED 24 IRQ_TYPE_LEVEL_HIGH
				GIC_SHARED 25 IRQ_TYPE_LEVEL_HIGH>;

		status = "disabled";

		resets = <&rstctrl 24>, <&rstctrl 25>, <&rstctrl 26>;
		reset-names = "pcie0", "pcie1", "pcie2";
		clocks = <&clkctrl 24>, <&clkctrl 25>, <&clkctrl 26>;
		clock-names = "pcie0", "pcie1", "pcie2";
		phys = <&pcie0_phy 1>, <&pcie2_phy 0>;
		phy-names = "pcie-phy0", "pcie-phy2";

		reset-gpios = <&gpio 19 GPIO_ACTIVE_LOW>;

		pcie0: pcie@0,0 {
			reg = <0x0000 0 0 0 0>;
			#address-cells = <3>;
			#size-cells = <2>;
			device_type = "pci";
			ranges;
		};

		pcie1: pcie@1,0 {
			reg = <0x0800 0 0 0 0>;
			#address-cells = <3>;
			#size-cells = <2>;
			device_type = "pci";
			ranges;
		};

		pcie2: pcie@2,0 {
			reg = <0x1000 0 0 0 0>;
			#address-cells = <3>;
			#size-cells = <2>;
			device_type = "pci";
			ranges;
		};
	};

	pcie0_phy: pcie-phy@1e149000 {
		compatible = "mediatek,mt7621-pci-phy";
		reg = <0x1e149000 0x0700>;
		#phy-cells = <1>;
	};

	pcie2_phy: pcie-phy@1e14a000 {
		compatible = "mediatek,mt7621-pci-phy";
		reg = <0x1e14a000 0x0700>;
		#phy-cells = <1>;
	};
};<|MERGE_RESOLUTION|>--- conflicted
+++ resolved
@@ -465,11 +465,7 @@
 		mediatek,ethsys = <&sysc>;
 
 		pinctrl-names = "default";
-<<<<<<< HEAD
-		pinctrl-0 = <&rgmii1_pins &mdio_pins>;
-=======
 		pinctrl-0 = <&mdio_pins>, <&rgmii1_pins>, <&rgmii2_pins>;
->>>>>>> 495c4f4e
 
 		gmac0: mac@0 {
 			compatible = "mediatek,eth-mac";
