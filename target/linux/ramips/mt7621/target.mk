--- conflicted
+++ resolved
@@ -7,11 +7,7 @@
 FEATURES+=nand ramdisk rtc usb minor
 CPU_TYPE:=24kc
 
-<<<<<<< HEAD
-DEFAULT_PACKAGES += kmod-crypto-hw-eip93
-=======
 DEFAULT_PACKAGES += wpad-basic
->>>>>>> e81e625c
 
 define Target/Description
 	Build firmware images for Ralink MT7621 based boards.
