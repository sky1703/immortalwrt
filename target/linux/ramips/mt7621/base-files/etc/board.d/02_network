#!/bin/sh

. /lib/functions.sh
. /lib/functions/uci-defaults.sh
. /lib/functions/system.sh

ramips_setup_interfaces()
{
	local board="$1"

	case $board in
	asiarf,ap7621-001)
		ucidef_set_interfaces_lan_wan "lan" "wan"
		;;
	asiarf,ap7621-nv1|\
	lenovo,newifi-d1|\
	mikrotik,routerboard-m33g|\
	xiaomi,mir3g|\
	xiaomi,mir3g-v2)
		ucidef_set_interfaces_lan_wan "lan1 lan2" "wan"
		;;
	gehua,ghl-r-001|\
	hiwifi,hc5962|\
	xiaomi,mir3p|\
	xiaomi,redmi-router-ac2100)
		ucidef_set_interfaces_lan_wan "lan1 lan2 lan3" "wan"
		;;
	gnubee,gb-pc1|\
	gnubee,gb-pc2)
		ucidef_set_interface_lan "lan1 lan2"
		;;
	linksys,re6500)
		ucidef_set_interface_lan "lan1 lan2 lan3 lan4"
		;;
	mikrotik,routerboard-m11g|\
	netgear,ex6150|\
	thunder,timecloud|\
	tplink,re350-v1|\
	tplink,re650-v1|\
	ubnt,unifi-nanohd)
		ucidef_set_interface_lan "lan"
		;;
	mikrotik,routerboard-750gr3)
		ucidef_set_interfaces_lan_wan "lan2 lan3 lan4 lan5" "wan"
		;;
	ubnt,edgerouter-x)
		ucidef_set_interface_lan "eth0 eth1 eth2 eth3 eth4"
		;;
<<<<<<< HEAD
	ubnt,edgerouter-x-sfp)
		ucidef_set_interface_lan "eth0 eth1 eth2 eth3 eth4 eth5"
=======
	xiaomi,mir3p)
		ucidef_add_switch "switch0" \
			"1:lan:3" "2:lan:2" "3:lan:1" "4:wan" "6@eth0"
		;;
	xiaomi,mir4)
		ucidef_add_switch "switch0" \
			"1:lan:2" "2:lan:1" "4:wan" "6t@eth0"
		;;
	xiaomi,mi-router-ac2100|\
	xiaomi,redmi-router-ac2100)
		ucidef_add_switch "switch0" \
			"2:lan" "3:lan" "4:lan" "0:wan" "6@eth0"
>>>>>>> 9bfbdcb7
		;;
	*)
		ucidef_set_interfaces_lan_wan "lan1 lan2 lan3 lan4" "wan"
		;;
	esac
}

ramips_setup_macs()
{
	local board="$1"
	local lan_mac=""
	local wan_mac=""
	local label_mac=""

	case $board in
	asus,rt-ac65p|\
	asus,rt-ac85p)
		wan_mac=$(mtd_get_mac_ascii u-boot-env et1macaddr)
		label_mac=$(mtd_get_mac_binary factory 0x4)
		;;
	buffalo,wsr-1166dhp)
		local index="$(find_mtd_index "board_data")"
		wan_mac="$(grep -m1 mac= "/dev/mtd${index}" | cut -d= -f2)"
		lan_mac=$wan_mac
		;;
	dlink,dir-860l-b1)
		lan_mac=$(mtd_get_mac_ascii factory lanmac)
		wan_mac=$(mtd_get_mac_ascii factory wanmac)
		;;
	edimax,ra21s|\
	edimax,rg21s)
		lan_mac=$(mtd_get_mac_ascii u-boot-env ethaddr)
		wan_mac=$(mtd_get_mac_ascii u-boot-env wanaddr)
		;;
	hiwifi,hc5962)
		lan_mac=$(mtd_get_mac_ascii bdinfo "Vfac_mac ")
		label_mac=$lan_mac
		[ -n "$lan_mac" ] || lan_mac=$(cat /sys/class/net/eth0/address)
		wan_mac=$(macaddr_add "$lan_mac" 1)
		;;
<<<<<<< HEAD
=======
	iodata,wn-ax1167gr|\
	iodata,wn-gx300gr|\
	mtc,wr1201|\
	netgear,r6220|\
	netgear,wndr3700-v5|\
	xiaoyu,xy-c5)
		wan_mac=$(macaddr_add "$(mtd_get_mac_binary factory 0x4)" 1)
		;;
	iodata,wn-ax1167gr2|\
	iodata,wn-dx1167r|\
	xiaomi,mir3g-v2|\
	xiaomi,mi-router-ac2100|\
	xiaomi,redmi-router-ac2100)
		wan_mac=$(mtd_get_mac_binary factory 0xe006)
		label_mac=$wan_mac
		;;
>>>>>>> 9bfbdcb7
	iodata,wnpr2600g)
		wan_mac=$(mtd_get_mac_ascii u-boot-env wanaddr)
		label_mac=$wan_mac
		;;
	linksys,ea7500-v2)
		lan_mac=$(mtd_get_mac_ascii devinfo hw_mac_addr)
		wan_mac=$lan_mac
		label_mac=$lan_mac
		;;
	mikrotik,routerboard-750gr3|\
	mikrotik,routerboard-m11g|\
	mikrotik,routerboard-m33g)
		label_mac=$(cat "/sys/firmware/mikrotik/hard_config/mac_base")
		wan_mac=$label_mac
		lan_mac=$(macaddr_add $label_mac 1)
		;;
<<<<<<< HEAD
	zbtlink,zbt-we1326|\
=======
	mediatek,ap-mt7621a-v60)
		wan_mac=$(macaddr_add "$(mtd_get_mac_binary factory 0x5)" 1)
		;;
	mikrotik,rb750gr3|\
	mikrotik,rbm11g|\
	mikrotik,rbm33g)
		wan_mac=$(macaddr_add "$(mtd_get_mac_binary hard_config 0x10)" 2)
		label_mac=$(mtd_get_mac_binary hard_config 0x10)
		;;
	netgear,r6260|\
	netgear,r6350|\
	netgear,r6700-v2|\
	netgear,r6800|\
	netgear,r6850)
		wan_mac=$(macaddr_add "$(mtd_get_mac_binary factory 0x4)" 2)
		;;
	storylink,sap-g3200u3|\
	telco-electronics,x1)
		wan_mac=$(macaddr_add "$(mtd_get_mac_binary factory 0xe006)" 1)
		;;
	ubiquiti,edgerouterx|\
	ubiquiti,edgerouterx-sfp)
		wan_mac=$(macaddr_add "$(mtd_get_mac_binary factory 0x22)" 1)
		;;
	wevo,11acnas|\
	wevo,w2914ns-v2|\
	zio,freezio)
		wan_mac=$(mtd_get_mac_binary factory 0x2e)
		label_mac=$wan_mac
		;;
	xiaomi,mir3g|\
	xiaomi,mir3p|\
	xiaomi,mir4)
		lan_mac=$(mtd_get_mac_binary factory 0xe006)
		label_mac=$lan_mac
		;;
	zbtlink,zbt-we1326)
		wan_mac=$(mtd_get_mac_binary factory 0xe006)
		label_mac=$(mtd_get_mac_binary factory 0x4)
		;;
>>>>>>> 9bfbdcb7
	zbtlink,zbt-wg3526-16m|\
	zbtlink,zbt-wg3526-32m)
		label_mac=$(mtd_get_mac_binary factory 0x4)
		;;
	esac

	[ -n "$lan_mac" ] && ucidef_set_interface_macaddr "lan" $lan_mac
	[ -n "$wan_mac" ] && ucidef_set_interface_macaddr "wan" $wan_mac
	[ -n "$label_mac" ] && ucidef_set_label_macaddr $label_mac
}

board_config_update
board=$(board_name)
ramips_setup_interfaces $board
ramips_setup_macs $board
board_config_flush

exit 0<|MERGE_RESOLUTION|>--- conflicted
+++ resolved
@@ -21,7 +21,9 @@
 		;;
 	gehua,ghl-r-001|\
 	hiwifi,hc5962|\
+	xiaomi,mir4|\
 	xiaomi,mir3p|\
+	xiaomi,mi-router-ac2100|\
 	xiaomi,redmi-router-ac2100)
 		ucidef_set_interfaces_lan_wan "lan1 lan2 lan3" "wan"
 		;;
@@ -46,23 +48,8 @@
 	ubnt,edgerouter-x)
 		ucidef_set_interface_lan "eth0 eth1 eth2 eth3 eth4"
 		;;
-<<<<<<< HEAD
 	ubnt,edgerouter-x-sfp)
 		ucidef_set_interface_lan "eth0 eth1 eth2 eth3 eth4 eth5"
-=======
-	xiaomi,mir3p)
-		ucidef_add_switch "switch0" \
-			"1:lan:3" "2:lan:2" "3:lan:1" "4:wan" "6@eth0"
-		;;
-	xiaomi,mir4)
-		ucidef_add_switch "switch0" \
-			"1:lan:2" "2:lan:1" "4:wan" "6t@eth0"
-		;;
-	xiaomi,mi-router-ac2100|\
-	xiaomi,redmi-router-ac2100)
-		ucidef_add_switch "switch0" \
-			"2:lan" "3:lan" "4:lan" "0:wan" "6@eth0"
->>>>>>> 9bfbdcb7
 		;;
 	*)
 		ucidef_set_interfaces_lan_wan "lan1 lan2 lan3 lan4" "wan"
@@ -103,25 +90,6 @@
 		[ -n "$lan_mac" ] || lan_mac=$(cat /sys/class/net/eth0/address)
 		wan_mac=$(macaddr_add "$lan_mac" 1)
 		;;
-<<<<<<< HEAD
-=======
-	iodata,wn-ax1167gr|\
-	iodata,wn-gx300gr|\
-	mtc,wr1201|\
-	netgear,r6220|\
-	netgear,wndr3700-v5|\
-	xiaoyu,xy-c5)
-		wan_mac=$(macaddr_add "$(mtd_get_mac_binary factory 0x4)" 1)
-		;;
-	iodata,wn-ax1167gr2|\
-	iodata,wn-dx1167r|\
-	xiaomi,mir3g-v2|\
-	xiaomi,mi-router-ac2100|\
-	xiaomi,redmi-router-ac2100)
-		wan_mac=$(mtd_get_mac_binary factory 0xe006)
-		label_mac=$wan_mac
-		;;
->>>>>>> 9bfbdcb7
 	iodata,wnpr2600g)
 		wan_mac=$(mtd_get_mac_ascii u-boot-env wanaddr)
 		label_mac=$wan_mac
@@ -138,50 +106,7 @@
 		wan_mac=$label_mac
 		lan_mac=$(macaddr_add $label_mac 1)
 		;;
-<<<<<<< HEAD
 	zbtlink,zbt-we1326|\
-=======
-	mediatek,ap-mt7621a-v60)
-		wan_mac=$(macaddr_add "$(mtd_get_mac_binary factory 0x5)" 1)
-		;;
-	mikrotik,rb750gr3|\
-	mikrotik,rbm11g|\
-	mikrotik,rbm33g)
-		wan_mac=$(macaddr_add "$(mtd_get_mac_binary hard_config 0x10)" 2)
-		label_mac=$(mtd_get_mac_binary hard_config 0x10)
-		;;
-	netgear,r6260|\
-	netgear,r6350|\
-	netgear,r6700-v2|\
-	netgear,r6800|\
-	netgear,r6850)
-		wan_mac=$(macaddr_add "$(mtd_get_mac_binary factory 0x4)" 2)
-		;;
-	storylink,sap-g3200u3|\
-	telco-electronics,x1)
-		wan_mac=$(macaddr_add "$(mtd_get_mac_binary factory 0xe006)" 1)
-		;;
-	ubiquiti,edgerouterx|\
-	ubiquiti,edgerouterx-sfp)
-		wan_mac=$(macaddr_add "$(mtd_get_mac_binary factory 0x22)" 1)
-		;;
-	wevo,11acnas|\
-	wevo,w2914ns-v2|\
-	zio,freezio)
-		wan_mac=$(mtd_get_mac_binary factory 0x2e)
-		label_mac=$wan_mac
-		;;
-	xiaomi,mir3g|\
-	xiaomi,mir3p|\
-	xiaomi,mir4)
-		lan_mac=$(mtd_get_mac_binary factory 0xe006)
-		label_mac=$lan_mac
-		;;
-	zbtlink,zbt-we1326)
-		wan_mac=$(mtd_get_mac_binary factory 0xe006)
-		label_mac=$(mtd_get_mac_binary factory 0x4)
-		;;
->>>>>>> 9bfbdcb7
 	zbtlink,zbt-wg3526-16m|\
 	zbtlink,zbt-wg3526-32m)
 		label_mac=$(mtd_get_mac_binary factory 0x4)
