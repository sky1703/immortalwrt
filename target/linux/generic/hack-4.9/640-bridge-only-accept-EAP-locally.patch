From c6905cfdeb31a5c049db3da434b10fa0d3e83569 Mon Sep 17 00:00:00 2001
From: Felix Fietkau <nbd@nbd.name>
Date: Fri, 7 Jul 2017 17:18:54 +0200
Subject: bridge: only accept EAP locally

When bridging, do not forward EAP frames to other ports, only deliver
them locally, regardless of the state.

Signed-off-by: Felix Fietkau <nbd@nbd.name>
---
 net/bridge/br_input.c | 7 +++++--
 1 file changed, 5 insertions(+), 2 deletions(-)

--- a/net/bridge/br_input.c
+++ b/net/bridge/br_input.c
@@ -164,11 +164,14 @@ int br_handle_frame_finish(struct net *n
 		}
 	}
 
+	BR_INPUT_SKB_CB(skb)->brdev = br->dev;
+
+	if (skb->protocol == htons(ETH_P_PAE))
+		return br_pass_frame_up(skb);
+
 	if (p->state == BR_STATE_LEARNING)
 		goto drop;
 
-	BR_INPUT_SKB_CB(skb)->brdev = br->dev;
-
 	if (IS_ENABLED(CONFIG_INET) && skb->protocol == htons(ETH_P_ARP))
 		br_do_proxy_arp(skb, br, vid, p);
<<<<<<< HEAD
 
--- a/net/bridge/br_private.h
+++ b/net/bridge/br_private.h
@@ -295,6 +295,8 @@ struct net_bridge
 	u16				group_fwd_mask;
 	u16				group_fwd_mask_required;
 
+	bool				disable_eap_hack;
+
 	/* STP */
 	bridge_id			designated_root;
 	bridge_id			bridge_id;
--- a/net/bridge/br_sysfs_br.c
+++ b/net/bridge/br_sysfs_br.c
@@ -169,6 +169,30 @@ static ssize_t group_fwd_mask_store(stru
 }
 static DEVICE_ATTR_RW(group_fwd_mask);
 
+static ssize_t disable_eap_hack_show(struct device *d,
+				   struct device_attribute *attr,
+				   char *buf)
+{
+	struct net_bridge *br = to_bridge(d);
+	return sprintf(buf, "%u\n", br->disable_eap_hack);
+}
+
+static int set_disable_eap_hack(struct net_bridge *br, unsigned long val)
+{
+	br->disable_eap_hack = !!val;
+
+	return 0;
+}
+
+static ssize_t disable_eap_hack_store(struct device *d,
+				    struct device_attribute *attr,
+				    const char *buf,
+				    size_t len)
+{
+	return store_bridge_parm(d, buf, len, set_disable_eap_hack);
+}
+static DEVICE_ATTR_RW(disable_eap_hack);
+
 static ssize_t priority_show(struct device *d, struct device_attribute *attr,
 			     char *buf)
 {
@@ -780,6 +804,7 @@ static struct attribute *bridge_attrs[]
 	&dev_attr_ageing_time.attr,
 	&dev_attr_stp_state.attr,
 	&dev_attr_group_fwd_mask.attr,
+	&dev_attr_disable_eap_hack.attr,
 	&dev_attr_priority.attr,
 	&dev_attr_bridge_id.attr,
 	&dev_attr_root_id.attr,
=======
 
>>>>>>> 0f9db429
<|MERGE_RESOLUTION|>--- conflicted
+++ resolved
@@ -29,60 +29,4 @@
 -
  	if (IS_ENABLED(CONFIG_INET) && skb->protocol == htons(ETH_P_ARP))
  		br_do_proxy_arp(skb, br, vid, p);
-<<<<<<< HEAD
- 
---- a/net/bridge/br_private.h
-+++ b/net/bridge/br_private.h
-@@ -295,6 +295,8 @@ struct net_bridge
- 	u16				group_fwd_mask;
- 	u16				group_fwd_mask_required;
- 
-+	bool				disable_eap_hack;
-+
- 	/* STP */
- 	bridge_id			designated_root;
- 	bridge_id			bridge_id;
---- a/net/bridge/br_sysfs_br.c
-+++ b/net/bridge/br_sysfs_br.c
-@@ -169,6 +169,30 @@ static ssize_t group_fwd_mask_store(stru
- }
- static DEVICE_ATTR_RW(group_fwd_mask);
- 
-+static ssize_t disable_eap_hack_show(struct device *d,
-+				   struct device_attribute *attr,
-+				   char *buf)
-+{
-+	struct net_bridge *br = to_bridge(d);
-+	return sprintf(buf, "%u\n", br->disable_eap_hack);
-+}
-+
-+static int set_disable_eap_hack(struct net_bridge *br, unsigned long val)
-+{
-+	br->disable_eap_hack = !!val;
-+
-+	return 0;
-+}
-+
-+static ssize_t disable_eap_hack_store(struct device *d,
-+				    struct device_attribute *attr,
-+				    const char *buf,
-+				    size_t len)
-+{
-+	return store_bridge_parm(d, buf, len, set_disable_eap_hack);
-+}
-+static DEVICE_ATTR_RW(disable_eap_hack);
-+
- static ssize_t priority_show(struct device *d, struct device_attribute *attr,
- 			     char *buf)
- {
-@@ -780,6 +804,7 @@ static struct attribute *bridge_attrs[]
- 	&dev_attr_ageing_time.attr,
- 	&dev_attr_stp_state.attr,
- 	&dev_attr_group_fwd_mask.attr,
-+	&dev_attr_disable_eap_hack.attr,
- 	&dev_attr_priority.attr,
- 	&dev_attr_bridge_id.attr,
- 	&dev_attr_root_id.attr,
-=======
- 
->>>>>>> 0f9db429
+ 