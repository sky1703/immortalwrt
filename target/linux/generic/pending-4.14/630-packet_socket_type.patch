--- conflicted
+++ resolved
@@ -87,11 +87,7 @@
  	if (!net_eq(dev_net(dev), sock_net(sk)))
  		goto drop;
  
-<<<<<<< HEAD
-@@ -3302,6 +3304,7 @@ static int packet_create(struct net *net
-=======
 @@ -3313,6 +3315,7 @@ static int packet_create(struct net *net
->>>>>>> 75ef28be
  	mutex_init(&po->pg_vec_lock);
  	po->rollover = NULL;
  	po->prot_hook.func = packet_rcv;
@@ -99,11 +95,7 @@
  
  	if (sock->type == SOCK_PACKET)
  		po->prot_hook.func = packet_rcv_spkt;
-<<<<<<< HEAD
-@@ -3924,6 +3927,16 @@ packet_setsockopt(struct socket *sock, i
-=======
 @@ -3935,6 +3938,16 @@ packet_setsockopt(struct socket *sock, i
->>>>>>> 75ef28be
  		po->xmit = val ? packet_direct_xmit : dev_queue_xmit;
  		return 0;
  	}
@@ -120,11 +112,7 @@
  	default:
  		return -ENOPROTOOPT;
  	}
-<<<<<<< HEAD
-@@ -3976,6 +3989,13 @@ static int packet_getsockopt(struct sock
-=======
 @@ -3987,6 +4000,13 @@ static int packet_getsockopt(struct sock
->>>>>>> 75ef28be
  	case PACKET_VNET_HDR:
  		val = po->has_vnet_hdr;
  		break;
