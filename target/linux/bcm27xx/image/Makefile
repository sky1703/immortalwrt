--- conflicted
+++ resolved
@@ -162,14 +162,9 @@
   DEVICE_PACKAGES := \
 	cypress-firmware-43455-sdio \
 	brcmfmac-nvram-43455-sdio \
-<<<<<<< HEAD
 	kmod-brcmfmac wpad-basic-openssl \
-	kmod-usb-net-lan78xx
-=======
-	kmod-brcmfmac wpad-basic-wolfssl \
 	kmod-usb-net-lan78xx \
 	kmod-r8169
->>>>>>> 3f201d1f
   IMAGE/sysupgrade.img.gz := boot-common | boot-2711 | sdcard-img | gzip | append-metadata
   IMAGE/factory.img.gz := boot-common | boot-2711 | sdcard-img | gzip
 endef
