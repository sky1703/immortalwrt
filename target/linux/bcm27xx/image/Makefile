--- conflicted
+++ resolved
@@ -76,13 +76,8 @@
 	raspberrypi,model-zero raspberrypi,model-zero-w
   DEVICE_PACKAGES := \
 	cypress-firmware-43430-sdio \
-<<<<<<< HEAD
-	cypress-nvram-43430-sdio-rpi-zero-w \
+	brcmfmac-nvram-43430-sdio \
 	kmod-brcmfmac wpad-basic-openssl
-=======
-	brcmfmac-nvram-43430-sdio \
-	kmod-brcmfmac wpad-basic-wolfssl
->>>>>>> 1996d600
 endef
 ifeq ($(SUBTARGET),bcm2708)
   TARGET_DEVICES += rpi
@@ -114,13 +109,8 @@
 	cypress-firmware-43430-sdio \
 	brcmfmac-nvram-43430-sdio \
 	cypress-firmware-43455-sdio \
-<<<<<<< HEAD
-	cypress-nvram-43455-sdio-rpi-3b-plus cypress-nvram-43455-sdio-rpi-4b \
+	brcmfmac-nvram-43455-sdio \
 	kmod-brcmfmac wpad-basic-openssl
-=======
-	brcmfmac-nvram-43455-sdio \
-	kmod-brcmfmac wpad-basic-wolfssl
->>>>>>> 1996d600
   IMAGE/sysupgrade.img.gz := boot-common | boot-2708 | boot-2711 | sdcard-img | gzip | append-metadata
   IMAGE/factory.img.gz := boot-common | boot-2708 | boot-2711 | sdcard-img | gzip
 endef
@@ -150,13 +140,8 @@
 	cypress-firmware-43430-sdio \
 	brcmfmac-nvram-43430-sdio \
 	cypress-firmware-43455-sdio \
-<<<<<<< HEAD
-	cypress-nvram-43455-sdio-rpi-3b-plus \
+	brcmfmac-nvram-43455-sdio \
 	kmod-brcmfmac wpad-basic-openssl
-=======
-	brcmfmac-nvram-43455-sdio \
-	kmod-brcmfmac wpad-basic-wolfssl
->>>>>>> 1996d600
 endef
 ifeq ($(SUBTARGET),bcm2710)
   TARGET_DEVICES += rpi-3
@@ -176,13 +161,8 @@
 	raspberrypi,4-model-b
   DEVICE_PACKAGES := \
 	cypress-firmware-43455-sdio \
-<<<<<<< HEAD
-	cypress-nvram-43455-sdio-rpi-4b \
+	brcmfmac-nvram-43455-sdio \
 	kmod-brcmfmac wpad-basic-openssl \
-=======
-	brcmfmac-nvram-43455-sdio \
-	kmod-brcmfmac wpad-basic-wolfssl \
->>>>>>> 1996d600
 	kmod-usb-net-lan78xx
   IMAGE/sysupgrade.img.gz := boot-common | boot-2711 | sdcard-img | gzip | append-metadata
   IMAGE/factory.img.gz := boot-common | boot-2711 | sdcard-img | gzip
