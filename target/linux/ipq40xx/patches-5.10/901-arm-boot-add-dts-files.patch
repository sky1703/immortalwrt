From a10fab12a927e60b7141a602e740d70cb4d09e4a Mon Sep 17 00:00:00 2001
From: John Crispin <john@phrozen.org>
Date: Thu, 9 Mar 2017 11:03:18 +0100
Subject: [PATCH] arm: boot: add dts files

Signed-off-by: John Crispin <john@phrozen.org>
---
 arch/arm/boot/dts/Makefile | 23 +++++++++++++++++++++++
 1 file changed, 23 insertions(+)

--- a/arch/arm/boot/dts/Makefile
+++ b/arch/arm/boot/dts/Makefile
<<<<<<< HEAD
@@ -902,11 +902,63 @@ dtb-$(CONFIG_ARCH_QCOM) += \
=======
@@ -902,11 +902,65 @@ dtb-$(CONFIG_ARCH_QCOM) += \
>>>>>>> 2cb24b3f
 	qcom-apq8074-dragonboard.dtb \
 	qcom-apq8084-ifc6540.dtb \
 	qcom-apq8084-mtp.dtb \
+	qcom-ipq4018-a42.dtb \
+	qcom-ipq4018-ap120c-ac.dtb \
+	qcom-ipq4018-dap-2610.dtb \
+	qcom-ipq4018-cs-w3-wd1200g-eup.dtb \
+	qcom-ipq4018-magic-2-wifi-next.dtb \
+	qcom-ipq4018-ea6350v3.dtb \
+	qcom-ipq4018-eap1300.dtb \
+	qcom-ipq4018-ecw5211.dtb \
+	qcom-ipq4018-emd1.dtb \
+	qcom-ipq4018-emr3500.dtb \
+	qcom-ipq4018-ens620ext.dtb \
+	qcom-ipq4018-ex6100v2.dtb \
+	qcom-ipq4018-ex6150v2.dtb \
+	qcom-ipq4018-fritzbox-4040.dtb \
+	qcom-ipq4018-gl-ap1300.dtb \
+	qcom-ipq4018-jalapeno.dtb \
+	qcom-ipq4018-meshpoint-one.dtb \
+	qcom-ipq4018-hap-ac2.dtb \
+	qcom-ipq4018-sxtsq-5-ac.dtb \
+	qcom-ipq4018-nbg6617.dtb \
+	qcom-ipq4019-oap100.dtb \
+	qcom-ipq4018-pa1200.dtb \
+	qcom-ipq4018-rt-ac58u.dtb \
+	qcom-ipq4018-wac510.dtb \
+	qcom-ipq4018-wre6606.dtb \
+	qcom-ipq4018-wrtq-329acn.dtb \
 	qcom-ipq4019-ap.dk01.1-c1.dtb \
 	qcom-ipq4019-ap.dk04.1-c1.dtb \
 	qcom-ipq4019-ap.dk04.1-c3.dtb \
 	qcom-ipq4019-ap.dk07.1-c1.dtb \
 	qcom-ipq4019-ap.dk07.1-c2.dtb \
+	qcom-ipq4019-a62.dtb \
+	qcom-ipq4019-cm520-79f.dtb \
+	qcom-ipq4019-e2600ac-c1.dtb \
+	qcom-ipq4019-e2600ac-c2.dtb \
+	qcom-ipq4019-ea8300.dtb \
+	qcom-ipq4019-eap2200.dtb \
+	qcom-ipq4019-fritzbox-7530.dtb \
+	qcom-ipq4019-fritzrepeater-1200.dtb \
+	qcom-ipq4019-fritzrepeater-3000.dtb \
+	qcom-ipq4019-habanero-dvk.dtb \
+	qcom-ipq4019-map-ac2200.dtb \
+	qcom-ipq4019-mr8300.dtb \
<<<<<<< HEAD
+	qcom-ipq4019-e2600ac-c1.dtb \
+	qcom-ipq4019-e2600ac-c2.dtb \
+	qcom-ipq4019-r619ac.dtb \
+	qcom-ipq4019-r619ac-128m.dtb \
+	qcom-ipq4019-habanero-dvk.dtb \
=======
>>>>>>> 2cb24b3f
+	qcom-ipq4019-pa2200.dtb \
+	qcom-ipq4019-rbr50.dtb \
+	qcom-ipq4019-rbs50.dtb \
+	qcom-ipq4019-rtl30vw.dtb \
+	qcom-ipq4019-srr60.dtb \
+	qcom-ipq4019-srs60.dtb \
+	qcom-ipq4019-u4019-32m.dtb \
+	qcom-ipq4019-wpj419.dtb \
+	qcom-ipq4019-wtr-m2133hp.dtb \
+	qcom-ipq4028-wpj428.dtb \
+	qcom-ipq4029-ap-303.dtb \
+	qcom-ipq4029-ap-303h.dtb \
+	qcom-ipq4029-ap-365.dtb \
+	qcom-ipq4029-gl-b1300.dtb \
+	qcom-ipq4029-gl-s1300.dtb \
+	qcom-ipq4029-mr33.dtb \
 	qcom-ipq8064-ap148.dtb \
 	qcom-ipq8064-rb3011.dtb \
 	qcom-msm8660-surf.dtb \<|MERGE_RESOLUTION|>--- conflicted
+++ resolved
@@ -10,11 +10,7 @@
 
 --- a/arch/arm/boot/dts/Makefile
 +++ b/arch/arm/boot/dts/Makefile
-<<<<<<< HEAD
-@@ -902,11 +902,63 @@ dtb-$(CONFIG_ARCH_QCOM) += \
-=======
-@@ -902,11 +902,65 @@ dtb-$(CONFIG_ARCH_QCOM) += \
->>>>>>> 2cb24b3f
+@@ -902,11 +902,67 @@ dtb-$(CONFIG_ARCH_QCOM) += \
  	qcom-apq8074-dragonboard.dtb \
  	qcom-apq8084-ifc6540.dtb \
  	qcom-apq8084-mtp.dtb \
@@ -61,15 +57,9 @@
 +	qcom-ipq4019-habanero-dvk.dtb \
 +	qcom-ipq4019-map-ac2200.dtb \
 +	qcom-ipq4019-mr8300.dtb \
-<<<<<<< HEAD
-+	qcom-ipq4019-e2600ac-c1.dtb \
-+	qcom-ipq4019-e2600ac-c2.dtb \
++	qcom-ipq4019-pa2200.dtb \
 +	qcom-ipq4019-r619ac.dtb \
 +	qcom-ipq4019-r619ac-128m.dtb \
-+	qcom-ipq4019-habanero-dvk.dtb \
-=======
->>>>>>> 2cb24b3f
-+	qcom-ipq4019-pa2200.dtb \
 +	qcom-ipq4019-rbr50.dtb \
 +	qcom-ipq4019-rbs50.dtb \
 +	qcom-ipq4019-rtl30vw.dtb \
