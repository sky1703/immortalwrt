// SPDX-License-Identifier: GPL-2.0-or-later OR MIT

#include "qcom-ipq4019-c526a.dtsi"

/ {
	model = "HiWiFi C526A";
	compatible = "hiwifi,c526a";
<<<<<<< HEAD

	aliases {
		led-boot = &led_boot;
		led-failsafe = &led_boot;
		led-running = &led_sys;
		led-upgrade = &led_sys;
	};

	chosen {
		bootargs-append = " ubi.mtd=ubi root=/dev/ubiblock0_1";
	};

	soc {
		rng@22000 {
			status = "okay";
		};

		mdio@90000 {
			status = "okay";
			pinctrl-0 = <&mdio_pins>;
			pinctrl-names = "default";
		};

		ess-psgmii@98000 {
			status = "okay";
		};

		tcsr@1949000 {
			compatible = "qcom,tcsr";
			reg = <0x1949000 0x100>;
			qcom,wifi_glb_cfg = <TCSR_WIFI_GLB_CFG>;
		};

		tcsr@194b000 {
			compatible = "qcom,tcsr";
			reg = <0x194b000 0x100>;
			qcom,usb-hsphy-mode-select = <TCSR_USB_HSPHY_HOST_MODE>;
		};

		ess_tcsr@1953000 {
			compatible = "qcom,tcsr";
			reg = <0x1953000 0x1000>;
			qcom,ess-interface-select = <TCSR_ESS_PSGMII>;
		};

		tcsr@1957000 {
			compatible = "qcom,tcsr";
			reg = <0x1957000 0x100>;
			qcom,wifi_noc_memtype_m0_m2 = <TCSR_WIFI_NOC_MEMTYPE_M0_M2>;
		};

		usb2@60f8800 {
			status = "okay";
		};

		usb3@8af8800 {
			status = "okay";
		};

		crypto@8e3a000 {
			status = "okay";
		};

		watchdog@b017000 {
			status = "okay";
		};

		ess-switch@c000000 {
			status = "okay";
		};

		edma@c080000 {
			status = "okay";
		};
	};

	leds {
		compatible = "gpio-leds";

		led_sys: blue {
			label = "blue:sys";
			gpios = <&tlmm 36 GPIO_ACTIVE_LOW>;
		};

		led_boot: red {
			label = "red:sys";
			gpios = <&tlmm 40 GPIO_ACTIVE_LOW>;
			panic-indicator;
		};
	};

	keys {
		compatible = "gpio-keys";

		reset {
			label = "reset";
			gpios = <&tlmm 18 GPIO_ACTIVE_LOW>;
			linux,code = <KEY_RESTART>;
		};
	};
};

&blsp_dma {
	status = "okay";
};

&blsp1_spi1 {
	status = "okay";

	flash@0 {
		reg = <0>;
		compatible = "jedec,spi-nor";
		spi-max-frequency = <24000000>;

		partitions {
			compatible = "fixed-partitions";
			#address-cells = <1>;
			#size-cells = <1>;

			partition@0 {
				label = "SBL1";
				reg = <0x0 0x40000>;
				read-only;
			};

			partition@40000 {
				label = "MIBIB";
				reg = <0x40000 0x20000>;
				read-only;
			};

			partition@60000 {
				label = "QSEE";
				reg = <0x60000 0x60000>;
				read-only;
			};

			partition@c0000 {
				label = "CDT";
				reg = <0xc0000 0x10000>;
				read-only;
			};

			partition@d0000 {
				label = "DDRPARAMS";
				reg = <0xd0000 0x10000>;
				read-only;
			};

			partition@e0000 {
				label = "APPSBLENV";
				reg = <0xe0000 0x10000>;
				read-only;
			};

			partition@f0000 {
				label = "APPSBL";
				reg = <0xf0000 0x80000>;
				read-only;
			};

			partition@170000 {
				label = "ART";
				reg = <0x170000 0x10000>;
				read-only;
			};

			partition@180000 {
				label = "bdinfo";
				reg = <0x180000 0x10000>;
				read-only;
			};

			partition@190000 {
				label = "debug";
				reg = <0x190000 0x10000>;
				read-only;
			};

			partition@1a0000 {
				label = "oem";
				reg = <0x1a0000 0x20000>;
				read-only;
			};

			factory: partition@1c0000 {
				label = "Factory";
				reg = <0x1c0000 0x10000>;
				read-only;
			};

			partition@1d0000 {
				label = "hw_panic";
				reg = <0x1d0000 0x10000>;
				read-only;
			};

			partition@1e0000 {
				label = "upgrade_config";
				reg = <0x1e0000 0x10000>;
				read-only;
			};
		};
	};
};

&blsp1_uart1 {
	pinctrl-0 = <&serial_0_pins>;
	pinctrl-names = "default";
	status = "okay";
};

&cryptobam {
	status = "okay";
=======
>>>>>>> 3afb47ed
};

&nand {
	status = "okay";

	nand@0 {
		partitions {
			compatible = "fixed-partitions";
			#address-cells = <1>;
			#size-cells = <1>;

			partition@0 {
				label = "ubi";
				reg = <0x0 0x2c00000>;
			};

			partition@2c00000 {
				label = "hiwifi_rootfs";
				reg = <0x2c00000 0x2c00000>;
			};

			partition@5800000 {
				label = "hiwifi_opt";
				reg = <0x5800000 0x2800000>;
			};
		};
	};
};<|MERGE_RESOLUTION|>--- conflicted
+++ resolved
@@ -5,223 +5,6 @@
 / {
 	model = "HiWiFi C526A";
 	compatible = "hiwifi,c526a";
-<<<<<<< HEAD
-
-	aliases {
-		led-boot = &led_boot;
-		led-failsafe = &led_boot;
-		led-running = &led_sys;
-		led-upgrade = &led_sys;
-	};
-
-	chosen {
-		bootargs-append = " ubi.mtd=ubi root=/dev/ubiblock0_1";
-	};
-
-	soc {
-		rng@22000 {
-			status = "okay";
-		};
-
-		mdio@90000 {
-			status = "okay";
-			pinctrl-0 = <&mdio_pins>;
-			pinctrl-names = "default";
-		};
-
-		ess-psgmii@98000 {
-			status = "okay";
-		};
-
-		tcsr@1949000 {
-			compatible = "qcom,tcsr";
-			reg = <0x1949000 0x100>;
-			qcom,wifi_glb_cfg = <TCSR_WIFI_GLB_CFG>;
-		};
-
-		tcsr@194b000 {
-			compatible = "qcom,tcsr";
-			reg = <0x194b000 0x100>;
-			qcom,usb-hsphy-mode-select = <TCSR_USB_HSPHY_HOST_MODE>;
-		};
-
-		ess_tcsr@1953000 {
-			compatible = "qcom,tcsr";
-			reg = <0x1953000 0x1000>;
-			qcom,ess-interface-select = <TCSR_ESS_PSGMII>;
-		};
-
-		tcsr@1957000 {
-			compatible = "qcom,tcsr";
-			reg = <0x1957000 0x100>;
-			qcom,wifi_noc_memtype_m0_m2 = <TCSR_WIFI_NOC_MEMTYPE_M0_M2>;
-		};
-
-		usb2@60f8800 {
-			status = "okay";
-		};
-
-		usb3@8af8800 {
-			status = "okay";
-		};
-
-		crypto@8e3a000 {
-			status = "okay";
-		};
-
-		watchdog@b017000 {
-			status = "okay";
-		};
-
-		ess-switch@c000000 {
-			status = "okay";
-		};
-
-		edma@c080000 {
-			status = "okay";
-		};
-	};
-
-	leds {
-		compatible = "gpio-leds";
-
-		led_sys: blue {
-			label = "blue:sys";
-			gpios = <&tlmm 36 GPIO_ACTIVE_LOW>;
-		};
-
-		led_boot: red {
-			label = "red:sys";
-			gpios = <&tlmm 40 GPIO_ACTIVE_LOW>;
-			panic-indicator;
-		};
-	};
-
-	keys {
-		compatible = "gpio-keys";
-
-		reset {
-			label = "reset";
-			gpios = <&tlmm 18 GPIO_ACTIVE_LOW>;
-			linux,code = <KEY_RESTART>;
-		};
-	};
-};
-
-&blsp_dma {
-	status = "okay";
-};
-
-&blsp1_spi1 {
-	status = "okay";
-
-	flash@0 {
-		reg = <0>;
-		compatible = "jedec,spi-nor";
-		spi-max-frequency = <24000000>;
-
-		partitions {
-			compatible = "fixed-partitions";
-			#address-cells = <1>;
-			#size-cells = <1>;
-
-			partition@0 {
-				label = "SBL1";
-				reg = <0x0 0x40000>;
-				read-only;
-			};
-
-			partition@40000 {
-				label = "MIBIB";
-				reg = <0x40000 0x20000>;
-				read-only;
-			};
-
-			partition@60000 {
-				label = "QSEE";
-				reg = <0x60000 0x60000>;
-				read-only;
-			};
-
-			partition@c0000 {
-				label = "CDT";
-				reg = <0xc0000 0x10000>;
-				read-only;
-			};
-
-			partition@d0000 {
-				label = "DDRPARAMS";
-				reg = <0xd0000 0x10000>;
-				read-only;
-			};
-
-			partition@e0000 {
-				label = "APPSBLENV";
-				reg = <0xe0000 0x10000>;
-				read-only;
-			};
-
-			partition@f0000 {
-				label = "APPSBL";
-				reg = <0xf0000 0x80000>;
-				read-only;
-			};
-
-			partition@170000 {
-				label = "ART";
-				reg = <0x170000 0x10000>;
-				read-only;
-			};
-
-			partition@180000 {
-				label = "bdinfo";
-				reg = <0x180000 0x10000>;
-				read-only;
-			};
-
-			partition@190000 {
-				label = "debug";
-				reg = <0x190000 0x10000>;
-				read-only;
-			};
-
-			partition@1a0000 {
-				label = "oem";
-				reg = <0x1a0000 0x20000>;
-				read-only;
-			};
-
-			factory: partition@1c0000 {
-				label = "Factory";
-				reg = <0x1c0000 0x10000>;
-				read-only;
-			};
-
-			partition@1d0000 {
-				label = "hw_panic";
-				reg = <0x1d0000 0x10000>;
-				read-only;
-			};
-
-			partition@1e0000 {
-				label = "upgrade_config";
-				reg = <0x1e0000 0x10000>;
-				read-only;
-			};
-		};
-	};
-};
-
-&blsp1_uart1 {
-	pinctrl-0 = <&serial_0_pins>;
-	pinctrl-names = "default";
-	status = "okay";
-};
-
-&cryptobam {
-	status = "okay";
-=======
->>>>>>> 3afb47ed
 };
 
 &nand {
