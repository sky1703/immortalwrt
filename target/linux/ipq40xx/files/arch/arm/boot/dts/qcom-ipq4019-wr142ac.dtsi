// SPDX-License-Identifier: GPL-2.0-or-later OR MIT

#include "qcom-ipq4019.dtsi"
#include <dt-bindings/gpio/gpio.h>
#include <dt-bindings/input/input.h>
#include <dt-bindings/soc/qcom,tcsr.h>

/ {
	aliases {
		led-boot = &led_power;
		led-failsafe = &led_power;
		led-running = &led_power;
		led-upgrade = &led_power;
	};

	soc {
		rng@22000 {
			status = "okay";
		};

		mdio@90000 {
			status = "okay";
			pinctrl-0 = <&mdio_pins>;
			pinctrl-names = "default";
		};

		ess-psgmii@98000 {
			status = "okay";
		};

		tcsr@1949000 {
			compatible = "qcom,tcsr";
			reg = <0x1949000 0x100>;
			qcom,wifi_glb_cfg = <TCSR_WIFI_GLB_CFG>;
		};

		tcsr@194b000 {
			compatible = "qcom,tcsr";
			reg = <0x194b000 0x100>;
			qcom,usb-hsphy-mode-select = <TCSR_USB_HSPHY_HOST_MODE>;
		};

		ess_tcsr@1953000 {
			compatible = "qcom,tcsr";
			reg = <0x1953000 0x1000>;
			qcom,ess-interface-select = <TCSR_ESS_PSGMII>;
		};

		tcsr@1957000 {
			compatible = "qcom,tcsr";
			reg = <0x1957000 0x100>;
			qcom,wifi_noc_memtype_m0_m2 = <TCSR_WIFI_NOC_MEMTYPE_M0_M2>;
		};

		usb2@60f8800 {
			status = "okay";

			dwc3@6000000 {
				#address-cells = <1>;
				#size-cells = <0>;

				usb2_port1: port@1 {
					reg = <1>;
					#trigger-source-cells = <0>;
				};
			};
		};

		usb3@8af8800 {
			status = "okay";

			dwc3@8a00000 {
				#address-cells = <1>;
				#size-cells = <0>;

				usb3_port1: port@1 {
					reg = <1>;
					#trigger-source-cells = <0>;
				};

				usb3_port2: port@2 {
					reg = <2>;
					#trigger-source-cells = <0>;
				};
			};
		};

		crypto@8e3a000 {
			status = "okay";
		};

		watchdog@b017000 {
			status = "okay";
		};

		ess-switch@c000000 {
			status = "okay";
		};

		edma@c080000 {
			status = "okay";
		};
	};

	leds {
		compatible = "gpio-leds";
		pinctrl-0 = <&led_pins>;
		pinctrl-names = "default";

		led_power: power {
<<<<<<< HEAD
			label = "green:power";
			gpios = <&tlmm 40 GPIO_ACTIVE_HIGH>;
=======
			label = "wr142ac:green:power";
			gpios = <&tlmm 40 GPIO_ACTIVE_LOW>;
>>>>>>> 9ac11c8f
		};

		usb {
			label = "green:usb";
			gpios = <&tlmm 36 GPIO_ACTIVE_LOW>;
			linux,default-trigger = "usbport";
			trigger-sources = <&usb3_port1>, <&usb3_port2>, <&usb2_port1>;
		};

		wlan2g {
			label = "green:wlan2g";
			gpios = <&tlmm 32 GPIO_ACTIVE_LOW>;
			linux,default-trigger = "phy0tpt";
		};

		wlan5g {
			label = "green:wlan5g";
			gpios = <&tlmm 50 GPIO_ACTIVE_LOW>;
			linux,default-trigger = "phy1tpt";
		};
	};

	keys {
		compatible = "gpio-keys";

		reset {
			label = "reset";
			gpios = <&tlmm 18 GPIO_ACTIVE_LOW>;
			linux,code = <KEY_RESTART>;
		};
	};
};

&blsp_dma {
	status = "okay";
};

&blsp1_uart1 {
	pinctrl-0 = <&serial_0_pins>;
	pinctrl-names = "default";
	status = "okay";
};

&blsp1_uart2 {
	pinctrl-0 = <&serial_1_pins>;
	pinctrl-names = "default";
	status = "okay";
};

&cryptobam {
	status = "okay";
};

&qpic_bam {
	status = "okay";
};

&tlmm {
	mdio_pins: mdio_pinmux {
		mux_1 {
			pins = "gpio6";
			function = "mdio";
			bias-pull-up;
		};

		mux_2 {
			pins = "gpio7";
			function = "mdc";
			bias-pull-up;
		};
	};

	serial_0_pins: serial0-pinmux {
		mux {
			pins = "gpio16", "gpio17";
			function = "blsp_uart0";
			bias-disable;
		};
	};

	serial_1_pins: serial1_pinmux {
		mux {
			pins = "gpio8", "gpio9";
			function = "blsp_uart1";
			bias-disable;
		};
	};

	spi_0_pins: spi_0_pinmux {
		pin {
			function = "blsp_spi0";
			pins = "gpio13", "gpio14", "gpio15";
			drive-strength = <12>;
			bias-disable;
		};

		pin_cs {
			function = "gpio";
			pins = "gpio12";
			drive-strength = <2>;
			bias-disable;
			output-high;
		};
	};

	led_pins: led_pinmux {
		mux {
			pins = "gpio36", "gpio40";
			function = "gpio";
			bias-pull-down;
		};
	};
};

&usb3_ss_phy {
	status = "okay";
};

&usb3_hs_phy {
	status = "okay";
};

&usb2_hs_phy {
	status = "okay";
};

&wifi0 {
	status = "okay";
	qcom,ath10k-calibration-variant = "WR142AC";
};

&wifi1 {
	status = "okay";
	qcom,ath10k-calibration-variant = "WR142AC";
};<|MERGE_RESOLUTION|>--- conflicted
+++ resolved
@@ -108,13 +108,8 @@
 		pinctrl-names = "default";
 
 		led_power: power {
-<<<<<<< HEAD
 			label = "green:power";
-			gpios = <&tlmm 40 GPIO_ACTIVE_HIGH>;
-=======
-			label = "wr142ac:green:power";
 			gpios = <&tlmm 40 GPIO_ACTIVE_LOW>;
->>>>>>> 9ac11c8f
 		};
 
 		usb {
