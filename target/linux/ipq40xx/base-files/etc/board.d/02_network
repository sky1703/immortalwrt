--- conflicted
+++ resolved
@@ -37,7 +37,6 @@
 		ucidef_add_switch "switch0" \
 			"0t@eth0" "1:lan" "2:lan" "3:lan" "4:lan" "5:wan"
 		;;
-<<<<<<< HEAD
 	avm,fritzrepeater-3000|\
 	compex,wpj419|\
 	compex,wpj428|\
@@ -53,16 +52,8 @@
 	avm,fritzrepeater-1200|\
 	dlink,dap-2610 |\
 	engenius,emd1|\
-	meraki,mr33)
-=======
-	compex,wpj428)
-		ucidef_add_switch "switch0" \
-			"0t@eth0" "4:lan" "5:lan"
-		;;
-	engenius,eap1300|\
 	meraki,mr33|\
 	zyxel,wre6606)
->>>>>>> b65f1ebf
 		ucidef_set_interface_lan "eth0"
 		;;
 	glinet,gl-b1300|\
@@ -84,17 +75,13 @@
 			"0t@eth0" "3:lan:2" "4:lan:1" "5:wan"
 		;;
 	netgear,ex6100v2|\
-<<<<<<< HEAD
-	netgear,ex6150v2|\
-	netgear,ex6200v2|\
-	zyxel,wre6606)
-		ucidef_add_switch "switch0" \
-			"0t@eth0" "1:lan" "2:lan" "3:lan" "4:lan" "5:lan"
-=======
 	netgear,ex6150v2)
 		ucidef_add_switch "switch0" \
 			"0u@eth0" "4:lan"
->>>>>>> b65f1ebf
+		;;
+	netgear,ex6200v2)
+		ucidef_add_switch "switch0" \
+			"0t@eth0" "1:lan" "2:lan" "3:lan" "4:lan" "5:lan"
 		;;
 	p2w,r619ac|\
 	p2w,r619ac-pcie|\
