--- conflicted
+++ resolved
@@ -130,16 +130,10 @@
 		caldata_extract "ART" 0x1000 0x2f20
 		ath10k_patch_mac $(macaddr_add $(mtd_get_mac_ascii u-boot-env ethaddr) +2)
 		;;
-<<<<<<< HEAD
-	hiwifi,c526a)
-		caldata_extract "ART" 0x1000 0x2f20
-		ath10k_patch_mac $(macaddr_add $(mtd_get_mac_ascii bdinfo "Vfac_mac ") +2)
-=======
 	hiwifi,c526a|\
 	hiwifi,c526a-128m)
-		ath10kcal_extract "ART" 4096 12064
-		ath10kcal_patch_mac_crc $(macaddr_add $(mtd_get_mac_ascii bdinfo "Vfac_mac ") +2)
->>>>>>> 3afb47ed
+		caldata_extract "ART" 0x1000 0x2f20
+		ath10k_patch_mac $(macaddr_add $(mtd_get_mac_ascii bdinfo "Vfac_mac ") +2)
 		;;
 	linksys,ea8300)
 		caldata_extract "ART" 0x1000 0x2f20
@@ -239,16 +233,10 @@
 		caldata_extract "ART" 0x5000 0x2f20
 		ath10k_patch_mac $(macaddr_add $(mtd_get_mac_ascii u-boot-env ethaddr) +3)
 		;;
-<<<<<<< HEAD
-	hiwifi,c526a)
-		caldata_extract "ART" 0x5000 0x2f20
-		ath10k_patch_mac $(macaddr_add $(mtd_get_mac_ascii bdinfo "Vfac_mac ") +3)
-=======
 	hiwifi,c526a|\
 	hiwifi,c526a-128m)
-		ath10kcal_extract "ART" 20480 12064
-		ath10kcal_patch_mac_crc $(macaddr_add $(mtd_get_mac_ascii bdinfo "Vfac_mac ") +3)
->>>>>>> 3afb47ed
+		caldata_extract "ART" 0x5000 0x2f20
+		ath10k_patch_mac $(macaddr_add $(mtd_get_mac_ascii bdinfo "Vfac_mac ") +3)
 		;;
 	linksys,ea8300)
 		caldata_extract "ART" 0x5000 0x2f20
