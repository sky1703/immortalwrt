#!/bin/sh

[ -e /lib/firmware/$FIRMWARE ] && exit 0

. /lib/functions/caldata.sh

board=$(board_name)

case "$FIRMWARE" in
"ath10k/cal-pci-0000:01:00.0.bin")
	case "$board" in
	meraki,mr33)
		caldata_extract_ubi "ART" 0x9000 0x844
		caldata_valid "4408" || caldata_extract "ART" 0x9000 0x844
		ath10k_patch_mac $(macaddr_add $(get_mac_binary "/sys/bus/i2c/devices/0-0050/eeprom" 0x66) 1)
		;;
	esac
	;;
"ath10k/pre-cal-pci-0000:01:00.0.bin")
	case "$board" in
	asus,map-ac2200)
		caldata_extract_ubi "Factory" 0x9000 0x2f20
		ln -sf /lib/firmware/ath10k/pre-cal-pci-0000\:00\:00.0.bin \
			/lib/firmware/ath10k/QCA9888/hw2.0/board.bin
		;;
	avm,fritzrepeater-3000)
		/usr/bin/fritz_cal_extract -i 1 -s 0x3D000 -e 0x212 -l 12064 -o /lib/firmware/$FIRMWARE $(find_mtd_chardev "urlader0") || \
		/usr/bin/fritz_cal_extract -i 1 -s 0x3C800 -e 0x212 -l 12064 -o /lib/firmware/$FIRMWARE $(find_mtd_chardev "urlader0") || \
		/usr/bin/fritz_cal_extract -i 1 -s 0x3C000 -e 0x212 -l 12064 -o /lib/firmware/$FIRMWARE $(find_mtd_chardev "urlader0") || \
		/usr/bin/fritz_cal_extract -i 1 -s 0x3D000 -e 0x212 -l 12064 -o /lib/firmware/$FIRMWARE $(find_mtd_chardev "urlader1") || \
		/usr/bin/fritz_cal_extract -i 1 -s 0x3C800 -e 0x212 -l 12064 -o /lib/firmware/$FIRMWARE $(find_mtd_chardev "urlader1") || \
		/usr/bin/fritz_cal_extract -i 1 -s 0x3C000 -e 0x212 -l 12064 -o /lib/firmware/$FIRMWARE $(find_mtd_chardev "urlader1")
		;;
	buffalo,wtr-m2133hp)
		caldata_extract "ART" 0x9000 0x2f20
		ath10k_patch_mac $(mtd_get_mac_binary ORGDATA 0x32)
		;;
	engenius,eap2200 |\
	openmesh,a62 |\
	plasmacloud,pa2200)
		caldata_extract "0:ART" 0x9000 0x2f20
		;;
	linksys,ea8300 |\
	linksys,mr8300)
		caldata_extract "ART" 0x9000 0x2f20
		# OEM assigns 4 sequential MACs
		ath10k_patch_mac $(macaddr_setbit_la $(macaddr_add "$(cat /sys/class/net/eth0/address)" 4))
		;;
<<<<<<< HEAD
	openmesh,a62)
		caldata_extract "0:ART" 0x9000 0x2f20
=======
	netgear,rbr50|\
	netgear,rbs50|\
	netgear,srr60|\
	netgear,srs60)
		caldata_extract_mmc "0:ART" 0x9000 0x2f20
		ath10k_patch_mac $(mmc_get_mac_binary ARTMTD 0x12)
>>>>>>> 2cb24b3f
		;;
	esac
	;;
"ath10k/pre-cal-ahb-a000000.wifi.bin")
	case "$board" in
	8dev,habanero-dvk |\
	8dev,jalapeno |\
	alfa-network,ap120c-ac |\
	cilab,meshpoint-one |\
	ezviz,cs-w3-wd1200g-eup |\
	glinet,gl-ap1300 |\
	glinet,gl-b1300 |\
	glinet,gl-s1300 |\
	linksys,ea6350v3 |\
	mobipromo,cm520-79f |\
	p2w,r619ac |\
	p2w,r619ac-128m |\
	qcom,ap-dk01.1-c1)
		caldata_extract "ART" 0x1000 0x2f20
		;;
	aruba,ap-303 |\
	aruba,ap-303h |\
	aruba,ap-365)
		caldata_extract "ART" 0x1000 0x2f20
		ath10k_patch_mac $(mtd_get_mac_binary mfginfo 0x1D)
		;;
	asus,map-ac2200)
		caldata_extract_ubi "Factory" 0x1000 0x2f20
		;;
	asus,rt-ac58u)
		CI_UBIPART=UBI_DEV
		caldata_extract_ubi "Factory" 0x1000 0x2f20
		;;
	avm,fritzbox-4040)
		/usr/bin/fritz_cal_extract -i 1 -s 0x400 -e 0x207 -l 12064 -o /lib/firmware/$FIRMWARE $(find_mtd_chardev "urlader_config")
		;;
	avm,fritzbox-7530 |\
	avm,fritzrepeater-1200 |\
	avm,fritzrepeater-3000)
		/usr/bin/fritz_cal_extract -i 1 -s 0x3C000 -e 0x207 -l 12064 -o /lib/firmware/$FIRMWARE $(find_mtd_chardev "urlader0") || \
		/usr/bin/fritz_cal_extract -i 1 -s 0x3C800 -e 0x207 -l 12064 -o /lib/firmware/$FIRMWARE $(find_mtd_chardev "urlader0") || \
		/usr/bin/fritz_cal_extract -i 1 -s 0x3D000 -e 0x207 -l 12064 -o /lib/firmware/$FIRMWARE $(find_mtd_chardev "urlader0") || \
		/usr/bin/fritz_cal_extract -i 1 -s 0x3C000 -e 0x207 -l 12064 -o /lib/firmware/$FIRMWARE $(find_mtd_chardev "urlader1") || \
		/usr/bin/fritz_cal_extract -i 1 -s 0x3C800 -e 0x207 -l 12064 -o /lib/firmware/$FIRMWARE $(find_mtd_chardev "urlader1") || \
		/usr/bin/fritz_cal_extract -i 1 -s 0x3D000 -e 0x207 -l 12064 -o /lib/firmware/$FIRMWARE $(find_mtd_chardev "urlader1")
		;;
	buffalo,wtr-m2133hp)
		caldata_extract "ART" 0x1000 0x2f20
		ath10k_patch_mac $(mtd_get_mac_binary ORGDATA 0x26)
		;;
	cellc,rtl30vw |\
	compex,wpj419 |\
	compex,wpj428 |\
	edgecore,ecw5211 |\
	edgecore,oap100 |\
	engenius,eap1300 |\
	engenius,eap2200 |\
	luma,wrtq-329acn|\
	openmesh,a42 |\
	openmesh,a62 |\
	plasmacloud,pa1200 |\
	plasmacloud,pa2200 |\
	qxwlan,e2600ac-c1 |\
	qxwlan,e2600ac-c2 |\
	unielec,u4019-32m)
		caldata_extract "0:ART" 0x1000 0x2f20
		;;
	devolo,magic-2-wifi-next)
		caldata_extract "ART" 0x1000 0x2f20
		ath10k_patch_mac $(mtd_get_mac_ascii APPSBLENV WiFiMacAddress0)
		;;
	dlink,dap-2610)
		caldata_extract "ART" 0x1000 0x2f20
		ath10k_patch_mac $(mtd_get_mac_ascii bdcfg wlanmac)
		;;
	engenius,emd1)
		caldata_extract "0:ART" 0x1000 0x2f20
		ath10k_patch_mac $(mtd_get_mac_ascii 0:APPSBLENV wlanaddr)
		;;
	engenius,emr3500)
		caldata_extract "0:ART" 0x1000 0x2f20
		ath10k_patch_mac $(mtd_get_mac_ascii 0:APPSBLENV ethaddr)
		;;
	engenius,ens620ext)
		caldata_extract "ART" 0x1000 0x2f20
		ath10k_patch_mac $(macaddr_add $(mtd_get_mac_ascii u-boot-env ethaddr) 2)
		;;
	linksys,ea8300 |\
	linksys,mr8300)
		caldata_extract "ART" 0x1000 0x2f20
		ath10k_patch_mac $(macaddr_add "$(cat /sys/class/net/eth0/address)" 2)
		;;
	meraki,mr33)
		caldata_extract_ubi "ART" 0x1000 0x2f20
		caldata_valid "202f" || caldata_extract "ART" 0x1000 0x2f20
		ath10k_patch_mac $(macaddr_add $(get_mac_binary "/sys/bus/i2c/devices/0-0050/eeprom" 0x66) 2)
		;;
	mikrotik,hap-ac2)
		wlan_data="/sys/firmware/mikrotik/hard_config/wlan_data"
		( [ -f "$wlan_data" ] && caldata_sysfsload_from_file "$wlan_data" 0x0 0x2f20 ) || \
		( [ -d "$wlan_data" ] && caldata_sysfsload_from_file "$wlan_data/data_0" 0x0 0x2f20 )
		;;
	netgear,ex6100v2 |\
	netgear,ex6150v2)
		caldata_extract "ART" 0x1000 0x2f20
		ath10k_patch_mac $(mtd_get_mac_binary dnidata 0x0)
		;;
	netgear,rbr50|\
	netgear,rbs50|\
	netgear,srr60|\
	netgear,srs60)
		caldata_extract_mmc "0:ART" 0x1000 0x2f20
		ath10k_patch_mac $(mmc_get_mac_binary ARTMTD 0x0)
		;;
	netgear,wac510)
		caldata_extract "0:ART" 0x1000 0x2f20
		ath10k_patch_mac $(mtd_get_mac_binary "0:MANUDATA" 0x6)
		;;
	zyxel,nbg6617 |\
	zyxel,wre6606)
		caldata_extract "ART" 0x1000 0x2f20
		ath10k_patch_mac $(macaddr_add $(cat /sys/class/net/eth0/address) -2)
		;;
	esac
	;;
"ath10k/pre-cal-ahb-a800000.wifi.bin")
	case "$board" in
	8dev,habanero-dvk |\
	8dev,jalapeno |\
	alfa-network,ap120c-ac |\
	cilab,meshpoint-one |\
	ezviz,cs-w3-wd1200g-eup |\
	glinet,gl-ap1300 |\
	glinet,gl-b1300 |\
	glinet,gl-s1300 |\
	linksys,ea6350v3 |\
	mobipromo,cm520-79f |\
	p2w,r619ac |\
	p2w,r619ac-128m |\
	qcom,ap-dk01.1-c1)
		caldata_extract "ART" 0x5000 0x2f20
		;;
	aruba,ap-303 |\
	aruba,ap-303h |\
	aruba,ap-365)
		caldata_extract "ART" 0x5000 0x2f20
		ath10k_patch_mac $(macaddr_add $(mtd_get_mac_binary mfginfo 0x1D) 1)
		;;
	asus,map-ac2200)
		caldata_extract_ubi "Factory" 0x5000 0x2f20
		;;
	asus,rt-ac58u)
		CI_UBIPART=UBI_DEV
		caldata_extract_ubi "Factory" 0x5000 0x2f20
		;;
	avm,fritzbox-4040)
		/usr/bin/fritz_cal_extract -i 1 -s 0x400 -e 0x208 -l 12064 -o /lib/firmware/$FIRMWARE $(find_mtd_chardev "urlader_config")
		;;
	avm,fritzbox-7530 |\
	avm,fritzrepeater-1200 |\
	avm,fritzrepeater-3000)
		/usr/bin/fritz_cal_extract -i 1 -s 0x3C800 -e 0x208 -l 12064 -o /lib/firmware/$FIRMWARE $(find_mtd_chardev "urlader0") || \
		/usr/bin/fritz_cal_extract -i 1 -s 0x3D000 -e 0x208 -l 12064 -o /lib/firmware/$FIRMWARE $(find_mtd_chardev "urlader0") || \
		/usr/bin/fritz_cal_extract -i 1 -s 0x3C000 -e 0x208 -l 12064 -o /lib/firmware/$FIRMWARE $(find_mtd_chardev "urlader0") || \
		/usr/bin/fritz_cal_extract -i 1 -s 0x3C800 -e 0x208 -l 12064 -o /lib/firmware/$FIRMWARE $(find_mtd_chardev "urlader1") || \
		/usr/bin/fritz_cal_extract -i 1 -s 0x3D000 -e 0x208 -l 12064 -o /lib/firmware/$FIRMWARE $(find_mtd_chardev "urlader1") || \
		/usr/bin/fritz_cal_extract -i 1 -s 0x3C000 -e 0x208 -l 12064 -o /lib/firmware/$FIRMWARE $(find_mtd_chardev "urlader1")
		;;
	buffalo,wtr-m2133hp)
		caldata_extract "ART" 0x5000 0x2f20
		ath10k_patch_mac $(mtd_get_mac_binary ORGDATA 0x2c)
		;;
	cellc,rtl30vw |\
	compex,wpj419 |\
	compex,wpj428 |\
	edgecore,ecw5211 |\
	edgecore,oap100 |\
	engenius,eap1300 |\
	engenius,eap2200 |\
	luma,wrtq-329acn|\
	openmesh,a42 |\
	openmesh,a62 |\
	plasmacloud,pa1200 |\
	plasmacloud,pa2200 |\
	qxwlan,e2600ac-c1 |\
	qxwlan,e2600ac-c2 |\
	unielec,u4019-32m)
		caldata_extract "0:ART" 0x5000 0x2f20
		;;
	devolo,magic-2-wifi-next)
		caldata_extract "ART" 0x5000 0x2f20
		ath10k_patch_mac $(mtd_get_mac_ascii APPSBLENV WiFiMacAddress1)
		;;
	dlink,dap-2610)
		caldata_extract "ART" 0x5000 0x2f20
		ath10k_patch_mac $(mtd_get_mac_ascii bdcfg wlanmac_a)
		;;
	engenius,emd1)
		caldata_extract "0:ART" 0x5000 0x2f20
		ath10k_patch_mac $(macaddr_add $(mtd_get_mac_ascii 0:APPSBLENV wlanaddr) 1)
		;;
	engenius,emr3500)
		caldata_extract "0:ART" 0x5000 0x2f20
		ath10k_patch_mac $(macaddr_add $(mtd_get_mac_ascii 0:APPSBLENV ethaddr) 1)
		;;
	engenius,ens620ext)
		caldata_extract "ART" 0x5000 0x2f20
		ath10k_patch_mac $(macaddr_add $(mtd_get_mac_ascii u-boot-env ethaddr) 3)
		;;
	linksys,ea8300 |\
	linksys,mr8300)
		caldata_extract "ART" 0x5000 0x2f20
		ath10k_patch_mac $(macaddr_add "$(cat /sys/class/net/eth0/address)" 3)
		;;
	meraki,mr33)
		caldata_extract_ubi "ART" 0x5000 0x2f20
		caldata_valid "202f" || caldata_extract "ART" 0x5000 0x2f20
		ath10k_patch_mac $(macaddr_add $(get_mac_binary "/sys/bus/i2c/devices/0-0050/eeprom" 0x66) 3)
		;;
	mikrotik,hap-ac2|\
	mikrotik,sxtsq-5-ac)
		wlan_data="/sys/firmware/mikrotik/hard_config/wlan_data"
		( [ -f "$wlan_data" ] && caldata_sysfsload_from_file "$wlan_data" 0x8000 0x2f20 ) || \
		( [ -d "$wlan_data" ] && caldata_sysfsload_from_file "$wlan_data/data_2" 0x0 0x2f20 )
		;;
	netgear,ex6100v2 |\
	netgear,ex6150v2)
		caldata_extract "ART" 0x5000 0x2f20
		ath10k_patch_mac $(mtd_get_mac_binary dnidata 0xc)
		;;
	netgear,rbr50|\
	netgear,rbs50|\
	netgear,srr60|\
	netgear,srs60)
		caldata_extract_mmc "0:ART" 0x5000 0x2f20
		ath10k_patch_mac $(mmc_get_mac_binary ARTMTD 0xc)
		;;
	netgear,wac510)
		caldata_extract "0:ART" 0x5000 0x2f20
		ath10k_patch_mac $(macaddr_add $(mtd_get_mac_binary "0:MANUDATA" 0x6) 16)
		;;
	zyxel,nbg6617 |\
	zyxel,wre6606)
		caldata_extract "ART" 0x5000 0x2f20
		ath10k_patch_mac $(macaddr_add $(cat /sys/class/net/eth0/address) -1)
		;;
	esac
	;;
*)
	exit 1
	;;
esac<|MERGE_RESOLUTION|>--- conflicted
+++ resolved
@@ -46,17 +46,15 @@
 		# OEM assigns 4 sequential MACs
 		ath10k_patch_mac $(macaddr_setbit_la $(macaddr_add "$(cat /sys/class/net/eth0/address)" 4))
 		;;
-<<<<<<< HEAD
-	openmesh,a62)
-		caldata_extract "0:ART" 0x9000 0x2f20
-=======
 	netgear,rbr50|\
 	netgear,rbs50|\
 	netgear,srr60|\
 	netgear,srs60)
 		caldata_extract_mmc "0:ART" 0x9000 0x2f20
 		ath10k_patch_mac $(mmc_get_mac_binary ARTMTD 0x12)
->>>>>>> 2cb24b3f
+		;;
+	openmesh,a62)
+		caldata_extract "0:ART" 0x9000 0x2f20
 		;;
 	esac
 	;;
