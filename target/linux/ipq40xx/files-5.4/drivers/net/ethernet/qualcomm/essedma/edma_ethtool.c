--- conflicted
+++ resolved
@@ -212,21 +212,6 @@
 
 		phyreg = (uint16_t)phy_read(adapter->phydev, MII_LPA);
 		if (phyreg & LPA_10HALF)
-<<<<<<< HEAD
-			linkmode_set_bit(ETHTOOL_LINK_MODE_10baseT_Half_BIT,
-								cmd->link_modes.lp_advertising);
-
-		if (phyreg & LPA_10FULL)
-			linkmode_set_bit(ETHTOOL_LINK_MODE_10baseT_Full_BIT,
-								cmd->link_modes.lp_advertising);
-
-		if (phyreg & LPA_100HALF)
-			linkmode_set_bit(ETHTOOL_LINK_MODE_100baseT_Half_BIT,
-								cmd->link_modes.lp_advertising);
-
-		if (phyreg & LPA_100FULL)
-			linkmode_set_bit(ETHTOOL_LINK_MODE_100baseT_Full_BIT,
-=======
 			linkmode_set_bit(ETHTOOL_LINK_MODE_10baseT_Half_BIT, 
 								cmd->link_modes.lp_advertising);
 
@@ -240,24 +225,15 @@
 
 		if (phyreg & LPA_100FULL)
 			linkmode_set_bit(ETHTOOL_LINK_MODE_100baseT_Full_BIT, 
->>>>>>> 3d8be089
 								cmd->link_modes.lp_advertising);
 
 		phyreg = (uint16_t)phy_read(adapter->phydev, MII_STAT1000);
 		if (phyreg & LPA_1000HALF)
-<<<<<<< HEAD
-			linkmode_set_bit(ETHTOOL_LINK_MODE_1000baseT_Half_BIT,
-								cmd->link_modes.lp_advertising);
-
-		if (phyreg & LPA_1000FULL)
-			linkmode_set_bit(ETHTOOL_LINK_MODE_1000baseT_Full_BIT,
-=======
 			linkmode_set_bit(ETHTOOL_LINK_MODE_1000baseT_Half_BIT, 
 								cmd->link_modes.lp_advertising);
 
 		if (phyreg & LPA_1000FULL)
 			linkmode_set_bit(ETHTOOL_LINK_MODE_1000baseT_Full_BIT, 
->>>>>>> 3d8be089
 								cmd->link_modes.lp_advertising);
 	} else {
 		/* If the speed/duplex for this GMAC is forced and we
