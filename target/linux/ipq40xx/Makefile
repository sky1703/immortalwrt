--- conflicted
+++ resolved
@@ -17,15 +17,9 @@
 DEFAULT_PACKAGES += \
 	kmod-usb-dwc3-qcom \
 	kmod-leds-gpio kmod-gpio-button-hotplug swconfig \
-<<<<<<< HEAD
-	kmod-ath10k-ct wpad-openssl \
+	kmod-ath10k-ct wpad-openssl uboot-envtools \
 	kmod-usb3 kmod-usb-dwc3 ath10k-firmware-qca4019-ct \
 	autocore-arm automount luci-app-cpufreq \
-	fdisk e2fsprogs ethtool
-=======
-	kmod-ath10k-ct wpad-basic-wolfssl \
-	kmod-usb3 kmod-usb-dwc3 ath10k-firmware-qca4019-ct \
-	uboot-envtools
->>>>>>> 04a26091
+	htop e2fsprogs ethtool
 
 $(eval $(call BuildTarget))