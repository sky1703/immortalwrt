--- conflicted
+++ resolved
@@ -18,11 +18,7 @@
 	kmod-leds-gpio kmod-gpio-button-hotplug swconfig \
 	kmod-ath10k wpad-openssl uboot-envtools \
 	kmod-usb3 kmod-usb-dwc3 ath10k-firmware-qca4019 \
-<<<<<<< HEAD
-	autocore-arm automount autosamba shadowsocksr-libev-server \
-=======
-	autocore-arm automount autosamba luci-app-ipsec-vpnd \
->>>>>>> 3f0c2b59
+	autocore-arm automount autosamba \
 	luci-app-zerotier openssh-sftp-server \
 	e2fsprogs ethtool htop
 
