--- conflicted
+++ resolved
@@ -156,21 +156,11 @@
 	kmod-sound-soc-imx-sgtl5000 kmod-can kmod-can-flexcan kmod-can-raw \
 	kmod-hwmon-gsc kmod-leds-gpio kmod-pps-gpio kobs-ng
   KERNEL += | boot-overlay
-<<<<<<< HEAD
   IMAGES := nand.ubi bootfs.tar.gz dtb
   IMAGE/nand.ubi := append-ubi
   IMAGE/bootfs.tar.gz := bootfs.tar.gz
   IMAGE/dtb := install-dtb
   UBINIZE_PARTS = boot=$$(KDIR_KERNEL_IMAGE).boot.ubifs=15
-=======
-  IMAGES := nand.ubi bootfs.tar.gz
-  DEVICE_IMG_NAME = $$(DEVICE_IMG_PREFIX)-$$(1).$$(2)
-  UBINIZE_PARTS = boot=$$(KDIR_KERNEL_IMAGE).boot.ubifs=15
-  BOOT_SCRIPT := bootscript-ventana
-  IMAGE/nand.ubi := append-ubi
-  IMAGE/bootfs.tar.gz := bootfs.tar.gz | install-dtb
-  DEVICE_IMG_NAME = $$(DEVICE_IMG_PREFIX)-$$(1)-$$(2)
->>>>>>> 85bdd87f
   PAGESIZE := 2048
   BLOCKSIZE := 128k
   MKUBIFS_OPTS := -m $$(PAGESIZE) -e 124KiB
