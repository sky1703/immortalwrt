#
# Copyright (C) 2006-2011 OpenWrt.org
#
# This is free software, licensed under the GNU General Public License v2.
# See /LICENSE for more information.
#
# Main makefile for the host tools
#
curdir:=tools

# subdirectories to descend into
tools-y :=

ifeq ($(CONFIG_EXTERNAL_TOOLCHAIN),)
  BUILD_TOOLCHAIN := y
  ifdef CONFIG_GCC_USE_GRAPHITE
    BUILD_ISL = y
  endif
endif
ifneq ($(CONFIG_SDK)$(CONFIG_PACKAGE_kmod-b43)$(CONFIG_PACKAGE_b43legacy-firmware)$(CONFIG_BRCMSMAC_USE_FW_FROM_WL),)
  BUILD_B43_TOOLS = y
endif

tools-y += autoconf autoconf-archive automake bc bison cmake cpio dosfstools
tools-y += e2fsprogs fakeroot findutils firmware-utils flex gengetopt
tools-y += libressl libtool lzma m4 make-ext4fs missing-macros mkimage
<<<<<<< HEAD
tools-y += mklibs mm-macros mtd-utils mtools padjffs2 patch-image patchelf
tools-y += pkgconf quilt squashfskit4 sstrip ucl upx zip zlib zstd
=======
tools-y += mklibs mm-macros mtd-utils mtools padjffs2 patch-image
tools-y += patchelf pkgconf quilt squashfskit4 sstrip xxd zip zlib zstd
>>>>>>> ebcb4f1d
tools-$(BUILD_B43_TOOLS) += b43-tools
tools-$(BUILD_ISL) += isl
tools-$(BUILD_TOOLCHAIN) += expat gmp libelf mpc mpfr
tools-$(CONFIG_EFI_IMAGES) += gptfdisk popt
tools-$(CONFIG_TARGET_apm821xx)$(CONFIG_TARGET_gemini) += genext2fs
tools-$(CONFIG_TARGET_ath79) += lzma-old squashfs
tools-$(CONFIG_TARGET_mxs) += elftosb sdimage
tools-$(CONFIG_TARGET_tegra) += cbootimage cbootimage-configs
tools-$(CONFIG_USES_MINOR) += kernel2minor
tools-$(CONFIG_USE_SPARSE) += sparse

# builddir dependencies
$(curdir)/autoconf/compile := $(curdir)/m4/compile
$(curdir)/automake/compile := $(curdir)/m4/compile $(curdir)/autoconf/compile $(curdir)/pkgconf/compile $(curdir)/xz/compile
$(curdir)/b43-tools/compile := $(curdir)/bison/compile
$(curdir)/bc/compile := $(curdir)/bison/compile $(curdir)/libtool/compile
$(curdir)/bison/compile := $(curdir)/flex/compile
$(curdir)/cbootimage/compile += $(curdir)/automake/compile
$(curdir)/cmake/compile += $(curdir)/libressl/compile
$(curdir)/dosfstools/compile := $(curdir)/autoconf/compile $(curdir)/automake/compile
$(curdir)/e2fsprogs/compile := $(curdir)/libtool/compile
$(curdir)/fakeroot/compile := $(curdir)/libtool/compile
$(curdir)/findutils/compile := $(curdir)/bison/compile
$(curdir)/firmware-utils/compile += $(curdir)/libressl/compile $(curdir)/zlib/compile
$(curdir)/flex/compile := $(curdir)/libtool/compile
$(curdir)/gengetopt/compile := $(curdir)/libtool/compile
$(curdir)/gmp/compile := $(curdir)/libtool/compile
$(curdir)/gptfdisk/compile += $(curdir)/e2fsprogs/compile $(curdir)/popt/compile
$(curdir)/isl/compile := $(curdir)/gmp/compile
$(curdir)/libelf/compile := $(curdir)/libtool/compile
$(curdir)/libressl/compile := $(curdir)/pkgconf/compile
$(curdir)/libtool/compile := $(curdir)/m4/compile $(curdir)/autoconf/compile $(curdir)/automake/compile $(curdir)/missing-macros/compile
$(curdir)/lzma-old/compile := $(curdir)/zlib/compile
$(curdir)/make-ext4fs/compile := $(curdir)/zlib/compile
$(curdir)/missing-macros/compile := $(curdir)/autoconf/compile
$(curdir)/mkimage/compile += $(curdir)/libressl/compile
$(curdir)/mklibs/compile := $(curdir)/libtool/compile
$(curdir)/mm-macros/compile := $(curdir)/libtool/compile
$(curdir)/mpc/compile := $(curdir)/mpfr/compile $(curdir)/gmp/compile
$(curdir)/mpfr/compile := $(curdir)/gmp/compile
$(curdir)/mtd-utils/compile := $(curdir)/libtool/compile $(curdir)/e2fsprogs/compile $(curdir)/zlib/compile
$(curdir)/padjffs2/compile := $(curdir)/findutils/compile
$(curdir)/patchelf/compile := $(curdir)/libtool/compile
$(curdir)/quilt/compile := $(curdir)/autoconf/compile $(curdir)/findutils/compile
$(curdir)/sdcc/compile := $(curdir)/bison/compile
$(curdir)/squashfs/compile := $(curdir)/lzma-old/compile
$(curdir)/squashfskit4/compile := $(curdir)/xz/compile $(curdir)/zlib/compile
$(curdir)/upx/compile := $(curdir)/ucl/compile
$(curdir)/zlib/compile := $(curdir)/cmake/compile
$(curdir)/zstd/compile := $(curdir)/cmake/compile

ifneq ($(HOST_OS),Linux)
  $(curdir)/squashfskit4/compile += $(curdir)/coreutils/compile
  tools-y += coreutils
endif

ifneq ($(CONFIG_CCACHE)$(CONFIG_SDK),)
$(foreach tool, $(filter-out xz zstd patch pkgconf libressl cmake,$(tools-y)), $(eval $(curdir)/$(tool)/compile += $(curdir)/ccache/compile))
tools-y += ccache
$(curdir)/ccache/compile := $(curdir)/zstd/compile
endif

# in case there is no patch tool on the host we need to make patch tool a
# dependency for tools which have patches directory
$(foreach tool, $(tools-y), $(if $(wildcard $(curdir)/$(tool)/patches),$(eval $(curdir)/$(tool)/compile += $(curdir)/patch/compile)))

$(foreach tool, $(filter-out xz,$(tools-y)), $(eval $(curdir)/$(tool)/compile += $(curdir)/xz/compile))

# make any tool depend on tar, xz and patch to ensure that archives can be unpacked and patched properly
tools-core := tar xz patch

$(foreach tool, $(tools-y), $(eval $(curdir)/$(tool)/compile += $(patsubst %,$(curdir)/%/compile,$(tools-core))))
tools-y += $(tools-core)

# make core tools depend on sed and flock
$(foreach tool, $(filter-out xz,$(tools-core)), $(eval $(curdir)/$(tool)/compile += $(curdir)/sed/compile))
$(curdir)/xz/compile += $(curdir)/flock/compile

$(curdir)/sed/compile := $(curdir)/flock/compile $(curdir)/xz/compile
tools-y += flock sed

$(curdir)/autoremove := 1
$(curdir)/builddirs := $(tools-y) $(tools-dep) $(tools-)
$(curdir)/builddirs-default := $(tools-y)

ifdef CHECK_ALL
$(curdir)/builddirs-check:=$($(curdir)/builddirs)
$(curdir)/builddirs-download:=$($(curdir)/builddirs)
endif

ifndef DUMP_TARGET_DB
define PrepareStaging
	@for dir in $(1); do ( \
		$(if $(QUIET),,set -x;) \
		mkdir -p "$$dir"; \
		cd "$$dir"; \
		mkdir -p bin lib stamp usr/include usr/lib; \
	); done
endef

# preparatory work
$(STAGING_DIR)/.prepared: $(TMP_DIR)/.build
	$(call PrepareStaging,$(STAGING_DIR))
	mkdir -p $(BUILD_DIR)/stamp
	touch $@

$(STAGING_DIR_HOST)/.prepared: $(TMP_DIR)/.build
	$(call PrepareStaging,$(STAGING_DIR_HOST))
	mkdir -p $(BUILD_DIR_HOST)/stamp $(STAGING_DIR_HOST)/include/sys
	$(INSTALL_DATA) $(TOPDIR)/tools/include/*.h $(STAGING_DIR_HOST)/include/
	$(INSTALL_DATA) $(TOPDIR)/tools/include/sys/*.h $(STAGING_DIR_HOST)/include/sys/
ifneq ($(HOST_OS),Linux)
	mkdir -p $(STAGING_DIR_HOST)/include/asm
	$(INSTALL_DATA) $(TOPDIR)/tools/include/asm/*.h $(STAGING_DIR_HOST)/include/asm/
endif
	ln -snf lib $(STAGING_DIR_HOST)/lib64
	touch $@

endif

$(curdir)//prepare = $(STAGING_DIR)/.prepared $(STAGING_DIR_HOST)/.prepared
$(curdir)//compile = $(STAGING_DIR)/.prepared $(STAGING_DIR_HOST)/.prepared

# prerequisites for the individual targets
$(curdir)/ := .config prereq

$(curdir)/install: $(curdir)/compile

tools_enabled = $(foreach tool,$(sort $(tools-y) $(tools-)),$(if $(filter $(tool),$(tools-y)),y,n))
$(eval $(call stampfile,$(curdir),tools,compile,,_$(subst $(space),,$(tools_enabled)),$(STAGING_DIR_HOST)))
$(eval $(call stampfile,$(curdir),tools,check,$(TMP_DIR)/.build,,$(STAGING_DIR_HOST)))
$(eval $(call subdir,$(curdir)))<|MERGE_RESOLUTION|>--- conflicted
+++ resolved
@@ -24,13 +24,8 @@
 tools-y += autoconf autoconf-archive automake bc bison cmake cpio dosfstools
 tools-y += e2fsprogs fakeroot findutils firmware-utils flex gengetopt
 tools-y += libressl libtool lzma m4 make-ext4fs missing-macros mkimage
-<<<<<<< HEAD
 tools-y += mklibs mm-macros mtd-utils mtools padjffs2 patch-image patchelf
-tools-y += pkgconf quilt squashfskit4 sstrip ucl upx zip zlib zstd
-=======
-tools-y += mklibs mm-macros mtd-utils mtools padjffs2 patch-image
-tools-y += patchelf pkgconf quilt squashfskit4 sstrip xxd zip zlib zstd
->>>>>>> ebcb4f1d
+tools-y += pkgconf quilt squashfskit4 sstrip ucl upx xxd zip zlib zstd
 tools-$(BUILD_B43_TOOLS) += b43-tools
 tools-$(BUILD_ISL) += isl
 tools-$(BUILD_TOOLCHAIN) += expat gmp libelf mpc mpfr
