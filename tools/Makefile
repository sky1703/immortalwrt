#
# Copyright (C) 2006-2011 OpenWrt.org
#
# This is free software, licensed under the GNU General Public License v2.
# See /LICENSE for more information.
#
# Main makefile for the host tools
#
curdir:=tools

# subdirectories to descend into
tools-y :=

ifeq ($(CONFIG_EXTERNAL_TOOLCHAIN),)
  BUILD_TOOLCHAIN := y
  ifdef CONFIG_GCC_USE_GRAPHITE
    BUILD_ISL = y
  endif
endif
ifneq ($(CONFIG_SDK)$(CONFIG_PACKAGE_kmod-b43)$(CONFIG_PACKAGE_b43legacy-firmware)$(CONFIG_BRCMSMAC_USE_FW_FROM_WL),)
  BUILD_B43_TOOLS = y
endif

tools-y += autoconf autoconf-archive automake bc bison cmake cpio dosfstools
tools-y += e2fsprogs fakeroot findutils firmware-utils flex gengetopt
tools-y += libressl libtool lzma m4 make-ext4fs missing-macros mkimage
tools-y += mklibs mm-macros mtd-utils mtools padjffs2 patch-image patchelf
tools-y += pkgconf quilt squashfskit4 sstrip ucl upx xxd zip zlib zstd
tools-$(BUILD_B43_TOOLS) += b43-tools
tools-$(BUILD_ISL) += isl
<<<<<<< HEAD
tools-$(BUILD_TOOLCHAIN) += expat gmp libelf mpc mpfr
tools-$(CONFIG_EFI_IMAGES) += gptfdisk popt
=======
tools-$(BUILD_TOOLCHAIN) += expat gmp mpc mpfr
>>>>>>> ecc058b6
tools-$(CONFIG_TARGET_apm821xx)$(CONFIG_TARGET_gemini) += genext2fs
tools-$(CONFIG_TARGET_ath79) += lzma-old squashfs
tools-$(CONFIG_TARGET_mxs) += elftosb sdimage
tools-$(CONFIG_TARGET_tegra) += cbootimage cbootimage-configs
tools-$(CONFIG_USES_MINOR) += kernel2minor
tools-$(CONFIG_USE_SPARSE) += sparse

# builddir dependencies
$(curdir)/autoconf/compile := $(curdir)/m4/compile
$(curdir)/automake/compile := $(curdir)/m4/compile $(curdir)/autoconf/compile $(curdir)/pkgconf/compile $(curdir)/xz/compile
$(curdir)/b43-tools/compile := $(curdir)/bison/compile
$(curdir)/bc/compile := $(curdir)/bison/compile $(curdir)/libtool/compile
$(curdir)/bison/compile := $(curdir)/flex/compile
$(curdir)/cbootimage/compile += $(curdir)/automake/compile
$(curdir)/cmake/compile += $(curdir)/libressl/compile
$(curdir)/dosfstools/compile := $(curdir)/autoconf/compile $(curdir)/automake/compile
$(curdir)/e2fsprogs/compile := $(curdir)/libtool/compile
$(curdir)/fakeroot/compile := $(curdir)/libtool/compile
$(curdir)/findutils/compile := $(curdir)/bison/compile
$(curdir)/firmware-utils/compile += $(curdir)/libressl/compile $(curdir)/zlib/compile
$(curdir)/flex/compile := $(curdir)/libtool/compile
$(curdir)/gengetopt/compile := $(curdir)/libtool/compile
$(curdir)/gmp/compile := $(curdir)/libtool/compile
$(curdir)/gptfdisk/compile += $(curdir)/e2fsprogs/compile $(curdir)/popt/compile
$(curdir)/isl/compile := $(curdir)/gmp/compile
$(curdir)/libressl/compile := $(curdir)/pkgconf/compile
$(curdir)/libtool/compile := $(curdir)/m4/compile $(curdir)/autoconf/compile $(curdir)/automake/compile $(curdir)/missing-macros/compile
$(curdir)/lzma-old/compile := $(curdir)/zlib/compile
$(curdir)/make-ext4fs/compile := $(curdir)/zlib/compile
$(curdir)/missing-macros/compile := $(curdir)/autoconf/compile
$(curdir)/mkimage/compile += $(curdir)/libressl/compile
$(curdir)/mklibs/compile := $(curdir)/libtool/compile
$(curdir)/mm-macros/compile := $(curdir)/libtool/compile
$(curdir)/mpc/compile := $(curdir)/mpfr/compile $(curdir)/gmp/compile
$(curdir)/mpfr/compile := $(curdir)/gmp/compile
$(curdir)/mtd-utils/compile := $(curdir)/libtool/compile $(curdir)/e2fsprogs/compile $(curdir)/zlib/compile
$(curdir)/padjffs2/compile := $(curdir)/findutils/compile
$(curdir)/patchelf/compile := $(curdir)/libtool/compile
$(curdir)/quilt/compile := $(curdir)/autoconf/compile $(curdir)/findutils/compile
$(curdir)/sdcc/compile := $(curdir)/bison/compile
$(curdir)/squashfs/compile := $(curdir)/lzma-old/compile
$(curdir)/squashfskit4/compile := $(curdir)/xz/compile $(curdir)/zlib/compile
$(curdir)/upx/compile := $(curdir)/ucl/compile
$(curdir)/zlib/compile := $(curdir)/cmake/compile
$(curdir)/zstd/compile := $(curdir)/cmake/compile

ifneq ($(HOST_OS),Linux)
  $(curdir)/squashfskit4/compile += $(curdir)/coreutils/compile
  tools-y += coreutils
endif

ifneq ($(CONFIG_CCACHE)$(CONFIG_SDK),)
$(foreach tool, $(filter-out xz zstd patch pkgconf libressl cmake,$(tools-y)), $(eval $(curdir)/$(tool)/compile += $(curdir)/ccache/compile))
tools-y += ccache
$(curdir)/ccache/compile := $(curdir)/zstd/compile
endif

# in case there is no patch tool on the host we need to make patch tool a
# dependency for tools which have patches directory
$(foreach tool, $(tools-y), $(if $(wildcard $(curdir)/$(tool)/patches),$(eval $(curdir)/$(tool)/compile += $(curdir)/patch/compile)))

$(foreach tool, $(filter-out xz,$(tools-y)), $(eval $(curdir)/$(tool)/compile += $(curdir)/xz/compile))

# make any tool depend on tar, xz and patch to ensure that archives can be unpacked and patched properly
tools-core := tar xz patch

$(foreach tool, $(tools-y), $(eval $(curdir)/$(tool)/compile += $(patsubst %,$(curdir)/%/compile,$(tools-core))))
tools-y += $(tools-core)

# make core tools depend on sed and flock
$(foreach tool, $(filter-out xz,$(tools-core)), $(eval $(curdir)/$(tool)/compile += $(curdir)/sed/compile))
$(curdir)/xz/compile += $(curdir)/flock/compile

$(curdir)/sed/compile := $(curdir)/flock/compile $(curdir)/xz/compile
tools-y += flock sed

$(curdir)/autoremove := 1
$(curdir)/builddirs := $(tools-y) $(tools-dep) $(tools-)
$(curdir)/builddirs-default := $(tools-y)

ifdef CHECK_ALL
$(curdir)/builddirs-check:=$($(curdir)/builddirs)
$(curdir)/builddirs-download:=$($(curdir)/builddirs)
endif

ifndef DUMP_TARGET_DB
define PrepareStaging
	@for dir in $(1); do ( \
		$(if $(QUIET),,set -x;) \
		mkdir -p "$$dir"; \
		cd "$$dir"; \
		mkdir -p bin lib stamp usr/include usr/lib; \
	); done
endef

# preparatory work
$(STAGING_DIR)/.prepared: $(TMP_DIR)/.build
	$(call PrepareStaging,$(STAGING_DIR))
	mkdir -p $(BUILD_DIR)/stamp
	touch $@

$(STAGING_DIR_HOST)/.prepared: $(TMP_DIR)/.build
	$(call PrepareStaging,$(STAGING_DIR_HOST))
	mkdir -p $(BUILD_DIR_HOST)/stamp $(STAGING_DIR_HOST)/include/sys
	$(INSTALL_DATA) $(TOPDIR)/tools/include/*.h $(STAGING_DIR_HOST)/include/
	$(INSTALL_DATA) $(TOPDIR)/tools/include/sys/*.h $(STAGING_DIR_HOST)/include/sys/
ifneq ($(HOST_OS),Linux)
	mkdir -p $(STAGING_DIR_HOST)/include/asm
	$(INSTALL_DATA) $(TOPDIR)/tools/include/asm/*.h $(STAGING_DIR_HOST)/include/asm/
endif
	ln -snf lib $(STAGING_DIR_HOST)/lib64
	touch $@

endif

$(curdir)//prepare = $(STAGING_DIR)/.prepared $(STAGING_DIR_HOST)/.prepared
$(curdir)//compile = $(STAGING_DIR)/.prepared $(STAGING_DIR_HOST)/.prepared

# prerequisites for the individual targets
$(curdir)/ := .config prereq

$(curdir)/install: $(curdir)/compile

tools_enabled = $(foreach tool,$(sort $(tools-y) $(tools-)),$(if $(filter $(tool),$(tools-y)),y,n))
$(eval $(call stampfile,$(curdir),tools,compile,,_$(subst $(space),,$(tools_enabled)),$(STAGING_DIR_HOST)))
$(eval $(call stampfile,$(curdir),tools,check,$(TMP_DIR)/.build,,$(STAGING_DIR_HOST)))
$(eval $(call subdir,$(curdir)))<|MERGE_RESOLUTION|>--- conflicted
+++ resolved
@@ -28,12 +28,8 @@
 tools-y += pkgconf quilt squashfskit4 sstrip ucl upx xxd zip zlib zstd
 tools-$(BUILD_B43_TOOLS) += b43-tools
 tools-$(BUILD_ISL) += isl
-<<<<<<< HEAD
-tools-$(BUILD_TOOLCHAIN) += expat gmp libelf mpc mpfr
+tools-$(BUILD_TOOLCHAIN) += expat gmp mpc mpfr
 tools-$(CONFIG_EFI_IMAGES) += gptfdisk popt
-=======
-tools-$(BUILD_TOOLCHAIN) += expat gmp mpc mpfr
->>>>>>> ecc058b6
 tools-$(CONFIG_TARGET_apm821xx)$(CONFIG_TARGET_gemini) += genext2fs
 tools-$(CONFIG_TARGET_ath79) += lzma-old squashfs
 tools-$(CONFIG_TARGET_mxs) += elftosb sdimage
