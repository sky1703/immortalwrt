--- conflicted
+++ resolved
@@ -23,15 +23,9 @@
 
 tools-y += autoconf autoconf-archive automake bc bison cmake cpio dosfstools
 tools-y += e2fsprogs fakeroot findutils firmware-utils flex gengetopt
-<<<<<<< HEAD
-tools-y += libressl libtool lzma m4 make-ext4fs missing-macros mkimage
-tools-y += mklibs mm-macros mtd-utils mtools ninja padjffs2 patch-image
-tools-y += patchelf pkgconf quilt squashfskit4 sstrip ucl upx xxd zip zlib zstd
-=======
 tools-y += libressl libtool lzma m4 make-ext4fs meson missing-macros mkimage
-tools-y += mklibs mtd-utils mtools ninja padjffs2 patch-image
-tools-y += patchelf pkgconf quilt squashfskit4 sstrip xxd zip zlib zstd
->>>>>>> 309c8b49
+tools-y += mklibs mtd-utils mtools ninja padjffs2 patch-image patchelf
+tools-y += pkgconf quilt squashfskit4 sstrip ucl upx xxd zip zlib zstd
 tools-$(BUILD_B43_TOOLS) += b43-tools
 tools-$(BUILD_ISL) += isl
 tools-$(BUILD_TOOLCHAIN) += expat gmp mpc mpfr
