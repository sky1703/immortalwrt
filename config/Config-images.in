# SPDX-License-Identifier: GPL-2.0-only
#
# Copyright (C) 2006-2013 OpenWrt.org

menu "Target Images"

	menuconfig TARGET_ROOTFS_INITRAMFS
		bool "ramdisk"
		default y if USES_INITRAMFS
		help
		  Embed the root filesystem into the kernel (initramfs).

		choice
			prompt "Compression"
			default TARGET_INITRAMFS_COMPRESSION_LZMA if TARGET_apm821xx
			default TARGET_INITRAMFS_COMPRESSION_LZMA if TARGET_ath79_mikrotik
			default TARGET_INITRAMFS_COMPRESSION_LZMA if TARGET_lantiq
			default TARGET_INITRAMFS_COMPRESSION_LZMA if TARGET_mpc85xx
			default TARGET_INITRAMFS_COMPRESSION_LZMA if TARGET_ramips
			default TARGET_INITRAMFS_COMPRESSION_ZSTD if TARGET_ipq807x
			default TARGET_INITRAMFS_COMPRESSION_XZ if USES_SEPARATE_INITRAMFS
			default TARGET_INITRAMFS_COMPRESSION_NONE
			depends on TARGET_ROOTFS_INITRAMFS
			help
			  Select ramdisk compression.

			config TARGET_INITRAMFS_COMPRESSION_NONE
				bool "none"

			config TARGET_INITRAMFS_COMPRESSION_GZIP
				bool "gzip"

			config TARGET_INITRAMFS_COMPRESSION_BZIP2
				bool "bzip2"

			config TARGET_INITRAMFS_COMPRESSION_LZMA
				bool "lzma"

			config TARGET_INITRAMFS_COMPRESSION_LZO
				bool "lzo"

			config TARGET_INITRAMFS_COMPRESSION_LZ4
				bool "lz4"

			config TARGET_INITRAMFS_COMPRESSION_XZ
				bool "xz"

			config TARGET_INITRAMFS_COMPRESSION_ZSTD
				bool "zstd"
		endchoice

		config EXTERNAL_CPIO
			string
			prompt "Use external cpio" if TARGET_ROOTFS_INITRAMFS
			default ""
			help
			  Kernel uses specified external cpio as INITRAMFS_SOURCE.

		config TARGET_INITRAMFS_FORCE
			bool "Force"
			depends on TARGET_ROOTFS_INITRAMFS
			help
			  Ignore the initramfs passed by the bootloader.

		config TARGET_ROOTFS_INITRAMFS_SEPARATE
			bool "separate ramdisk"
			depends on USES_SEPARATE_INITRAMFS && TARGET_ROOTFS_INITRAMFS && !TARGET_INITRAMFS_FORCE
			default y if USES_SEPARATE_INITRAMFS
			help
			  Generate separate initrd.cpio instead of embedding it.
			  This is useful for generating images with a dedicated
			  ramdisk e.g. in U-Boot's uImage and uImage.FIT formats.

	comment "Root filesystem archives"

	config TARGET_ROOTFS_CPIOGZ
		bool "cpio.gz"
		default y if USES_CPIOGZ
		help
		  Build a compressed cpio archive of the root filesystem.

	config TARGET_ROOTFS_TARGZ
		bool "tar.gz"
		default y if USES_TARGZ
		help
		  Build a compressed tar archive of the root filesystem.

	comment "Root filesystem images"

	menuconfig TARGET_ROOTFS_EXT4FS
		bool "ext4"
		default y if USES_EXT4
		help
		  Build an ext4 root filesystem.

		config TARGET_EXT4_RESERVED_PCT
			int "Percentage of reserved blocks in root filesystem"
			depends on TARGET_ROOTFS_EXT4FS
			default 0
			help
			  Select the percentage of reserved blocks in the root filesystem.

		choice
			prompt "Root filesystem block size"
			default TARGET_EXT4_BLOCKSIZE_4K
			depends on TARGET_ROOTFS_EXT4FS
			help
			  Select the block size of the root filesystem.

			config TARGET_EXT4_BLOCKSIZE_4K
				bool "4k"

			config TARGET_EXT4_BLOCKSIZE_2K
				bool "2k"

			config TARGET_EXT4_BLOCKSIZE_1K
				bool "1k"
		endchoice

		config TARGET_EXT4_BLOCKSIZE
			int
			default 4096 if TARGET_EXT4_BLOCKSIZE_4K
			default 2048 if TARGET_EXT4_BLOCKSIZE_2K
			default 1024 if TARGET_EXT4_BLOCKSIZE_1K
			depends on TARGET_ROOTFS_EXT4FS

		config TARGET_EXT4_JOURNAL
			bool "Create a journaling filesystem"
			depends on TARGET_ROOTFS_EXT4FS
			help
			  Create an ext4 filesystem with a journal.

	config TARGET_ROOTFS_JFFS2
		bool "jffs2"
		depends on USES_JFFS2
		help
		  Build a JFFS2 root filesystem.

	config TARGET_ROOTFS_JFFS2_NAND
		bool "jffs2 for NAND"
		default y if USES_JFFS2_NAND
		depends on USES_JFFS2_NAND
		help
		  Build a JFFS2 root filesystem for NAND flash.

	menuconfig TARGET_ROOTFS_SQUASHFS
		bool "squashfs"
		default y if USES_SQUASHFS
		help
		  Build a squashfs root filesystem.

		config TARGET_SQUASHFS_BLOCK_SIZE
			int "Block size (in KiB)"
			depends on TARGET_ROOTFS_SQUASHFS
			default 64 if LOW_MEMORY_FOOTPRINT
			default 1024 if (SMALL_FLASH && !LOW_MEMORY_FOOTPRINT)
			default 256
			help
			  Select squashfs block size, must be one of:
			    4, 8, 16, 32, 64, 128, 256, 512, 1024

	menuconfig TARGET_ROOTFS_UBIFS
		bool "ubifs"
		default y if USES_UBIFS
		depends on USES_UBIFS
		help
		  Build a UBIFS root filesystem.

		choice
			prompt "compression"
			default TARGET_UBIFS_COMPRESSION_ZLIB
			depends on TARGET_ROOTFS_UBIFS
			help
			  Select compression type

			config TARGET_UBIFS_COMPRESSION_NONE
				bool "none"

			config TARGET_UBIFS_COMPRESSION_LZO
				bool "lzo"

			config TARGET_UBIFS_COMPRESSION_ZLIB
				bool "zlib"
		endchoice

		config TARGET_UBIFS_FREE_SPACE_FIXUP
			bool "free space fixup" if TARGET_ROOTFS_UBIFS
			default y
			help
			  The filesystem free space has to be fixed up on first mount.

		config TARGET_UBIFS_JOURNAL_SIZE
			string
			prompt "journal size" if TARGET_ROOTFS_UBIFS
			default ""

	config GRUB_IMAGES
		bool "Build GRUB images (Linux x86 or x86_64 host only)"
		depends on TARGET_x86
		depends on TARGET_ROOTFS_EXT4FS || TARGET_ROOTFS_JFFS2 || TARGET_ROOTFS_SQUASHFS
		select PACKAGE_grub2
		select PACKAGE_grub2-bios-setup
		default y

	config GRUB_EFI_IMAGES
		bool "Build GRUB EFI images (Linux x86 or x86_64 host only)"
		depends on TARGET_x86 || TARGET_armvirt
		depends on TARGET_ROOTFS_EXT4FS || TARGET_ROOTFS_JFFS2 || TARGET_ROOTFS_SQUASHFS
		select PACKAGE_grub2 if TARGET_x86
		select PACKAGE_grub2-efi if TARGET_x86
		select PACKAGE_grub2-bios-setup if TARGET_x86
		select PACKAGE_grub2-efi-arm if TARGET_armvirt
		select PACKAGE_kmod-fs-vfat
		default y

	config GRUB_CONSOLE
		bool "Use Console Terminal (in addition to Serial)"
		depends on GRUB_IMAGES || GRUB_EFI_IMAGES
		default y

	config GRUB_SERIAL
		string "Serial port device"
		depends on GRUB_IMAGES || GRUB_EFI_IMAGES
		default "ttyS0"

	config GRUB_BAUDRATE
		int "Serial port baud rate"
		depends on GRUB_IMAGES || GRUB_EFI_IMAGES
		default 38400 if TARGET_x86_generic
		default 115200

	config GRUB_FLOWCONTROL
		bool "Use RTE/CTS on serial console"
		depends on GRUB_SERIAL != ""

	config GRUB_BOOTOPTS
		string "Extra kernel boot options"
		depends on GRUB_IMAGES || GRUB_EFI_IMAGES
		help
		  If you don't know, just leave it blank.

	config GRUB_TIMEOUT
		string "Seconds to wait before booting the default entry"
		depends on GRUB_IMAGES || GRUB_EFI_IMAGES
		default "3"
		help
		  If you don't know, 5 seconds is a reasonable default.

	config GRUB_TITLE
		string "Title for the menu entry in GRUB"
		depends on GRUB_IMAGES || GRUB_EFI_IMAGES
		default "ImmortalWrt"
		help
		  This is the title of the GRUB menu entry.
		  If unspecified, it defaults to OpenWrt.

	config ISO_IMAGES
		bool "Build LiveCD image (ISO)"
		depends on TARGET_x86
		depends on GRUB_IMAGES || GRUB_EFI_IMAGES
		default y if BUILDBOT

	config QCOW2_IMAGES
		bool "Build PVE/KVM image files (QCOW2)"
		depends on TARGET_x86
		depends on GRUB_IMAGES || GRUB_EFI_IMAGES
		select PACKAGE_kmod-e1000
		default y if BUILDBOT

	config VDI_IMAGES
		bool "Build VirtualBox image files (VDI)"
		depends on TARGET_x86
		depends on GRUB_IMAGES || GRUB_EFI_IMAGES
		select PACKAGE_kmod-e1000
		default y if BUILDBOT

	config VMDK_IMAGES
		bool "Build VMware image files (VMDK)"
		depends on TARGET_x86 || TARGET_armvirt
		depends on GRUB_IMAGES || GRUB_EFI_IMAGES
		select PACKAGE_kmod-e1000
		default y if BUILDBOT

	config VHDX_IMAGES
		bool "Build Hyper-V image files (VHDX)"
		depends on TARGET_x86
		depends on GRUB_IMAGES || GRUB_EFI_IMAGES
		select PACKAGE_kmod-e1000
		default y if BUILDBOT

	config TARGET_IMAGES_GZIP
		bool "GZip images"
		depends on TARGET_ROOTFS_EXT4FS || TARGET_x86 || TARGET_armvirt || TARGET_malta
		default y

	comment "Image Options"

	source "target/linux/*/image/Config.in"
	source "target/linux/*/*/image/Config.in"

	config TARGET_KERNEL_PARTSIZE
		int "Kernel partition size (in MiB)"
		depends on USES_BOOT_PART
		default 8 if TARGET_apm821xx_sata
		default 16 if TARGET_rockchip
		default 64 if TARGET_bcm27xx
<<<<<<< HEAD
		default 32
=======
		default 128 if TARGET_armvirt
		default 16
>>>>>>> abcb30d3

	config TARGET_ROOTFS_PARTSIZE
		int "Root filesystem partition size (in MiB)"
		depends on USES_ROOTFS_PART || TARGET_ROOTFS_EXT4FS
		default 300 if BUILDBOT
		default 160
		help
		  Select the root filesystem partition size.

	config TARGET_ROOTFS_PARTNAME
		string "Root partition on target device"
		depends on GRUB_IMAGES || GRUB_EFI_IMAGES
		help
		  Override the root partition on the final device. If left empty,
		  it will be mounted by PARTUUID which makes the kernel find the
		  appropriate disk automatically.

	config TARGET_ROOTFS_PERSIST_VAR
		bool "Make /var persistent"
		help
		  Do not symlink /var to /tmp, so that its content will persist
		  across reboots. When enabled, /var/run will still be linked
		  to /tmp/run.

endmenu<|MERGE_RESOLUTION|>--- conflicted
+++ resolved
@@ -304,12 +304,8 @@
 		default 8 if TARGET_apm821xx_sata
 		default 16 if TARGET_rockchip
 		default 64 if TARGET_bcm27xx
-<<<<<<< HEAD
+		default 128 if TARGET_armvirt
 		default 32
-=======
-		default 128 if TARGET_armvirt
-		default 16
->>>>>>> abcb30d3
 
 	config TARGET_ROOTFS_PARTSIZE
 		int "Root filesystem partition size (in MiB)"
