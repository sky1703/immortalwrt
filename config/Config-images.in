--- conflicted
+++ resolved
@@ -262,13 +262,8 @@
 		int "Kernel partition size (in MB)"
 		depends on GRUB_IMAGES || USES_BOOT_PART
 		default 8 if TARGET_apm821xx_sata
-<<<<<<< HEAD
-		default 64 if TARGET_brcm2708
-		default 30
-=======
 		default 64 if TARGET_bcm27xx
 		default 16
->>>>>>> 49caf9f9
 
 	config TARGET_ROOTFS_PARTSIZE
 		int "Root filesystem partition size (in MB)"
