<img src="https://avatars.githubusercontent.com/u/53193414?s=200&v=4" alt="logo" width="200" height="200" align="right">

# Project ImmortalWrt

ImmortalWrt is a fork of [OpenWrt](https://openwrt.org), with more packages ported, more devices supported, better performance, and special optimizations for mainland China users.<br/>
Compared the official one, we allow to use hacks or non-upstreamable patches / modifications to achieve our purpose. Source from anywhere.

<<<<<<< HEAD
Default login address: http://192.168.1.1 or http://immortalwrt.lan, username: __root__, password: __password__.
=======
## Download

Built firmware images are available for many architectures and come with a
package selection to be used as WiFi home router. To quickly find a factory
image usable to migrate from a vendor stock firmware to OpenWrt, try the
*Firmware Selector*.

* [OpenWrt Firmware Selector](https://firmware-selector.openwrt.org/)

If your device is supported, please follow the **Info** link to see install
instructions or consult the support resources listed below.

## 

An advanced user may require additional or specific package. (Toolchain, SDK, ...) For everything else than simple firmware download, try the wiki download page:

* [OpenWrt Wiki Download](https://openwrt.org/downloads)

## Development

To build your own firmware you need a GNU/Linux, BSD or MacOSX system (case
sensitive filesystem required). Cygwin is unsupported because of the lack of a
case sensitive file system.

### Requirements

You need the following tools to compile OpenWrt, the package names vary between
distributions. A complete list with distribution specific packages is found in
the [Build System Setup](https://openwrt.org/docs/guide-developer/build-system/install-buildsystem)
documentation.

```
binutils bzip2 diff find flex gawk gcc-6+ getopt grep install libc-dev libz-dev
make4.1+ perl python3.6+ rsync subversion unzip which
```

### Quickstart

1. Run `./scripts/feeds update -a` to obtain all the latest package definitions
   defined in feeds.conf / feeds.conf.default

2. Run `./scripts/feeds install -a` to install symlinks for all obtained
   packages into package/feeds/

3. Run `make menuconfig` to select your preferred configuration for the
   toolchain, target system & firmware packages.

4. Run `make` to build your firmware. This will download all sources, build the
   cross-compile toolchain and then cross-compile the GNU/Linux kernel & all chosen
   applications for your target system.

### Related Repositories
>>>>>>> 7d6032f3

## Development
To build your own firmware you need a GNU/Linux, BSD or MacOSX system (case sensitive filesystem required). Cygwin is unsupported because of the lack of a case sensitive file system.<br/>

  ### Requirements
  To build with this project, Ubuntu 18.04 LTS is preferred. And you need use the CPU based on AMD64 architecture, with at least 4GB RAM and 25 GB available disk space. Make sure the __Internet__ is accessible.

  The following tools are needed to compile ImmortalWrt, the package names vary between distributions.

  - Here is an example for Ubuntu users:<br/>
    - Method 1:
      <details>
        <summary>Setup dependencies via APT</summary>

        ```bash
        sudo apt update -y
        sudo apt full-upgrade -y
        sudo apt install -y ack antlr3 asciidoc autoconf automake autopoint binutils bison build-essential \
          bzip2 ccache cmake cpio curl device-tree-compiler ecj fastjar flex gawk gettext gcc-multilib g++-multilib \
          git gperf haveged help2man intltool lib32gcc1 libc6-dev-i386 libelf-dev libglib2.0-dev libgmp3-dev libltdl-dev \
          libmpc-dev libmpfr-dev libncurses5-dev libncursesw5 libncursesw5-dev libreadline-dev libssl-dev libtool lrzsz \
          mkisofs msmtp nano ninja-build p7zip p7zip-full patch pkgconf python2.7 python3 python3-pip python3-ply \
          python-docutils qemu-utils re2c rsync scons squashfs-tools subversion swig texinfo uglifyjs upx-ucl unzip \
          vim wget xmlto xxd zlib1g-dev
        ```
      </details>
    - Method 2:
      ```bash
      curl -s https://build-scripts.immortalwrt.eu.org/init_build_environment.sh | sudo bash
      ```

  - You can also download and use prebuilt container directly:<br/>
    See #Quickstart - Build image via OPDE

  Note:
  - For the for love of god please do __not__ use ROOT user to build your image.
  - Using CPUs based on other architectures should be fine to compile ImmortalWrt, but more hacks are needed - No warranty at all.
  - You must __not__ have spaces in PATH or in the work folders on the drive.
  - If you're using Windows Subsystem for Linux (or WSL), removing Windows folders from PATH is required, please see [Build system setup WSL](https://openwrt.org/docs/guide-developer/build-system/wsl) documentation.
  - Using macOS as the host build OS is __not__ recommended. No warranty at all. You can get tips from [Build system setup macOS](https://openwrt.org/docs/guide-developer/build-system/buildroot.exigence.macosx) documentation.
  - For more details, please see [Build system setup](https://openwrt.org/docs/guide-developer/build-system/install-buildsystem) documentation.

  ### Quickstart
  - Method 1:
    1. Run `git clone -b <branch> --single-branch https://github.com/immortalwrt/immortalwrt` to clone the source code.
    2. Run `cd immortalwrt` to enter source directory.
    3. Run `./scripts/feeds update -a` to obtain all the latest package definitions defined in feeds.conf / feeds.conf.default
    4. Run `./scripts/feeds install -a` to install symlinks for all obtained packages into package/feeds/
    5. Run `make menuconfig` to select your preferred configuration for the toolchain, target system & firmware packages.
    6. Run `make` to build your firmware. This will download all sources, build the cross-compile toolchain and then cross-compile the GNU/Linux kernel & all chosen applications for your target system.

  - Method 2:
    <details>
      <summary>Build image via OPDE</summary>

      - Pull the prebuilt container:
        ```bash
        docker pull immortalwrt/opde:base
        # docker run --rm -it immortalwrt/opde:base
        ```

      - For Linux User:
        ```bash
        git clone -b <branch> --single-branch https://github.com/immortalwrt/immortalwrt && cd immortalwrt
        docker run --rm -it \
            -v $PWD:/openwrt \
          immortalwrt/opde:base zsh
        ./scripts/feeds update -a && ./scripts/feeds install -a
        ```

      - For Windows User:
        1. Create a volume 'immortalwrt' and clone ImmortalWrt source into volume.
          ```bash
          docker run --rm -it -v immortalwrt:/openwrt immortalwrt/opde:base git clone -b <branch> --single-branch https://github.com/immortalwrt/immortalwrt .
          ```
        2. Enter docker container and update feeds.
          ```bash
          docker run --rm -it -v immortalwrt:/openwrt immortalwrt/opde:base
          ./scripts/feeds update -a && ./scripts/feeds install -a
          ```
        - Tips: ImmortalWrt source code can not be cloned into NTFS filesystem (symbol link problem during compilation), but docker volume is fine.

      - Proxy Support:
        ```bash
        docker run --rm -it \
          -e   all_proxy=http://example.com:1081 \
          -e  http_proxy=http://example.com:1081 \
          -e https_proxy=http://example.com:1081 \
          -e   ALL_PROXY=http://example.com:1081 \
          -e  HTTP_PROXY=http://example.com:1081 \
          -e HTTPS_PROXY=http://example.com:1081 \
          -v $PWD:/openwrt \
          immortalwrt/opde:base zsh
        ```

        > Recommand `http` rather `socks5` protocol
        >
        > IP can not be `localhost` or `127.0.0.1`

      - For Windows User, binary is still in volume. It can be copied to outside via followed command:
        ```bash
        docker run --rm -v <D:\path\to\dir>:/dst -v openwrt:/openwrt -w /dst immortalwrt:base cp /openwrt/bin /dst
        ```
        > Make sure `D:\path\to\dir` has been appended in [File Sharing](https://docs.docker.com/docker-for-windows/#file-sharing).

    </details>

  ### Related Repositories
  The main repository uses multiple sub-repositories to manage packages of different categories. All packages are installed via the ImmortalWrt package manager called opkg. If you're looking to develop the web interface or port packages to ImmortalWrt, please find the fitting repository below.
  - [LuCI Web Interface](https://github.com/immortalwrt/luci): Modern and modular interface to control the device via a web browser.
  - [ImmortalWrt Packages](https://github.com/immortalwrt/packages): Community repository of ported packages.
  - [OpenWrt Routing](https://github.com/openwrt/routing): Packages specifically focused on (mesh) routing.
  - [CONTRIBUTED.md](https://github.com/immortalwrt/immortalwrt/blob/master/CONTRIBUTED.md): the 3rd-party packages we introduced.

* [OpenWrt Video](https://github.com/openwrt/video): Packages specifically
  focused on display servers and clients (Xorg and Wayland).

## Support Information
For a list of supported devices see the [OpenWrt Hardware Database](https://openwrt.org/supported_devices)
  ### Documentation
  - [Quick Start Guide](https://openwrt.org/docs/guide-quick-start/start)
  - [User Guide](https://openwrt.org/docs/guide-user/start)
  - [Developer Documentation](https://openwrt.org/docs/guide-developer/start)
  - [Technical Reference](https://openwrt.org/docs/techref/start)

  ### Support Community
  - Support Chat: group [@ctcgfw_openwrt_discuss](https://t.me/ctcgfw_openwrt_discuss) on [Telegram](https://telegram.org/).
  - Support Chat: group [#immortalwrt](https://matrix.to/#/#immortalwrt:matrix.org) on [Matrix](https://matrix.org/).

## License
ImmortalWrt is licensed under [GPL-3.0-only](https://spdx.org/licenses/GPL-3.0-only.html).<|MERGE_RESOLUTION|>--- conflicted
+++ resolved
@@ -5,62 +5,14 @@
 ImmortalWrt is a fork of [OpenWrt](https://openwrt.org), with more packages ported, more devices supported, better performance, and special optimizations for mainland China users.<br/>
 Compared the official one, we allow to use hacks or non-upstreamable patches / modifications to achieve our purpose. Source from anywhere.
 
-<<<<<<< HEAD
 Default login address: http://192.168.1.1 or http://immortalwrt.lan, username: __root__, password: __password__.
-=======
+
 ## Download
+Built firmware images are available for many architectures and come with a package selection to be used as WiFi home router. To quickly find a factory image usable to migrate from a vendor stock firmware to ImmortalWrt, try the *Firmware Selector*.
 
-Built firmware images are available for many architectures and come with a
-package selection to be used as WiFi home router. To quickly find a factory
-image usable to migrate from a vendor stock firmware to OpenWrt, try the
-*Firmware Selector*.
+- [ImmortalWrt Firmware Selector](https://firmware-selector.immortalwrt.org/)
 
-* [OpenWrt Firmware Selector](https://firmware-selector.openwrt.org/)
-
-If your device is supported, please follow the **Info** link to see install
-instructions or consult the support resources listed below.
-
-## 
-
-An advanced user may require additional or specific package. (Toolchain, SDK, ...) For everything else than simple firmware download, try the wiki download page:
-
-* [OpenWrt Wiki Download](https://openwrt.org/downloads)
-
-## Development
-
-To build your own firmware you need a GNU/Linux, BSD or MacOSX system (case
-sensitive filesystem required). Cygwin is unsupported because of the lack of a
-case sensitive file system.
-
-### Requirements
-
-You need the following tools to compile OpenWrt, the package names vary between
-distributions. A complete list with distribution specific packages is found in
-the [Build System Setup](https://openwrt.org/docs/guide-developer/build-system/install-buildsystem)
-documentation.
-
-```
-binutils bzip2 diff find flex gawk gcc-6+ getopt grep install libc-dev libz-dev
-make4.1+ perl python3.6+ rsync subversion unzip which
-```
-
-### Quickstart
-
-1. Run `./scripts/feeds update -a` to obtain all the latest package definitions
-   defined in feeds.conf / feeds.conf.default
-
-2. Run `./scripts/feeds install -a` to install symlinks for all obtained
-   packages into package/feeds/
-
-3. Run `make menuconfig` to select your preferred configuration for the
-   toolchain, target system & firmware packages.
-
-4. Run `make` to build your firmware. This will download all sources, build the
-   cross-compile toolchain and then cross-compile the GNU/Linux kernel & all chosen
-   applications for your target system.
-
-### Related Repositories
->>>>>>> 7d6032f3
+If your device is supported, please follow the **Info** link to see install instructions or consult the support resources listed below.
 
 ## Development
 To build your own firmware you need a GNU/Linux, BSD or MacOSX system (case sensitive filesystem required). Cygwin is unsupported because of the lack of a case sensitive file system.<br/>
@@ -173,10 +125,8 @@
   - [LuCI Web Interface](https://github.com/immortalwrt/luci): Modern and modular interface to control the device via a web browser.
   - [ImmortalWrt Packages](https://github.com/immortalwrt/packages): Community repository of ported packages.
   - [OpenWrt Routing](https://github.com/openwrt/routing): Packages specifically focused on (mesh) routing.
+  - [OpenWrt Video](https://github.com/openwrt/video): Packages specifically focused on display servers and clients (Xorg and Wayland).
   - [CONTRIBUTED.md](https://github.com/immortalwrt/immortalwrt/blob/master/CONTRIBUTED.md): the 3rd-party packages we introduced.
-
-* [OpenWrt Video](https://github.com/openwrt/video): Packages specifically
-  focused on display servers and clients (Xorg and Wayland).
 
 ## Support Information
 For a list of supported devices see the [OpenWrt Hardware Database](https://openwrt.org/supported_devices)
