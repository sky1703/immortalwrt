<<<<<<< HEAD
# PROJECT OPENWRT
## The Source Code of OpenWrt Modified by CTCGFW
### Welcome to my Telegram Group: [@ctcgfw\_openwrt\_discuss](https://t.me/ctcgfw_openwrt_discuss).
- - -

# How to make it
## Minimum requirements
Linux with case sensitive<br/>
2G DDR2 RAM<br/>
2 CPU Cores (AMD64, 1.4Ghz)<br/>
25G disk space left<br/>
Has access to both ChinaNet & Internet

## Install the necessary packages (for Ubuntu user)
```bash
sudo apt-get update -y
sudo apt-get full-upgrade -y
sudo apt-get install -y build-essential asciidoc binutils bzip2 gawk gettext git libncurses5-dev libz-dev patch unzip zlib1g-dev lib32gcc1 libc6-dev-i386 subversion flex uglifyjs git-core gcc-multilib g++-multilib p7zip p7zip-full msmtp libssl-dev texinfo libreadline-dev libglib2.0-dev xmlto qemu-utils upx libelf-dev autoconf automake libtool autopoint ccache curl wget vim nano python python3 python-pip python3-pip python-ply python3-ply haveged lrzsz device-tree-compiler scons
```
#### For mainland China & Ubuntu(16.04+) user, you may run the following command to setup quickly:
```bash
sudo bash -c "bash <(curl -s https://build-scripts.project-openwrt.eu.org/init_build_environment.sh)"
```

## Clone the source
```bash
git clone https://github.com/project-openwrt/openwrt && cd openwrt
./scripts/feeds update -a && ./scripts/feeds install -a
```
#### For developer, you may use `dev` branch instead of `master`.

## Configure your firmware
```bash
make menuconfig
```

## Make it
```bash
make -j1 V=s
```

## Tips
You'd better not use **root** to make it, or you may be not able to use.<br/>
Default login address: 192.168.1.1, username is **root** and password is **password**.

# Contributed
### See [CONTRIBUTED.md](https://github.com/project-openwrt/openwrt/blob/master/CONTRIBUTED.md).

# License
### [GNU General Public License v3.0](https://github.com/project-openwrt/openwrt/blob/master/LICENSE).
=======
欢迎来到Lean的Openwrt源码仓库！
=
Welcome to Lean's  git source of OpenWrt and packages
=
中文：如何编译自己需要的 OpenWrt 固件
-
注意：
-
1. **不**要用 **root** 用户 git 和编译！！！
2. 国内用户编译前最好准备好梯子
3. 默认登陆IP 192.168.1.1, 密码 password

编译命令如下:
-
1. 首先装好 Ubuntu 64bit，推荐  Ubuntu  18 LTS x64 

2. 命令行输入 `sudo apt-get update` ，然后输入
`
sudo apt-get -y install build-essential asciidoc binutils bzip2 gawk gettext git libncurses5-dev libz-dev patch python3.5 unzip zlib1g-dev lib32gcc1 libc6-dev-i386 subversion flex uglifyjs git-core gcc-multilib p7zip p7zip-full msmtp libssl-dev texinfo libglib2.0-dev xmlto qemu-utils upx libelf-dev autoconf automake libtool autopoint device-tree-compiler g++-multilib 
`

3. 使用 `git clone https://github.com/coolsnowwolf/lede` 命令下载好源代码，然后 `cd lede` 进入目录 

4. ```bash
   ./scripts/feeds update -a 
   ./scripts/feeds install -a
   make menuconfig 
   ```

5. 最后选好你要的路由，输入 `make -j1 V=s` （-j1 后面是线程数。第一次编译推荐用单线程，国内请尽量全局科学上网）即可开始编译你要的固件了。 

本套代码保证肯定可以编译成功。里面包括了 R20 所有源代码，包括 IPK 的。 

你可以自由使用，但源码编译二次发布请注明我的 GitHub 仓库链接。谢谢合作！
=
特别提示：
------
1.源代码中绝不含任何后门和可以监控或者劫持你的 HTTPS 的闭源软件，SSL 安全是互联网最后的壁垒。安全干净才是固件应该做到的； 

2.如有技术问题需要讨论，欢迎加入 QQ 讨论群：OP共享技术交流群 ,号码 297253733 ，加群链接: 点击链接加入群聊【OP共享技术交流群】：[点击加入](https://jq.qq.com/?_wv=1027&k=5yCRuXL "OP共享技术交流群")

3.想学习OpenWrt开发，但是摸不着门道？自学没毅力？基础太差？怕太难学不会？跟着佐大学OpenWrt开发入门培训班助你能学有所成
报名地址：[点击报名](http://forgotfun.org/2018/04/openwrt-training-2018.html "报名")

## Donate

如果你觉得此项目对你有帮助，可以捐助我们，以鼓励项目能持续发展，更加完善

### Alipay 支付宝

![alipay](doc/alipay_donate.jpg)

### Wechat 微信
  
![wechat](doc/wechat_donate.jpg)

------

English Version: How to make your Openwrt firmware.
-
Note:
--
1. DO **NOT** USE **ROOT** USER TO CONFIGURE!!!

2. Login IP is 192.168.1.1 and login password is "password".

Let's start!
---
First, you need a computer with a linux system. It's better to use Ubuntu 18 LTS 64-bit.

Next you need gcc, binutils, bzip2, flex, python3.5+, perl, make, find, grep, diff, unzip, gawk, getopt, subversion, libz-dev and libc headers installed.

To install these program, please login root users and type 
`
sudo apt-get -y install build-essential asciidoc binutils bzip2 gawk gettext git libncurses5-dev libz-dev patch python3.5 unzip zlib1g-dev lib32gcc1 libc6-dev-i386 subversion flex uglifyjs git-core gcc-multilib p7zip p7zip-full msmtp libssl-dev texinfo libglib2.0-dev xmlto qemu-utils upx libelf-dev autoconf automake libtool autopoint device-tree-compiler g++-multilib
`
in terminal

Third, logout of root users. And type this `git clone https://github.com/coolsnowwolf/lede` in terminal to clone this source.

After these please type `cd lede` to cd into the source.

Please Run `./scripts/feeds update -a` to get all the latest package definitions
defined in `feeds.conf` / `feeds.conf.default` respectively
and `./scripts/feeds install -a` to install symlinks of all of them into
`package/feeds/` .
 
Please use `make menuconfig` to choose your preferred
configuration for the toolchain and firmware.

Use `make menuconfig` to configure your image.

Simply running `make` will build your firmware.
It will download all sources, build the cross-compile toolchain, 
the kernel and all choosen applications.

To build your own firmware you need to have access to a Linux, BSD or MacOSX system
(case-sensitive filesystem required). Cygwin will not be supported because of
the lack of case sensitiveness in the file system.

## Note: Addition Lean's private package source code in `./package/lean` directory. Use it under GPL v3.

## GPLv3 is compatible with more licenses than GPLv2: it allows you to make combinations with code that has specific kinds of additional requirements that are not in GPLv3 itself. Section 7 has more information about this, including the list of additional requirements that are permitted.
>>>>>>> 9cbca25d
<|MERGE_RESOLUTION|>--- conflicted
+++ resolved
@@ -1,4 +1,3 @@
-<<<<<<< HEAD
 # PROJECT OPENWRT
 ## The Source Code of OpenWrt Modified by CTCGFW
 ### Welcome to my Telegram Group: [@ctcgfw\_openwrt\_discuss](https://t.me/ctcgfw_openwrt_discuss).
@@ -47,110 +46,8 @@
 # Contributed
 ### See [CONTRIBUTED.md](https://github.com/project-openwrt/openwrt/blob/master/CONTRIBUTED.md).
 
+# Donate
+ETH Address: `0x373Ba17dF77ea455bd29a24104088659fBac7e96`
+
 # License
-### [GNU General Public License v3.0](https://github.com/project-openwrt/openwrt/blob/master/LICENSE).
-=======
-欢迎来到Lean的Openwrt源码仓库！
-=
-Welcome to Lean's  git source of OpenWrt and packages
-=
-中文：如何编译自己需要的 OpenWrt 固件
--
-注意：
--
-1. **不**要用 **root** 用户 git 和编译！！！
-2. 国内用户编译前最好准备好梯子
-3. 默认登陆IP 192.168.1.1, 密码 password
-
-编译命令如下:
--
-1. 首先装好 Ubuntu 64bit，推荐  Ubuntu  18 LTS x64 
-
-2. 命令行输入 `sudo apt-get update` ，然后输入
-`
-sudo apt-get -y install build-essential asciidoc binutils bzip2 gawk gettext git libncurses5-dev libz-dev patch python3.5 unzip zlib1g-dev lib32gcc1 libc6-dev-i386 subversion flex uglifyjs git-core gcc-multilib p7zip p7zip-full msmtp libssl-dev texinfo libglib2.0-dev xmlto qemu-utils upx libelf-dev autoconf automake libtool autopoint device-tree-compiler g++-multilib 
-`
-
-3. 使用 `git clone https://github.com/coolsnowwolf/lede` 命令下载好源代码，然后 `cd lede` 进入目录 
-
-4. ```bash
-   ./scripts/feeds update -a 
-   ./scripts/feeds install -a
-   make menuconfig 
-   ```
-
-5. 最后选好你要的路由，输入 `make -j1 V=s` （-j1 后面是线程数。第一次编译推荐用单线程，国内请尽量全局科学上网）即可开始编译你要的固件了。 
-
-本套代码保证肯定可以编译成功。里面包括了 R20 所有源代码，包括 IPK 的。 
-
-你可以自由使用，但源码编译二次发布请注明我的 GitHub 仓库链接。谢谢合作！
-=
-特别提示：
-------
-1.源代码中绝不含任何后门和可以监控或者劫持你的 HTTPS 的闭源软件，SSL 安全是互联网最后的壁垒。安全干净才是固件应该做到的； 
-
-2.如有技术问题需要讨论，欢迎加入 QQ 讨论群：OP共享技术交流群 ,号码 297253733 ，加群链接: 点击链接加入群聊【OP共享技术交流群】：[点击加入](https://jq.qq.com/?_wv=1027&k=5yCRuXL "OP共享技术交流群")
-
-3.想学习OpenWrt开发，但是摸不着门道？自学没毅力？基础太差？怕太难学不会？跟着佐大学OpenWrt开发入门培训班助你能学有所成
-报名地址：[点击报名](http://forgotfun.org/2018/04/openwrt-training-2018.html "报名")
-
-## Donate
-
-如果你觉得此项目对你有帮助，可以捐助我们，以鼓励项目能持续发展，更加完善
-
-### Alipay 支付宝
-
-![alipay](doc/alipay_donate.jpg)
-
-### Wechat 微信
-  
-![wechat](doc/wechat_donate.jpg)
-
-------
-
-English Version: How to make your Openwrt firmware.
--
-Note:
---
-1. DO **NOT** USE **ROOT** USER TO CONFIGURE!!!
-
-2. Login IP is 192.168.1.1 and login password is "password".
-
-Let's start!
----
-First, you need a computer with a linux system. It's better to use Ubuntu 18 LTS 64-bit.
-
-Next you need gcc, binutils, bzip2, flex, python3.5+, perl, make, find, grep, diff, unzip, gawk, getopt, subversion, libz-dev and libc headers installed.
-
-To install these program, please login root users and type 
-`
-sudo apt-get -y install build-essential asciidoc binutils bzip2 gawk gettext git libncurses5-dev libz-dev patch python3.5 unzip zlib1g-dev lib32gcc1 libc6-dev-i386 subversion flex uglifyjs git-core gcc-multilib p7zip p7zip-full msmtp libssl-dev texinfo libglib2.0-dev xmlto qemu-utils upx libelf-dev autoconf automake libtool autopoint device-tree-compiler g++-multilib
-`
-in terminal
-
-Third, logout of root users. And type this `git clone https://github.com/coolsnowwolf/lede` in terminal to clone this source.
-
-After these please type `cd lede` to cd into the source.
-
-Please Run `./scripts/feeds update -a` to get all the latest package definitions
-defined in `feeds.conf` / `feeds.conf.default` respectively
-and `./scripts/feeds install -a` to install symlinks of all of them into
-`package/feeds/` .
- 
-Please use `make menuconfig` to choose your preferred
-configuration for the toolchain and firmware.
-
-Use `make menuconfig` to configure your image.
-
-Simply running `make` will build your firmware.
-It will download all sources, build the cross-compile toolchain, 
-the kernel and all choosen applications.
-
-To build your own firmware you need to have access to a Linux, BSD or MacOSX system
-(case-sensitive filesystem required). Cygwin will not be supported because of
-the lack of case sensitiveness in the file system.
-
-## Note: Addition Lean's private package source code in `./package/lean` directory. Use it under GPL v3.
-
-## GPLv3 is compatible with more licenses than GPLv2: it allows you to make combinations with code that has specific kinds of additional requirements that are not in GPLv3 itself. Section 7 has more information about this, including the list of additional requirements that are permitted.
->>>>>>> 9cbca25d
+### [GNU General Public License v3.0](https://github.com/project-openwrt/openwrt/blob/master/LICENSE).