config GCC_VERSION_9
	default y if GCC_USE_VERSION_9
	bool

config GCC_VERSION_10
	default y if GCC_USE_VERSION_10
	bool

config GCC_VERSION_11
	default y if GCC_USE_VERSION_11
	bool

config GCC_VERSION
	string
	default "9.3.0"		if GCC_VERSION_9
	default "10.3.0"	if GCC_VERSION_10
<<<<<<< HEAD
	default "11.2.0"	if GCC_VERSION_11
	default "8.4.0"
=======
	default "11.3.0"	if GCC_VERSION_11
	default "8.4.0"

config GCC_USE_IREMAP
	bool
	default y if GCC_USE_VERSION_7
	default n
>>>>>>> f4e2b7aa
<|MERGE_RESOLUTION|>--- conflicted
+++ resolved
@@ -14,15 +14,5 @@
 	string
 	default "9.3.0"		if GCC_VERSION_9
 	default "10.3.0"	if GCC_VERSION_10
-<<<<<<< HEAD
-	default "11.2.0"	if GCC_VERSION_11
-	default "8.4.0"
-=======
 	default "11.3.0"	if GCC_VERSION_11
-	default "8.4.0"
-
-config GCC_USE_IREMAP
-	bool
-	default y if GCC_USE_VERSION_7
-	default n
->>>>>>> f4e2b7aa
+	default "8.4.0"