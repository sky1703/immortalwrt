--- conflicted
+++ resolved
@@ -1,18 +1,5 @@
-<<<<<<< HEAD
-config GCC_VERSION_7
-	default y if GCC_USE_VERSION_7
-	bool
-
-config GCC_VERSION_9
-	default y if GCC_USE_VERSION_9
-	bool
-
-config GCC_VERSION_10
-	default y if GCC_USE_VERSION_10
-=======
 config GCC_VERSION_8
 	default y if GCC_USE_VERSION_8
->>>>>>> 309c8b49
 	bool
 
 config GCC_VERSION_11
@@ -21,19 +8,6 @@
 
 config GCC_VERSION
 	string
-<<<<<<< HEAD
-	default "7.5.0"		if GCC_VERSION_7
-	default "9.3.0"		if GCC_VERSION_9
 	default "10.3.0"	if GCC_VERSION_10
 	default "11.2.0"	if GCC_VERSION_11
-	default "8.4.0"
-
-config GCC_USE_IREMAP
-	bool
-	default y if GCC_USE_VERSION_7
-	default n
-=======
-	default "8.4.0"		if GCC_VERSION_8
-	default "11.2.0"	if GCC_VERSION_11
-	default "10.3.0"
->>>>>>> 309c8b49
+	default "8.4.0"