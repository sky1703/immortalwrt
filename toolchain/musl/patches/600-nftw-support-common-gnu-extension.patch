--- conflicted
+++ resolved
@@ -32,15 +32,9 @@
 +#define _GNU_SOURCE
  #include <ftw.h>
  #include <dirent.h>
-<<<<<<< HEAD
- #include <sys/stat.h>
-@@ -63,8 +64,20 @@ static int do_nftw(char *path, int (*fn)
- 		lev.base = k;
-=======
  #include <fcntl.h>
 @@ -72,8 +73,20 @@ static int do_nftw(char *path, int (*fn)
  		if (!fd_limit) close(dfd);
->>>>>>> cc506708
  	}
  
 -	if (!(flags & FTW_DEPTH) && (r=fn(path, &st, type, &lev)))
@@ -62,11 +56,7 @@
  
  	for (; h; h = h->chain)
  		if (h->dev == st.st_dev && h->ino == st.st_ino)
-<<<<<<< HEAD
-@@ -88,7 +101,10 @@ static int do_nftw(char *path, int (*fn)
-=======
 @@ -101,7 +114,10 @@ static int do_nftw(char *path, int (*fn)
->>>>>>> cc506708
  				strcpy(path+j+1, de->d_name);
  				if ((r=do_nftw(path, fn, fd_limit-1, flags, &new))) {
  					closedir(d);
@@ -78,11 +68,7 @@
  				}
  			}
  			closedir(d);
-<<<<<<< HEAD
-@@ -98,8 +114,16 @@ static int do_nftw(char *path, int (*fn)
-=======
 @@ -112,8 +128,16 @@ static int do_nftw(char *path, int (*fn)
->>>>>>> cc506708
  	}
  
  	path[l] = 0;
@@ -101,11 +87,7 @@
  
  	return 0;
  }
-<<<<<<< HEAD
-@@ -125,4 +149,5 @@ int nftw(const char *path, int (*fn)(con
-=======
 @@ -139,4 +163,5 @@ int nftw(const char *path, int (*fn)(con
->>>>>>> cc506708
  	return r;
  }
  
