--- conflicted
+++ resolved
@@ -15,15 +15,9 @@
 
 --- a/pppd/Makefile.linux
 +++ b/pppd/Makefile.linux
-<<<<<<< HEAD
-@@ -35,10 +35,10 @@ endif
- COPTS = -O2 -pipe -Wall -g
- LIBS = -lpthread
-=======
 @@ -36,10 +36,10 @@ endif
  
  LIBS = -lrt
->>>>>>> ce8b535e
  
 -# Uncomment the next line to include support for Microsoft's
 +# Uncomment the next 2 lines to include support for Microsoft's
