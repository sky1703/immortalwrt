config dnsmasq
	option domainneeded	1
	option boguspriv	1
	option filterwin2k	0  # enable for dial on demand
	option localise_queries	1
	option rebind_protection 1  # disable if upstream must serve RFC1918 addresses
	option rebind_localhost 1  # enable for RBL checking and similar services
	#list rebind_domain example.lan  # whitelist RFC1918 responses for domains
	option local	'/lan/'
	option domain	'lan'
	option expandhosts	1
	option nonegcache	0
	option authoritative	1
	option readethers	1
	option leasefile	'/tmp/dhcp.leases'
	option resolvfile	'/tmp/resolv.conf.d/resolv.conf.auto'
	#list server		'/mycompany.local/1.2.3.4'
	option nonwildcard	1 # bind to & keep track of interfaces
	#list interface		br-lan
	#list notinterface	lo
	#list bogusnxdomain     '64.94.110.11'
	option localservice	1  # disable to allow DNS requests from non-local subnets
<<<<<<< HEAD
	option filter_aaaa	0
	option dns_redirect	1
=======
	option ednspacket_max	1232
>>>>>>> acb33623

config dhcp lan
	option interface	lan
	option start 	100
	option limit	150
	option leasetime	12h

config dhcp wan
	option interface	wan
	option ignore	1<|MERGE_RESOLUTION|>--- conflicted
+++ resolved
@@ -20,12 +20,9 @@
 	#list notinterface	lo
 	#list bogusnxdomain     '64.94.110.11'
 	option localservice	1  # disable to allow DNS requests from non-local subnets
-<<<<<<< HEAD
 	option filter_aaaa	0
 	option dns_redirect	1
-=======
 	option ednspacket_max	1232
->>>>>>> acb33623
 
 config dhcp lan
 	option interface	lan
