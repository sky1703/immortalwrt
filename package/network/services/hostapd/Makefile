# SPDX-License-Identifier: GPL-2.0-only
#
# Copyright (C) 2006-2021 OpenWrt.org

include $(TOPDIR)/rules.mk

PKG_NAME:=hostapd
PKG_RELEASE:=$(AUTORELEASE)

PKG_SOURCE_URL:=http://w1.fi/hostap.git
PKG_SOURCE_PROTO:=git
PKG_SOURCE_DATE:=2021-05-22
PKG_SOURCE_VERSION:=b102f19bcc53c7f7db3951424d4d46709b4f1986
PKG_MIRROR_HASH:=cb3cb968883042fc582752be1607586696c18e6ecf9808c9a8ac50e204584367

PKG_MAINTAINER:=Felix Fietkau <nbd@nbd.name>
PKG_LICENSE:=BSD-3-Clause
PKG_CPE_ID:=cpe:/a:w1.fi:hostapd

PKG_BUILD_PARALLEL:=1
PKG_ASLR_PIE_REGULAR:=1

PKG_CONFIG_DEPENDS:= \
	CONFIG_PACKAGE_kmod-ath9k \
	CONFIG_PACKAGE_kmod-cfg80211 \
	CONFIG_PACKAGE_hostapd \
	CONFIG_PACKAGE_hostapd-basic \
	CONFIG_PACKAGE_hostapd-mini \
	CONFIG_WPA_RFKILL_SUPPORT \
	CONFIG_DRIVER_WEXT_SUPPORT \
	CONFIG_DRIVER_11N_SUPPORT \
	CONFIG_DRIVER_11AC_SUPPORT \
	CONFIG_DRIVER_11AX_SUPPORT \
	CONFIG_WPA_ENABLE_WEP

EAPOL_TEST_PROVIDERS:=eapol-test eapol-test-openssl eapol-test-wolfssl

SUPPLICANT_PROVIDERS:=
HOSTAPD_PROVIDERS:=

LOCAL_TYPE=$(strip \
		$(if $(findstring wpad,$(BUILD_VARIANT)),wpad, \
		$(if $(findstring supplicant,$(BUILD_VARIANT)),supplicant, \
		hostapd \
		)))

LOCAL_AND_LIB_VARIANT=$(patsubst hostapd-%,%,\
		      $(patsubst wpad-%,%,\
		      $(patsubst supplicant-%,%,\
		      $(BUILD_VARIANT)\
		      )))

LOCAL_VARIANT=$(patsubst %-internal,%,\
	      $(patsubst %-openssl,%,\
	      $(patsubst %-wolfssl,%,\
	      $(LOCAL_AND_LIB_VARIANT)\
	      )))

SSL_VARIANT=$(strip \
		$(if $(findstring openssl,$(LOCAL_AND_LIB_VARIANT)),openssl,\
		$(if $(findstring wolfssl,$(LOCAL_AND_LIB_VARIANT)),wolfssl,\
		internal\
		)))

CONFIG_VARIANT:=$(LOCAL_VARIANT)
ifeq ($(LOCAL_VARIANT),mesh)
  CONFIG_VARIANT:=full
endif

include $(INCLUDE_DIR)/package.mk

STAMP_CONFIGURED:=$(STAMP_CONFIGURED)_$(CONFIG_WPA_MSG_MIN_PRIORITY)


ifneq ($(CONFIG_DRIVER_11N_SUPPORT),)
  HOSTAPD_IEEE80211N:=y
endif

ifneq ($(CONFIG_DRIVER_11AC_SUPPORT),)
  HOSTAPD_IEEE80211AC:=y
endif

ifneq ($(CONFIG_DRIVER_11AX_SUPPORT),)
  HOSTAPD_IEEE80211AX:=y
endif

DRIVER_MAKEOPTS= \
	CONFIG_ACS=$(CONFIG_PACKAGE_kmod-cfg80211) \
	CONFIG_DRIVER_NL80211=$(CONFIG_PACKAGE_kmod-cfg80211) \
	CONFIG_IEEE80211N=$(HOSTAPD_IEEE80211N) \
	CONFIG_IEEE80211AC=$(HOSTAPD_IEEE80211AC) \
	CONFIG_IEEE80211AX=$(HOSTAPD_IEEE80211AX) \
	CONFIG_DRIVER_WEXT=$(CONFIG_DRIVER_WEXT_SUPPORT) \

ifeq ($(SSL_VARIANT),openssl)
  DRIVER_MAKEOPTS += CONFIG_TLS=openssl CONFIG_SAE=y
  TARGET_LDFLAGS += -lcrypto -lssl

<<<<<<< HEAD
  ifeq ($(LOCAL_VARIANT),basic)
    DRIVER_MAKEOPTS += CONFIG_OWE=y
  endif
  ifeq ($(LOCAL_VARIANT),mesh)
    DRIVER_MAKEOPTS += CONFIG_AP=y CONFIG_MESH=y
  endif
=======
ifeq ($(SSL_VARIANT),openssl)
  DRIVER_MAKEOPTS += CONFIG_TLS=openssl CONFIG_SAE=y
  TARGET_LDFLAGS += -lcrypto -lssl

  ifeq ($(LOCAL_VARIANT),basic)
    DRIVER_MAKEOPTS += CONFIG_OWE=y
  endif
  ifeq ($(LOCAL_VARIANT),mesh)
    DRIVER_MAKEOPTS += CONFIG_AP=y CONFIG_MESH=y
  endif
>>>>>>> 146a10f1
  ifeq ($(LOCAL_VARIANT),full)
    DRIVER_MAKEOPTS += CONFIG_OWE=y CONFIG_SUITEB192=y CONFIG_AP=y CONFIG_MESH=y
  endif
endif

ifeq ($(SSL_VARIANT),wolfssl)
  DRIVER_MAKEOPTS += CONFIG_TLS=wolfssl CONFIG_SAE=y
  TARGET_LDFLAGS += -lwolfssl

  ifeq ($(LOCAL_VARIANT),basic)
    DRIVER_MAKEOPTS += CONFIG_OWE=y
  endif
  ifeq ($(LOCAL_VARIANT),mesh)
    DRIVER_MAKEOPTS += CONFIG_AP=y CONFIG_MESH=y CONFIG_WPS_NFC=1
<<<<<<< HEAD
  endif
  ifeq ($(LOCAL_VARIANT),full)
    DRIVER_MAKEOPTS += CONFIG_OWE=y CONFIG_SUITEB192=y CONFIG_AP=y CONFIG_MESH=y CONFIG_WPS_NFC=1
  endif
=======
  endif
  ifeq ($(LOCAL_VARIANT),full)
    DRIVER_MAKEOPTS += CONFIG_OWE=y CONFIG_SUITEB192=y CONFIG_AP=y CONFIG_MESH=y CONFIG_WPS_NFC=1
  endif
>>>>>>> 146a10f1
endif

ifneq ($(LOCAL_TYPE),hostapd)
  ifdef CONFIG_WPA_RFKILL_SUPPORT
    DRIVER_MAKEOPTS += NEED_RFKILL=y
  endif
endif

ifdef CONFIG_USE_GLIBC
  TARGET_LDFLAGS += -lrt
  TARGET_LDFLAGS_C += -lrt
endif

DRV_DEPENDS:=+PACKAGE_kmod-cfg80211:libnl-tiny


define Package/hostapd/Default
  SECTION:=net
  CATEGORY:=Network
  SUBMENU:=WirelessAPD
  TITLE:=IEEE 802.1x Authenticator
  URL:=http://hostap.epitest.fi/
  DEPENDS:=$(DRV_DEPENDS) +hostapd-common +libubus
  PROVIDES:=hostapd
  CONFLICTS:=$(HOSTAPD_PROVIDERS)
  HOSTAPD_PROVIDERS+=$(1)
endef

define Package/hostapd
$(call Package/hostapd/Default,$(1))
  TITLE+= (built-in full)
  VARIANT:=full-internal
endef

define Package/hostapd/description
 This package contains a full featured IEEE 802.1x/WPA/EAP/RADIUS
 Authenticator.
endef

define Package/hostapd-openssl
$(call Package/hostapd/Default,$(1))
  TITLE+= (OpenSSL full)
  VARIANT:=full-openssl
  DEPENDS+=+PACKAGE_hostapd-openssl:libopenssl
endef

Package/hostapd-openssl/description = $(Package/hostapd/description)

define Package/hostapd-wolfssl
$(call Package/hostapd/Default,$(1))
  TITLE+= (wolfSSL full)
  VARIANT:=full-wolfssl
  DEPENDS+=+PACKAGE_hostapd-wolfssl:libwolfssl
endef

Package/hostapd-wolfssl/description = $(Package/hostapd/description)

define Package/hostapd-basic
$(call Package/hostapd/Default,$(1))
  TITLE+= (WPA-PSK, 11r, 11w)
  VARIANT:=basic
endef

define Package/hostapd-basic/description
 This package contains a basic IEEE 802.1x/WPA Authenticator with WPA-PSK, 802.11r and 802.11w support.
endef

define Package/hostapd-basic-openssl
$(call Package/hostapd/Default,$(1))
  TITLE+= (WPA-PSK, 11r and 11w)
  VARIANT:=basic-openssl
<<<<<<< HEAD
  DEPENDS+=+libopenssl
=======
  DEPENDS+=+PACKAGE_hostapd-openssl:libopenssl
>>>>>>> 146a10f1
endef

define Package/hostapd-basic-openssl/description
 This package contains a basic IEEE 802.1x/WPA Authenticator with WPA-PSK, 802.11r and 802.11w support.
endef

<<<<<<< HEAD
define Package/hostapd-basic-wolfssl
$(call Package/hostapd/Default,$(1))
  TITLE+= (WPA-PSK, 11r and 11w)
  VARIANT:=basic-wolfssl
  DEPENDS+=+libwolfssl
endef

define Package/hostapd-basic-wolfssl/description
 This package contains a basic IEEE 802.1x/WPA Authenticator with WPA-PSK, 802.11r and 802.11w support.
endef

=======
>>>>>>> 146a10f1
define Package/hostapd-mini
$(call Package/hostapd/Default,$(1))
  TITLE+= (WPA-PSK only)
  VARIANT:=mini
endef

define Package/hostapd-mini/description
 This package contains a minimal IEEE 802.1x/WPA Authenticator (WPA-PSK only).
endef


define Package/wpad/Default
  SECTION:=net
  CATEGORY:=Network
  SUBMENU:=WirelessAPD
  TITLE:=IEEE 802.1x Auth/Supplicant
  DEPENDS:=$(DRV_DEPENDS) +hostapd-common +libubus
  URL:=http://hostap.epitest.fi/
  PROVIDES:=hostapd wpa-supplicant
  CONFLICTS:=$(HOSTAPD_PROVIDERS) $(SUPPLICANT_PROVIDERS)
  HOSTAPD_PROVIDERS+=$(1)
  SUPPLICANT_PROVIDERS+=$(1)
endef

define Package/wpad
$(call Package/wpad/Default,$(1))
  TITLE+= (built-in full)
  VARIANT:=wpad-full-internal
endef

define Package/wpad/description
 This package contains a full featured IEEE 802.1x/WPA/EAP/RADIUS
 Authenticator and Supplicant
endef

define Package/wpad-openssl
$(call Package/wpad/Default,$(1))
  TITLE+= (OpenSSL full)
  VARIANT:=wpad-full-openssl
  DEPENDS+=+PACKAGE_wpad-openssl:libopenssl
endef

Package/wpad-openssl/description = $(Package/wpad/description)

define Package/wpad-wolfssl
$(call Package/wpad/Default,$(1))
  TITLE+= (wolfSSL full)
  VARIANT:=wpad-full-wolfssl
  DEPENDS+=+PACKAGE_wpad-wolfssl:libwolfssl
endef

Package/wpad-wolfssl/description = $(Package/wpad/description)

define Package/wpad-basic
$(call Package/wpad/Default,$(1))
  TITLE+= (WPA-PSK, 11r, 11w)
  VARIANT:=wpad-basic
endef

define Package/wpad-basic/description
 This package contains a basic IEEE 802.1x/WPA Authenticator and Supplicant with WPA-PSK, 802.11r and 802.11w support.
endef

define Package/wpad-basic-openssl
$(call Package/wpad/Default,$(1))
  TITLE+= (OpenSSL, 11r, 11w)
  VARIANT:=wpad-basic-openssl
<<<<<<< HEAD
  DEPENDS+=+libopenssl
=======
  DEPENDS+=+PACKAGE_wpad-basic-openssl:libopenssl
>>>>>>> 146a10f1
endef

define Package/wpad-basic-openssl/description
 This package contains a basic IEEE 802.1x/WPA Authenticator and Supplicant with WPA-PSK, SAE (WPA3-Personal), 802.11r and 802.11w support.
endef

define Package/wpad-basic-wolfssl
$(call Package/wpad/Default,$(1))
  TITLE+= (wolfSSL, 11r, 11w)
  VARIANT:=wpad-basic-wolfssl
  DEPENDS+=+PACKAGE_wpad-basic-wolfssl:libwolfssl
endef

define Package/wpad-basic-wolfssl/description
 This package contains a basic IEEE 802.1x/WPA Authenticator and Supplicant with WPA-PSK, SAE (WPA3-Personal), 802.11r and 802.11w support.
endef

define Package/wpad-mini
$(call Package/wpad/Default,$(1))
  TITLE+= (WPA-PSK only)
  VARIANT:=wpad-mini
endef

define Package/wpad-mini/description
 This package contains a minimal IEEE 802.1x/WPA Authenticator and Supplicant (WPA-PSK only).
endef

define Package/wpad-mesh
$(call Package/wpad/Default,$(1))
  DEPENDS+=@PACKAGE_kmod-cfg80211 @(!TARGET_uml||BROKEN)
  PROVIDES+=wpa-supplicant-mesh wpad-mesh
endef

define Package/wpad-mesh/description
 This package contains a minimal IEEE 802.1x/WPA Authenticator and Supplicant (with 802.11s mesh and SAE support).
endef

define Package/wpad-mesh-openssl
$(call Package/wpad-mesh,$(1))
  TITLE+= (OpenSSL, 11s, SAE)
  DEPENDS+=+libopenssl
  VARIANT:=PACKAGE_wpad-mesh-openssl:wpad-mesh-openssl
endef

Package/wpad-mesh-openssl/description = $(Package/wpad-mesh/description)

define Package/wpad-mesh-wolfssl
$(call Package/wpad-mesh,$(1))
<<<<<<< HEAD
  TITLE+= (wolfSSL, 11s, SAE)
  DEPENDS+=+libwolfssl
=======
  DEPENDS+=+PACKAGE_wpad-mesh-wolfssl:libwolfssl
>>>>>>> 146a10f1
  VARIANT:=wpad-mesh-wolfssl
endef

Package/wpad-mesh-wolfssl/description = $(Package/wpad-mesh/description)


define Package/wpa-supplicant/Default
  SECTION:=net
  CATEGORY:=Network
  SUBMENU:=WirelessAPD
  TITLE:=WPA Supplicant
  URL:=http://hostap.epitest.fi/wpa_supplicant/
  DEPENDS:=$(DRV_DEPENDS) +hostapd-common +libubus
  PROVIDES:=wpa-supplicant
  CONFLICTS:=$(SUPPLICANT_PROVIDERS)
  SUPPLICANT_PROVIDERS+=$(1)
endef

define Package/wpa-supplicant
$(call Package/wpa-supplicant/Default,$(1))
  TITLE+= (built-in full)
  VARIANT:=supplicant-full-internal
endef

define Package/wpa-supplicant-openssl
$(call Package/wpa-supplicant/Default,$(1))
  TITLE+= (OpenSSL full)
  VARIANT:=supplicant-full-openssl
  DEPENDS+=+PACKAGE_wpa-supplicant-openssl:libopenssl
endef

define Package/wpa-supplicant-wolfssl
$(call Package/wpa-supplicant/Default,$(1))
  TITLE+= (wolfSSL full)
  VARIANT:=supplicant-full-wolfssl
  DEPENDS+=+PACKAGE_wpa-supplicant-wolfssl:libwolfssl
endef

define Package/wpa-supplicant/config
	source "$(SOURCE)/Config.in"
endef

define Package/wpa-supplicant-p2p
$(call Package/wpa-supplicant/Default,$(1))
  TITLE+= (Wi-Fi P2P support)
  DEPENDS+=@PACKAGE_kmod-cfg80211
  VARIANT:=supplicant-p2p-internal
endef

define Package/wpa-supplicant-mesh/Default
$(call Package/wpa-supplicant/Default,$(1))
  DEPENDS+=@PACKAGE_kmod-cfg80211 @(!TARGET_uml||BROKEN)
  PROVIDES+=wpa-supplicant-mesh
endef

define Package/wpa-supplicant-mesh-openssl
$(call Package/wpa-supplicant-mesh/Default,$(1))
  TITLE+= (OpenSSL, 11s, SAE)
  VARIANT:=supplicant-mesh-openssl
  DEPENDS+=+PACKAGE_wpa-supplicant-mesh-openssl:libopenssl
endef

define Package/wpa-supplicant-mesh-wolfssl
$(call Package/wpa-supplicant-mesh/Default,$(1))
  TITLE+= (wolfSSL, 11s, SAE)
  VARIANT:=supplicant-mesh-wolfssl
  DEPENDS+=+PACKAGE_wpa-supplicant-mesh-wolfssl:libwolfssl
endef

define Package/wpa-supplicant-basic
$(call Package/wpa-supplicant/Default,$(1))
  TITLE+= (11r, 11w)
  VARIANT:=supplicant-basic
endef

define Package/wpa-supplicant-mini
$(call Package/wpa-supplicant/Default,$(1))
  TITLE+= (minimal)
  VARIANT:=supplicant-mini
endef


define Package/hostapd-common
  TITLE:=hostapd/wpa_supplicant common support files
  SECTION:=net
  CATEGORY:=Network
  SUBMENU:=WirelessAPD
endef

define Package/hostapd-utils
  SECTION:=net
  CATEGORY:=Network
  SUBMENU:=WirelessAPD
  TITLE:=IEEE 802.1x Authenticator (utils)
  URL:=http://hostap.epitest.fi/
  DEPENDS:=@$(subst $(space),||,$(foreach pkg,$(HOSTAPD_PROVIDERS),PACKAGE_$(pkg)))
  VARIANT:=*
endef

define Package/hostapd-utils/description
 This package contains a command line utility to control the
 IEEE 802.1x/WPA/EAP/RADIUS Authenticator.
endef

define Package/wpa-cli
  SECTION:=net
  CATEGORY:=Network
  SUBMENU:=WirelessAPD
  DEPENDS:=@$(subst $(space),||,$(foreach pkg,$(SUPPLICANT_PROVIDERS),PACKAGE_$(pkg)))
  TITLE:=WPA Supplicant command line control utility
  VARIANT:=*
endef

define Package/eapol-test/Default
  TITLE:=802.1x auth test utility
  SECTION:=net
  SUBMENU:=WirelessAPD
  CATEGORY:=Network
  DEPENDS:=$(DRV_DEPENDS) +libubus
endef

define Package/eapol-test
  $(call Package/eapol-test/Default,$(1))
  TITLE+= (built-in full)
  VARIANT:=supplicant-full-internal
endef

define Package/eapol-test-openssl
  $(call Package/eapol-test/Default,$(1))
  TITLE+= (OpenSSL full)
  VARIANT:=supplicant-full-openssl
  CONFLICTS:=$(filter-out eapol-test-openssl ,$(EAPOL_TEST_PROVIDERS))
<<<<<<< HEAD
  DEPENDS+=+libopenssl
=======
  DEPENDS:=$(DRV_DEPENDS) +libubus +PACKAGE_eapol-test-openssl:libopenssl
>>>>>>> 146a10f1
  PROVIDES:=eapol-test
endef

define Package/eapol-test-wolfssl
  $(call Package/eapol-test/Default,$(1))
  TITLE+= (wolfSSL full)
  VARIANT:=supplicant-full-wolfssl
  CONFLICTS:=$(filter-out eapol-test-openssl ,$(filter-out eapol-test-wolfssl ,$(EAPOL_TEST_PROVIDERS)))
<<<<<<< HEAD
  DEPENDS+=+libwolfssl
=======
  DEPENDS:=$(DRV_DEPENDS) +libubus +PACKAGE_eapol-test-wolfssl:libwolfssl
>>>>>>> 146a10f1
  PROVIDES:=eapol-test
endef


ifneq ($(wildcard $(PKG_BUILD_DIR)/.config_*),$(subst .configured_,.config_,$(STAMP_CONFIGURED)))
  define Build/Configure/rebuild
	$(FIND) $(PKG_BUILD_DIR) -name \*.o -or -name \*.a | $(XARGS) rm -f
	rm -f $(PKG_BUILD_DIR)/hostapd/hostapd
	rm -f $(PKG_BUILD_DIR)/wpa_supplicant/wpa_supplicant
	rm -f $(PKG_BUILD_DIR)/.config_*
	touch $(subst .configured_,.config_,$(STAMP_CONFIGURED))
  endef
endif

define Build/Configure
	$(Build/Configure/rebuild)
	$(if $(wildcard ./files/hostapd-$(CONFIG_VARIANT).config), \
		$(CP) ./files/hostapd-$(CONFIG_VARIANT).config $(PKG_BUILD_DIR)/hostapd/.config \
	)
	$(if $(wildcard ./files/wpa_supplicant-$(CONFIG_VARIANT).config), \
		$(CP) ./files/wpa_supplicant-$(CONFIG_VARIANT).config $(PKG_BUILD_DIR)/wpa_supplicant/.config
	)
endef

TARGET_CPPFLAGS := \
	-I$(STAGING_DIR)/usr/include/libnl-tiny \
	-I$(PKG_BUILD_DIR)/src/crypto \
	$(TARGET_CPPFLAGS) \
	-DCONFIG_LIBNL20 \
	-D_GNU_SOURCE \
	$(if $(CONFIG_WPA_MSG_MIN_PRIORITY),-DCONFIG_MSG_MIN_PRIORITY=$(CONFIG_WPA_MSG_MIN_PRIORITY))

TARGET_CFLAGS += -ffunction-sections -fdata-sections -flto
TARGET_LDFLAGS += -Wl,--gc-sections -flto=jobserver -fuse-linker-plugin -lubox -lubus

ifdef CONFIG_PACKAGE_kmod-cfg80211
  TARGET_LDFLAGS += -lm -lnl-tiny
endif

ifdef CONFIG_WPA_ENABLE_WEP
    DRIVER_MAKEOPTS += CONFIG_WEP=y
endif

define Build/RunMake
	CFLAGS="$(TARGET_CPPFLAGS) $(TARGET_CFLAGS)" \
	$(MAKE) $(PKG_JOBS) -C $(PKG_BUILD_DIR)/$(1) \
		$(TARGET_CONFIGURE_OPTS) \
		$(DRIVER_MAKEOPTS) \
		LIBS="$(TARGET_LDFLAGS)" \
		LIBS_c="$(TARGET_LDFLAGS_C)" \
		AR="$(TARGET_CROSS)gcc-ar" \
		BCHECK= \
		$(if $(findstring s,$(OPENWRT_VERBOSE)),V=1) \
		$(2)
endef

define Build/Compile/wpad
	echo ` \
		$(call Build/RunMake,hostapd,-s MULTICALL=1 dump_cflags); \
		$(call Build/RunMake,wpa_supplicant,-s MULTICALL=1 dump_cflags) | \
		sed -e 's,-n ,,g' -e 's^$(TARGET_CFLAGS)^^' \
	` > $(PKG_BUILD_DIR)/.cflags
	sed -i 's/"/\\"/g' $(PKG_BUILD_DIR)/.cflags
	+$(call Build/RunMake,hostapd, \
		CFLAGS="$$$$(cat $(PKG_BUILD_DIR)/.cflags)" \
		MULTICALL=1 \
		hostapd_cli hostapd_multi.a \
	)
	+$(call Build/RunMake,wpa_supplicant, \
		CFLAGS="$$$$(cat $(PKG_BUILD_DIR)/.cflags)" \
		MULTICALL=1 \
		wpa_cli wpa_supplicant_multi.a \
	)
	+export MAKEFLAGS="$(MAKE_JOBSERVER)"; $(TARGET_CC) -o $(PKG_BUILD_DIR)/wpad \
		$(TARGET_CFLAGS) \
		./files/multicall.c \
		$(PKG_BUILD_DIR)/hostapd/hostapd_multi.a \
		$(PKG_BUILD_DIR)/wpa_supplicant/wpa_supplicant_multi.a \
		$(TARGET_LDFLAGS)
endef

define Build/Compile/hostapd
	+$(call Build/RunMake,hostapd, \
		hostapd hostapd_cli \
	)
endef

define Build/Compile/supplicant
	+$(call Build/RunMake,wpa_supplicant, \
		wpa_cli wpa_supplicant \
	)
endef

define Build/Compile/supplicant-full-internal
	+$(call Build/RunMake,wpa_supplicant, \
		eapol_test \
	)
endef

define Build/Compile/supplicant-full-openssl
	+$(call Build/RunMake,wpa_supplicant, \
		eapol_test \
	)
endef

define Build/Compile/supplicant-full-wolfssl
	+$(call Build/RunMake,wpa_supplicant, \
		eapol_test \
	)
endef

define Build/Compile
	$(Build/Compile/$(LOCAL_TYPE))
	$(Build/Compile/$(BUILD_VARIANT))
endef

define Install/hostapd
	$(INSTALL_DIR) $(1)/usr/sbin
endef

define Install/supplicant
	$(INSTALL_DIR) $(1)/usr/sbin
endef

define Package/hostapd-common/install
	$(INSTALL_DIR) $(1)/lib/netifd $(1)/etc/rc.button $(1)/etc/hotplug.d/ieee80211 $(1)/etc/init.d
	$(INSTALL_DATA) ./files/hostapd.sh $(1)/lib/netifd/hostapd.sh
	$(INSTALL_BIN) ./files/wpad.init $(1)/etc/init.d/wpad
	$(INSTALL_BIN) ./files/wps-hotplug.sh $(1)/etc/rc.button/wps
endef

define Package/hostapd/install
	$(call Install/hostapd,$(1))
	$(INSTALL_BIN) $(PKG_BUILD_DIR)/hostapd/hostapd $(1)/usr/sbin/
endef
Package/hostapd-basic/install = $(Package/hostapd/install)
Package/hostapd-basic-openssl/install = $(Package/hostapd/install)
<<<<<<< HEAD
Package/hostapd-basic-wolfssl/install = $(Package/hostapd/install)
=======
>>>>>>> 146a10f1
Package/hostapd-mini/install = $(Package/hostapd/install)
Package/hostapd-openssl/install = $(Package/hostapd/install)
Package/hostapd-wolfssl/install = $(Package/hostapd/install)

ifneq ($(LOCAL_TYPE),supplicant)
  define Package/hostapd-utils/install
	$(INSTALL_DIR) $(1)/usr/sbin
	$(INSTALL_BIN) $(PKG_BUILD_DIR)/hostapd/hostapd_cli $(1)/usr/sbin/
  endef
endif

define Package/wpad/install
	$(call Install/hostapd,$(1))
	$(call Install/supplicant,$(1))
	$(INSTALL_BIN) $(PKG_BUILD_DIR)/wpad $(1)/usr/sbin/
	$(LN) wpad $(1)/usr/sbin/hostapd
	$(LN) wpad $(1)/usr/sbin/wpa_supplicant
endef
Package/wpad-basic/install = $(Package/wpad/install)
Package/wpad-basic-openssl/install = $(Package/wpad/install)
Package/wpad-basic-wolfssl/install = $(Package/wpad/install)
Package/wpad-mini/install = $(Package/wpad/install)
Package/wpad-openssl/install = $(Package/wpad/install)
Package/wpad-wolfssl/install = $(Package/wpad/install)
Package/wpad-mesh-openssl/install = $(Package/wpad/install)
Package/wpad-mesh-wolfssl/install = $(Package/wpad/install)

define Package/wpa-supplicant/install
	$(call Install/supplicant,$(1))
	$(INSTALL_BIN) $(PKG_BUILD_DIR)/wpa_supplicant/wpa_supplicant $(1)/usr/sbin/
endef
Package/wpa-supplicant-basic/install = $(Package/wpa-supplicant/install)
Package/wpa-supplicant-mini/install = $(Package/wpa-supplicant/install)
Package/wpa-supplicant-p2p/install = $(Package/wpa-supplicant/install)
Package/wpa-supplicant-openssl/install = $(Package/wpa-supplicant/install)
Package/wpa-supplicant-wolfssl/install = $(Package/wpa-supplicant/install)
Package/wpa-supplicant-mesh-openssl/install = $(Package/wpa-supplicant/install)
Package/wpa-supplicant-mesh-wolfssl/install = $(Package/wpa-supplicant/install)

ifneq ($(LOCAL_TYPE),hostapd)
  define Package/wpa-cli/install
	$(INSTALL_DIR) $(1)/usr/sbin
	$(CP) $(PKG_BUILD_DIR)/wpa_supplicant/wpa_cli $(1)/usr/sbin/
  endef
endif

ifeq ($(BUILD_VARIANT),supplicant-full-internal)
  define Package/eapol-test/install
	$(INSTALL_DIR) $(1)/usr/sbin
	$(CP) $(PKG_BUILD_DIR)/wpa_supplicant/eapol_test $(1)/usr/sbin/
  endef
endif

ifeq ($(BUILD_VARIANT),supplicant-full-openssl)
  define Package/eapol-test-openssl/install
	$(INSTALL_DIR) $(1)/usr/sbin
	$(CP) $(PKG_BUILD_DIR)/wpa_supplicant/eapol_test $(1)/usr/sbin/
  endef
endif

ifeq ($(BUILD_VARIANT),supplicant-full-wolfssl)
  define Package/eapol-test-wolfssl/install
	$(INSTALL_DIR) $(1)/usr/sbin
	$(CP) $(PKG_BUILD_DIR)/wpa_supplicant/eapol_test $(1)/usr/sbin/
  endef
endif

# Build hostapd-common before its dependents, to avoid
# spurious rebuilds when building multiple variants.
$(eval $(call BuildPackage,hostapd-common))
$(eval $(call BuildPackage,hostapd))
$(eval $(call BuildPackage,hostapd-basic))
$(eval $(call BuildPackage,hostapd-basic-openssl))
<<<<<<< HEAD
$(eval $(call BuildPackage,hostapd-basic-wolfssl))
=======
>>>>>>> 146a10f1
$(eval $(call BuildPackage,hostapd-mini))
$(eval $(call BuildPackage,hostapd-openssl))
$(eval $(call BuildPackage,hostapd-wolfssl))
$(eval $(call BuildPackage,wpad))
$(eval $(call BuildPackage,wpad-mesh-openssl))
$(eval $(call BuildPackage,wpad-mesh-wolfssl))
$(eval $(call BuildPackage,wpad-basic))
$(eval $(call BuildPackage,wpad-basic-openssl))
$(eval $(call BuildPackage,wpad-basic-wolfssl))
$(eval $(call BuildPackage,wpad-mini))
$(eval $(call BuildPackage,wpad-openssl))
$(eval $(call BuildPackage,wpad-wolfssl))
$(eval $(call BuildPackage,wpa-supplicant))
$(eval $(call BuildPackage,wpa-supplicant-mesh-openssl))
$(eval $(call BuildPackage,wpa-supplicant-mesh-wolfssl))
$(eval $(call BuildPackage,wpa-supplicant-basic))
$(eval $(call BuildPackage,wpa-supplicant-mini))
$(eval $(call BuildPackage,wpa-supplicant-p2p))
$(eval $(call BuildPackage,wpa-supplicant-openssl))
$(eval $(call BuildPackage,wpa-supplicant-wolfssl))
$(eval $(call BuildPackage,wpa-cli))
$(eval $(call BuildPackage,hostapd-utils))
$(eval $(call BuildPackage,eapol-test))
$(eval $(call BuildPackage,eapol-test-openssl))
$(eval $(call BuildPackage,eapol-test-wolfssl))<|MERGE_RESOLUTION|>--- conflicted
+++ resolved
@@ -96,25 +96,12 @@
   DRIVER_MAKEOPTS += CONFIG_TLS=openssl CONFIG_SAE=y
   TARGET_LDFLAGS += -lcrypto -lssl
 
-<<<<<<< HEAD
   ifeq ($(LOCAL_VARIANT),basic)
     DRIVER_MAKEOPTS += CONFIG_OWE=y
   endif
   ifeq ($(LOCAL_VARIANT),mesh)
     DRIVER_MAKEOPTS += CONFIG_AP=y CONFIG_MESH=y
   endif
-=======
-ifeq ($(SSL_VARIANT),openssl)
-  DRIVER_MAKEOPTS += CONFIG_TLS=openssl CONFIG_SAE=y
-  TARGET_LDFLAGS += -lcrypto -lssl
-
-  ifeq ($(LOCAL_VARIANT),basic)
-    DRIVER_MAKEOPTS += CONFIG_OWE=y
-  endif
-  ifeq ($(LOCAL_VARIANT),mesh)
-    DRIVER_MAKEOPTS += CONFIG_AP=y CONFIG_MESH=y
-  endif
->>>>>>> 146a10f1
   ifeq ($(LOCAL_VARIANT),full)
     DRIVER_MAKEOPTS += CONFIG_OWE=y CONFIG_SUITEB192=y CONFIG_AP=y CONFIG_MESH=y
   endif
@@ -129,17 +116,10 @@
   endif
   ifeq ($(LOCAL_VARIANT),mesh)
     DRIVER_MAKEOPTS += CONFIG_AP=y CONFIG_MESH=y CONFIG_WPS_NFC=1
-<<<<<<< HEAD
   endif
   ifeq ($(LOCAL_VARIANT),full)
     DRIVER_MAKEOPTS += CONFIG_OWE=y CONFIG_SUITEB192=y CONFIG_AP=y CONFIG_MESH=y CONFIG_WPS_NFC=1
   endif
-=======
-  endif
-  ifeq ($(LOCAL_VARIANT),full)
-    DRIVER_MAKEOPTS += CONFIG_OWE=y CONFIG_SUITEB192=y CONFIG_AP=y CONFIG_MESH=y CONFIG_WPS_NFC=1
-  endif
->>>>>>> 146a10f1
 endif
 
 ifneq ($(LOCAL_TYPE),hostapd)
@@ -211,31 +191,24 @@
 $(call Package/hostapd/Default,$(1))
   TITLE+= (WPA-PSK, 11r and 11w)
   VARIANT:=basic-openssl
-<<<<<<< HEAD
-  DEPENDS+=+libopenssl
-=======
-  DEPENDS+=+PACKAGE_hostapd-openssl:libopenssl
->>>>>>> 146a10f1
+  DEPENDS+=+PACKAGE_hostapd-basic-openssl:libopenssl
 endef
 
 define Package/hostapd-basic-openssl/description
  This package contains a basic IEEE 802.1x/WPA Authenticator with WPA-PSK, 802.11r and 802.11w support.
 endef
 
-<<<<<<< HEAD
 define Package/hostapd-basic-wolfssl
 $(call Package/hostapd/Default,$(1))
   TITLE+= (WPA-PSK, 11r and 11w)
   VARIANT:=basic-wolfssl
-  DEPENDS+=+libwolfssl
+  DEPENDS+=+hostapd-basic-libwolfssl
 endef
 
 define Package/hostapd-basic-wolfssl/description
  This package contains a basic IEEE 802.1x/WPA Authenticator with WPA-PSK, 802.11r and 802.11w support.
 endef
 
-=======
->>>>>>> 146a10f1
 define Package/hostapd-mini
 $(call Package/hostapd/Default,$(1))
   TITLE+= (WPA-PSK only)
@@ -303,11 +276,7 @@
 $(call Package/wpad/Default,$(1))
   TITLE+= (OpenSSL, 11r, 11w)
   VARIANT:=wpad-basic-openssl
-<<<<<<< HEAD
-  DEPENDS+=+libopenssl
-=======
   DEPENDS+=+PACKAGE_wpad-basic-openssl:libopenssl
->>>>>>> 146a10f1
 endef
 
 define Package/wpad-basic-openssl/description
@@ -356,12 +325,8 @@
 
 define Package/wpad-mesh-wolfssl
 $(call Package/wpad-mesh,$(1))
-<<<<<<< HEAD
   TITLE+= (wolfSSL, 11s, SAE)
-  DEPENDS+=+libwolfssl
-=======
   DEPENDS+=+PACKAGE_wpad-mesh-wolfssl:libwolfssl
->>>>>>> 146a10f1
   VARIANT:=wpad-mesh-wolfssl
 endef
 
@@ -494,11 +459,7 @@
   TITLE+= (OpenSSL full)
   VARIANT:=supplicant-full-openssl
   CONFLICTS:=$(filter-out eapol-test-openssl ,$(EAPOL_TEST_PROVIDERS))
-<<<<<<< HEAD
-  DEPENDS+=+libopenssl
-=======
-  DEPENDS:=$(DRV_DEPENDS) +libubus +PACKAGE_eapol-test-openssl:libopenssl
->>>>>>> 146a10f1
+  DEPENDS:=+PACKAGE_eapol-test-openssl:libopenssl
   PROVIDES:=eapol-test
 endef
 
@@ -507,11 +468,7 @@
   TITLE+= (wolfSSL full)
   VARIANT:=supplicant-full-wolfssl
   CONFLICTS:=$(filter-out eapol-test-openssl ,$(filter-out eapol-test-wolfssl ,$(EAPOL_TEST_PROVIDERS)))
-<<<<<<< HEAD
-  DEPENDS+=+libwolfssl
-=======
-  DEPENDS:=$(DRV_DEPENDS) +libubus +PACKAGE_eapol-test-wolfssl:libwolfssl
->>>>>>> 146a10f1
+  DEPENDS:=+PACKAGE_eapol-test-wolfssl:libwolfssl
   PROVIDES:=eapol-test
 endef
 
@@ -649,10 +606,7 @@
 endef
 Package/hostapd-basic/install = $(Package/hostapd/install)
 Package/hostapd-basic-openssl/install = $(Package/hostapd/install)
-<<<<<<< HEAD
 Package/hostapd-basic-wolfssl/install = $(Package/hostapd/install)
-=======
->>>>>>> 146a10f1
 Package/hostapd-mini/install = $(Package/hostapd/install)
 Package/hostapd-openssl/install = $(Package/hostapd/install)
 Package/hostapd-wolfssl/install = $(Package/hostapd/install)
@@ -726,10 +680,7 @@
 $(eval $(call BuildPackage,hostapd))
 $(eval $(call BuildPackage,hostapd-basic))
 $(eval $(call BuildPackage,hostapd-basic-openssl))
-<<<<<<< HEAD
 $(eval $(call BuildPackage,hostapd-basic-wolfssl))
-=======
->>>>>>> 146a10f1
 $(eval $(call BuildPackage,hostapd-mini))
 $(eval $(call BuildPackage,hostapd-openssl))
 $(eval $(call BuildPackage,hostapd-wolfssl))
