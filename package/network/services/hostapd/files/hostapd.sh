--- conflicted
+++ resolved
@@ -114,11 +114,7 @@
 	local base_cfg=
 
 	json_get_vars country country_ie beacon_int:100 dtim_period:2 doth require_mode legacy_rates \
-<<<<<<< HEAD
-		acs_chan_bias local_pwr_constraint spectrum_mgmt_required vendor_vht
-=======
-		acs_chan_bias local_pwr_constraint spectrum_mgmt_required airtime_mode
->>>>>>> 2e6c236a
+		acs_chan_bias local_pwr_constraint spectrum_mgmt_required airtime_mode vendor_vht
 
 	hostapd_set_log_options base_cfg
 
