--- conflicted
+++ resolved
@@ -99,11 +99,8 @@
 	config_add_string require_mode
 	config_add_boolean legacy_rates
 	config_add_int cell_density
-<<<<<<< HEAD
+	config_add_int rts_threshold
 	config_add_boolean vendor_vht
-=======
-	config_add_int rts_threshold
->>>>>>> 962d530d
 
 	config_add_string acs_chan_bias
 	config_add_array hostapd_options
@@ -120,12 +117,8 @@
 	local base_cfg=
 
 	json_get_vars country country_ie beacon_int:100 dtim_period:2 doth require_mode legacy_rates \
-<<<<<<< HEAD
-		acs_chan_bias local_pwr_constraint spectrum_mgmt_required airtime_mode cell_density vendor_vht
-=======
 		acs_chan_bias local_pwr_constraint spectrum_mgmt_required airtime_mode cell_density \
-		rts_threshold
->>>>>>> 962d530d
+		rts_threshold vendor_vht
 
 	hostapd_set_log_options base_cfg
 
