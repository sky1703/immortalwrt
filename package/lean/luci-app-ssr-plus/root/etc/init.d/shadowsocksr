#!/bin/sh /etc/rc.common
#
# Copyright (C) 2017 openwrt-ssr
# Copyright (C) 2017 yushi studio <ywb94@qq.com>
# Copyright (C) 2018 lean <coolsnowwolf@gmail.com>
#
# This is free software, licensed under the GNU General Public License v3.
# See /LICENSE for more information.
#

START=90
STOP=15

SERVICE_DAEMONIZE=1
NAME=shadowsocksr
EXTRA_COMMANDS=rules
CONFIG_FILE=/var/etc/${NAME}.json
CONFIG_UDP_FILE=/var/etc/${NAME}_u.json
CONFIG_SOCK5_FILE=/var/etc/${NAME}_s.json
server_count=0
redir_tcp=0
redir_udp=0
tunnel_enable=0
local_enable=0
kcp_enable_flag=0
kcp_flag=0
pdnsd_enable_flag=0
switch_enable=0
switch_server=$1
MAXFD=32768
CRON_FILE=/etc/crontabs/root
threads=1

uci_get_by_name() {
	local ret=$(uci get $NAME.$1.$2 2>/dev/null)
	echo ${ret:=$3}
}

uci_get_by_type() {
	local ret=$(uci get $NAME.@$1[0].$2 2>/dev/null)
	echo ${ret:=$3}
}

add_cron()
{
	sed -i '/ssrplus.log/d' $CRON_FILE
	echo '0 1 * * 0 echo "" > /tmp/ssrplus.log' >> $CRON_FILE
	[ -n "$(grep -w "/usr/share/shadowsocksr/subscribe.sh" $CRON_FILE)" ] && sed -i '/\/usr\/share\/shadowsocksr\/subscribe.sh/d' $CRON_FILE
	[ $(uci_get_by_type server_subscribe auto_update 0) -eq 1 ] && echo "0 $(uci_get_by_type server_subscribe auto_update_time) * * * /usr/share/shadowsocksr/subscribe.sh" >> $CRON_FILE
	[ -z "$(grep -w "/usr/share/shadowsocksr/update.sh" $CRON_FILE)" ] && echo "0 5 * * 0 /usr/share/shadowsocksr/update.sh" >> $CRON_FILE
	crontab $CRON_FILE
}

del_cron()
{
	sed -i '/shadowsocksr/d' $CRON_FILE
	sed -i '/ssrplus.log/d' $CRON_FILE
	/etc/init.d/cron restart
}

run_mode=$(uci_get_by_type global run_mode)

gen_config_file() {
         local host=$(uci_get_by_name $1 server)
         if echo $host|grep -E "^[0-9]{1,3}\.[0-9]{1,3}\.[0-9]{1,3}\.[0-9]{1,3}$">/dev/null; then         
         hostip=${host}
         elif  [ "$host" != "${host#*:[0-9a-fA-F]}" ] ;then
         hostip=${host}
         else
          hostip=`nslookup ${host} | grep 'Address 1' | sed 's/Address 1: //g'`
          if echo $hostip|grep -E "^[0-9]{1,3}\.[0-9]{1,3}\.[0-9]{1,3}\.[0-9]{1,3}$">/dev/null; then
          hostip=${hostip}
          else
          hostip=`cat /etc/ssr_ip`
          fi
         fi
         [ $2 = "0" -a  $kcp_flag = "1" ] && hostip="127.0.0.1"
         
         if [ $2 = "0" ] ;then
         config_file=$CONFIG_FILE
         elif [ $2 = "1" ]; then
         config_file=$CONFIG_UDP_FILE
         else
         config_file=$CONFIG_SOCK5_FILE
         fi
         if [ $(uci_get_by_name $1 fast_open 0) = "1" ] ;then
         fastopen="true";
         else
         fastopen="false";
         fi
local stype=$(uci_get_by_name $1 type)
if [ "$stype" == "ss" ] ;then
	cat <<-EOF >$config_file
		{
		    "server": "$hostip",
		    "server_port": $(uci_get_by_name $1 server_port),
		    "local_address": "0.0.0.0",
		    "local_port": $(uci_get_by_name $1 local_port),
		    "password": "$(uci_get_by_name $1 password)",
		    "timeout": $(uci_get_by_name $1 timeout 60),
		    "method": "$(uci_get_by_name $1 encrypt_method_ss)",
		    "reuse_port": true,
		    "fast_open": $fastopen
		}
EOF
       elif [ "$stype" == "ssr" ] ;then
	cat <<-EOF >$config_file
		{
		    
		    "server": "$hostip",
		    "server_port": $(uci_get_by_name $1 server_port),
		    "local_address": "0.0.0.0",
		    "local_port": $(uci_get_by_name $1 local_port),
		    "password": "$(uci_get_by_name $1 password)",
		    "timeout": $(uci_get_by_name $1 timeout 60),
		    "method": "$(uci_get_by_name $1 encrypt_method)",
		    "protocol": "$(uci_get_by_name $1 protocol)",
		    "protocol_param": "$(uci_get_by_name $1 protocol_param)",
		    "obfs": "$(uci_get_by_name $1 obfs)",
		    "obfs_param": "$(uci_get_by_name $1 obfs_param)",
		    "reuse_port": true,
		    "fast_open": $fastopen
		}
EOF
      elif [ "$stype" == "v2ray" ] ;then
        lua /usr/share/shadowsocksr/genv2config.lua $GLOBAL_SERVER tcp $(uci_get_by_name $1 local_port) > /var/etc/v2-ssr-retcp.json
        sed -i 's/\\//g' /var/etc/v2-ssr-retcp.json
fi
}

get_arg_out() {
	case "$(uci_get_by_type access_control router_proxy 1)" in
		1) echo "-o";;
		2) echo "-O";;
	esac
}

start_rules() {
	local server=$(uci_get_by_name $GLOBAL_SERVER server)
	#resolve name
	if echo $server|grep -E "^[0-9]{1,3}\.[0-9]{1,3}\.[0-9]{1,3}\.[0-9]{1,3}$">/dev/null; then         
	server=${server}
	elif  [ "$server" != "${server#*:[0-9a-fA-F]}" ] ;then
	server=${server}
	else
	server=`nslookup ${server} | grep 'Address 1' | sed 's/Address 1: //g'`
	 if echo $server|grep -E "^[0-9]{1,3}\.[0-9]{1,3}\.[0-9]{1,3}\.[0-9]{1,3}$">/dev/null; then
	  echo $server >/etc/ssr_ip
	 else
	  server=`cat /etc/ssr_ip`
	 fi
	fi
	
	kcp_server=$server
	
	local kcp_enable=$(uci_get_by_name $GLOBAL_SERVER kcp_enable 0)
	if [ $kcp_enable = "1" ] ;then
    kcp_flag=1
	fi	
	
	local local_port=$(uci_get_by_name $GLOBAL_SERVER local_port)
	local lan_ac_ips=$(uci_get_by_type access_control lan_ac_ips)
	local lan_ac_mode="b"
	local router_proxy=$(uci_get_by_type access_control router_proxy)
	if [ "$GLOBAL_SERVER" = "$UDP_RELAY_SERVER" -a $kcp_flag = 0 ]; then
		ARG_UDP="-u"
	elif [ -n "$UDP_RELAY_SERVER" ]; then
		ARG_UDP="-U"
		local udp_server=$(uci_get_by_name $UDP_RELAY_SERVER server)
		local udp_local_port=$(uci_get_by_name $UDP_RELAY_SERVER local_port)
	fi
	
	if [ -n "$lan_ac_ips" ]; then
		case "$lan_ac_mode" in
			w|W|b|B) local ac_ips="$lan_ac_mode$lan_ac_ips";;
		esac
	fi
	
#deal	gfw firewall rule
	local gfwmode="" 
	if [ "$run_mode" = "gfw" ]; then
	gfwmode="-g"
	elif [ "$run_mode" = "router" ]; then
	gfwmode="-r"
	elif [ "$run_mode" = "oversea" ]; then
	gfwmode="-c"
	elif [ "$run_mode" = "all" ]; then
	gfwmode="-z"
	fi
	
	local dports=$(uci_get_by_type global dports 1)
  if [ $dports = "1" ] ;then
	proxyport=" "
	else
	proxyport="-m multiport --dports 22,53,587,465,995,993,143,80,443 "
  fi

	/usr/bin/ssr-rules \
		-s "$server" \
		-l "$local_port" \
		-S "$udp_server" \
		-L "$udp_local_port" \
		-a "$ac_ips" \
		-i "$(uci_get_by_type access_control wan_bp_list)" \
		-b "$(uci_get_by_type access_control wan_bp_ips)" \
		-w "$(uci_get_by_type access_control wan_fw_ips)" \
		-p "$(uci_get_by_type access_control lan_fp_ips)" \
		-G "$(uci_get_by_type access_control lan_gm_ips)" \
		-D "$proxyport" \
		$(get_arg_out) $gfwmode $ARG_UDP
			
	return $?
}

start_pdnsd() {
	local usr_dns="$1"
  local usr_port="$2"
  
	local tcp_dns_list="208.67.222.222, 208.67.220.220"
	[ -z "$usr_dns" ] && usr_dns="8.8.8.8"
	[ -z "$usr_port" ] && usr_port="53"

  [ -d /var/etc ] || mkdir -p /var/etc

   if [ ! -d /var/pdnsd ];then
       mkdir -p /var/pdnsd
       echo -ne "pd13\000\000\000\000" >/var/pdnsd/pdnsd.cache
       chown -R nobody:nogroup /var/pdnsd
   fi
	
	cat > /var/etc/pdnsd.conf <<EOF
global {
	perm_cache=1024;
	cache_dir="/var/pdnsd";
	pid_file = /var/run/pdnsd.pid;
	run_as="nobody";
	server_ip = 127.0.0.1;
	server_port = 5335;
	status_ctl = on;
	query_method = tcp_only;
	min_ttl=1h;
	max_ttl=1w;
	timeout=10;
	neg_domain_pol=on;
	proc_limit=2;
	procq_limit=8;
}
server {
	label= "ssr-usrdns";
	ip = $usr_dns;
	port = $usr_port;
	timeout=6;
	uptest=none;
	interval=10m;
	purge_cache=off;
}
server {
	label= "ssr-pdnsd";
	ip = $tcp_dns_list;
	port = 5353;
	timeout=6;
	uptest=none;
	interval=10m;
	purge_cache=off;
}
EOF

	/usr/sbin/pdnsd -c /var/etc/pdnsd.conf -d
}


start_redir() {
	case "$(uci_get_by_name $GLOBAL_SERVER auth_enable)" in
		1|on|true|yes|enabled) ARG_OTA="-A";;
		*) ARG_OTA="";;
	esac
	
	#deal kcp
	local kcp_enable=$(uci_get_by_name $GLOBAL_SERVER kcp_enable 0)
	if [ $kcp_enable = "1" ] ;then
		[ ! -f "/usr/bin/kcptun-client" ]  &&  return 1
		
		local kcp_str=`/usr/bin/kcptun-client -v |grep kcptun|wc -l`
		[ "0" = $kcp_str ] && return 1
		local kcp_port=$(uci_get_by_name $GLOBAL_SERVER kcp_port)
		local server_port=$(uci_get_by_name $GLOBAL_SERVER server_port)
		local password=$(uci_get_by_name $GLOBAL_SERVER kcp_password)
		local kcp_param=$(uci_get_by_name $GLOBAL_SERVER kcp_param)
		[ "$password" != "" ] && password="--key "${password}
		service_start /usr/bin/kcptun-client \
			-r $kcp_server:$kcp_port \
			-l :$server_port $password $kcp_param 
		kcp_enable_flag=1
	fi
	
  gen_config_file $GLOBAL_SERVER 0
  local stype=$(uci_get_by_name $GLOBAL_SERVER type)
    if [ "$stype" == "ss" ] ;then
        sscmd="/usr/bin/ss-redir"
       elif [ "$stype" == "ssr" ] ;then
        sscmd="/usr/bin/ssr-redir"
       elif [ "$stype" == "v2ray" ] ;then
        sscmd="/usr/bin/v2ray/v2ray"
    fi
		
	local utype=$(uci_get_by_name $UDP_RELAY_SERVER type)
    if [ "$utype" == "ss" ] ;then
        ucmd="/usr/bin/ss-redir"
       elif [ "$utype" == "ssr" ] ;then
        ucmd="/usr/bin/ssr-redir"
       elif [ "$utype" == "v2ray" ] ;then
        ucmd="/usr/bin/v2ray/v2ray"
     fi
  
  if [ "$(uci_get_by_type global threads 0)" = "0" ] ;then
    threads=$(cat /proc/cpuinfo | grep 'processor' | wc -l)
  else
    threads=$(uci_get_by_type global threads)
  fi

	redir_tcp=1
	if [ "$stype" == "ss" -o "$stype" == "ssr" ] ;then
    local last_config_file=$CONFIG_FILE
    local pid_file="/var/run/ssr-retcp.pid"
    for i in $(seq 1 $threads)  
    do 
      $sscmd -c $CONFIG_FILE $ARG_OTA -f /var/run/ssr-retcp_$i.pid >/dev/null 2>&1
    done
    echo "$(date "+%Y-%m-%d %H:%M:%S") Shadowsocks/ShadowsocksR $threads Threads Started!" >> /tmp/ssrplus.log  
  elif [ "$stype" == "v2ray" ] ;then
    $sscmd -config /var/etc/v2-ssr-retcp.json >/dev/null 2>&1 &
    echo "$(date "+%Y-%m-%d %H:%M:%S") $($sscmd -version | head -1) Started!" >> /tmp/ssrplus.log
	fi
	
	if [ -n "$UDP_RELAY_SERVER" ] ;then
    redir_udp=1
    if [ "$utype" == "ss" -o "$utype" == "ssr" ] ;then
      case "$(uci_get_by_name $UDP_RELAY_SERVER auth_enable)" in
        1|on|true|yes|enabled) ARG_OTA="-A";;
        *) ARG_OTA="";;
      esac		
      gen_config_file $UDP_RELAY_SERVER 1
      last_config_file=$CONFIG_UDP_FILE
      pid_file="/var/run/ssr-reudp.pid"
      $ucmd -c $last_config_file $ARG_OTA -U -f /var/run/ssr-reudp.pid >/dev/null 2>&1
    elif [ "$utype" == "v2ray" ] ; then
        lua /usr/share/shadowsocksr/genv2config.lua $UDP_RELAY_SERVER udp $(uci_get_by_name $UDP_RELAY_SERVER local_port) > /var/etc/v2-ssr-reudp.json
        sed -i 's/\\//g' /var/etc/v2-ssr-reudp.json
        $ucmd -config /var/etc/v2-ssr-reudp.json >/dev/null 2>&1 &   
    fi
   fi



	#deal with dns
  
  if [ "$(uci_get_by_type global pdnsd_enable)" = "1" ] ;then
    local dnsstr="$(uci_get_by_type global tunnel_forward 8.8.4.4:53)"
    local dnsserver=`echo "$dnsstr"|awk -F ':'  '{print $1}'`
    local dnsport=`echo "$dnsstr"|awk -F ':'  '{print $2}'`
    if [ "$run_mode" = "gfw" ]; then
        ipset add gfwlist $dnsserver 2>/dev/null
    elif [ "$run_mode" = "oversea" ]; then
        ipset add oversea $dnsserver 2>/dev/null
    else
        ipset add ss_spec_wan_ac $dnsserver nomatch 2>/dev/null  
    fi
    start_pdnsd $dnsserver $dnsport
    pdnsd_enable_flag=1
  fi
	
	if [ "$(uci_get_by_type global enable_switch)" = "1" ] ;then
		if [ "$(uci_get_by_name $GLOBAL_SERVER switch_enable)" = "1" ] ;then
			if [ -z "$switch_server" ] ;then
				local switch_time=$(uci_get_by_type global switch_time)
				local switch_timeout=$(uci_get_by_type global switch_timeout)
				service_start /usr/bin/ssr-switch start $switch_time $switch_timeout
				switch_enable=1
			fi
		fi
	fi
	add_cron

	return $?
}

gen_service_file() {
	if [ $(uci_get_by_name $1 fast_open) = "1" ] ;then
	fastopen="true";
	else
	fastopen="false";
	fi       
	cat <<-EOF >$2
		{
		    "server": "0.0.0.0",
		    "server_port": $(uci_get_by_name $1 server_port),
		    "password": "$(uci_get_by_name $1 password)",
		    "timeout": $(uci_get_by_name $1 timeout 60),
		    "method": "$(uci_get_by_name $1 encrypt_method)",
		    "protocol": "$(uci_get_by_name $1 protocol)",
		    "protocol_param": "$(uci_get_by_name $1 protocol_param)",
		    "obfs": "$(uci_get_by_name $1 obfs)",
		    "obfs_param": "$(uci_get_by_name $1 obfs_param)",
		    "fast_open": $fastopen
		}
EOF
}

start_service() {
[ $(uci_get_by_name $1 enable) = "0"  ]  && return 1
let server_count=server_count+1
if [ $server_count = 1 ] ;then
iptables -N SSR-SERVER-RULE && \
iptables -t filter -I INPUT  -j SSR-SERVER-RULE
fi

gen_service_file $1 /var/etc/${NAME}_${server_count}.json
/usr/bin/ssr-server -c /var/etc/${NAME}_${server_count}.json -u -f /var/run/ssr-server${server_count}.pid >/dev/null 2>&1
iptables -t filter -A SSR-SERVER-RULE -p tcp --dport $(uci_get_by_name $1 server_port) -j ACCEPT
iptables -t filter -A SSR-SERVER-RULE -p udp --dport $(uci_get_by_name $1 server_port) -j ACCEPT
return 0
}
gen_serv_include() {
FWI=$(uci get firewall.shadowsocksr.path 2>/dev/null) 
[ -n "$FWI" ] || return 0
if [ ! -f $FWI ] ;then
echo '#!/bin/sh' >$FWI
fi
extract_rules() {
echo "*filter"
iptables-save -t filter | grep SSR-SERVER-RULE|sed -e "s/^-A INPUT/-I INPUT/" 
echo 'COMMIT'
}
	cat <<-EOF >>$FWI
	iptables-save -c | grep -v "SSR-SERVER" | iptables-restore -c
	iptables-restore -n <<-EOT
	$(extract_rules)
	EOT
EOF

}
start_server() {
  SERVER_ENABLE=$(uci_get_by_type server_global enable_server)
  [ "$SERVER_ENABLE" = 0 ] && return 0
	mkdir -p /var/run /var/etc

	config_load $NAME
	config_foreach start_service server_config
	gen_serv_include
	return 0
}

start_local() {
	local local_server=$(uci_get_by_type socks5_proxy server)
	[ "$local_server" = "nil" ] && return 1
	mkdir -p /var/run /var/etc
	gen_config_file $local_server 2
	/usr/bin/ssr-local -c $CONFIG_SOCK5_FILE -u  \
		-l $(uci_get_by_type socks5_proxy local_port 1080) \
		-b $(uci_get_by_type socks5_proxy local_address 0.0.0.0) \
		-f /var/run/ssr-local.pid >/dev/null 2>&1
	local_enable=1	
}

rules() {
	[ "$GLOBAL_SERVER" = "nil" ] && return 1
	mkdir -p /var/run /var/etc
	UDP_RELAY_SERVER=$(uci_get_by_type global udp_relay_server)
	[ "$UDP_RELAY_SERVER" = "same" ] && UDP_RELAY_SERVER=$GLOBAL_SERVER
	if start_rules ;then
	return 0
	else
	return 1
	fi
}

start() { 
	if [ -z "$switch_server" ] ;then
	GLOBAL_SERVER=$(uci_get_by_type global global_server)
	else
	GLOBAL_SERVER=$switch_server
	switch_enable=1
	fi

	if rules ;then
<<<<<<< HEAD
		start_redir
		if ! [ "$(uci_get_by_type global pdnsd_enable)" = "2" ] ;then
			mkdir -p /tmp/dnsmasq.d
			/usr/share/shadowsocksr/gfw2ipset.sh
			if ! [ "$run_mode" = "oversea" ] ;then
				cat > /tmp/dnsmasq.d/dnsmasq-ssr.conf <<EOF
conf-dir=/etc/dnsmasq.ssr
EOF
			else
				cat > /tmp/dnsmasq.d/dnsmasq-ssr.conf <<EOF
conf-dir=/etc/dnsmasq.oversea
EOF
			fi
			/etc/init.d/dnsmasq restart >/dev/null 2>&1
		fi
=======
	start_redir
	  
  mkdir -p /tmp/dnsmasq.d && cp -a /etc/dnsmasq.ssr /tmp/ && cp -a /etc/dnsmasq.oversea /tmp/
	if ! [ "$run_mode" = "oversea" ] ;then
		cat > /tmp/dnsmasq.d/dnsmasq-ssr.conf <<EOF
conf-dir=/tmp/dnsmasq.ssr
EOF
  else
		cat > /tmp/dnsmasq.d/dnsmasq-ssr.conf <<EOF
conf-dir=/tmp/dnsmasq.oversea
EOF
	fi
	
	/usr/share/shadowsocksr/gfw2ipset.sh
	
	/etc/init.d/dnsmasq restart >/dev/null 2>&1
	
>>>>>>> 3ef73178
	fi
	start_server	
	start_local
	
	if [ $(uci_get_by_type global monitor_enable) = 1 ] ;then
	let total_count=server_count+redir_tcp+redir_udp+tunnel_enable+kcp_enable_flag+local_enable+pdnsd_enable_flag+switch_enable
    if [ $total_count -gt 0 ]
    then
    #param:server(count) redir_tcp(0:no,1:yes)  redir_udp tunnel kcp local gfw
    service_start /usr/bin/ssr-monitor $server_count $redir_tcp $redir_udp $tunnel_enable $kcp_enable_flag $local_enable $pdnsd_enable_flag $switch_enable
    fi
	fi
	
	ENABLE_SERVER=$(uci_get_by_type global global_server)
	[ "$ENABLE_SERVER" = "nil" ] && return 1
}

boot() {
	(/usr/share/shadowsocksr/chinaipset.sh && sleep 5 && start >/dev/null 2>&1) &
}

stop() {
	/usr/bin/ssr-rules -f
	srulecount=`iptables -L|grep SSR-SERVER-RULE|wc -l`
	if [ $srulecount -gt 0 ] ;then
	iptables -F SSR-SERVER-RULE
	iptables -t filter -D INPUT  -j SSR-SERVER-RULE
	iptables -X SSR-SERVER-RULE 2>/dev/null
	fi
	if [ -z "$switch_server" ] ;then
    kill -9 $(busybox ps -w | grep ssr-switch | grep -v grep | awk '{print $1}') >/dev/null 2>&1
	fi
	if [ $(uci_get_by_type global monitor_enable) = 1 ] ;then
    kill -9 $(busybox ps -w | grep ssr-monitor | grep -v grep | awk '{print $1}') >/dev/null 2>&1
	fi
	killall -q -9 ssr-monitor
	killall -q -9 ss-redir
	killall -q -9 ssr-redir
	killall -q -9 v2ray
	killall -q -9 ssr-server
	killall -q -9 kcptun-client
	killall -q -9 ssr-local
	if [ -f /var/run/pdnsd.pid ] ;then
    kill $(cat /var/run/pdnsd.pid) >/dev/null 2>&1
  else 
    kill -9 $(busybox ps -w | grep pdnsd | grep -v grep | awk '{print $1}') >/dev/null 2>&1 
	fi
	
	if [ -f "/tmp/dnsmasq.d/dnsmasq-ssr.conf" ]; then
		rm -f /tmp/dnsmasq.d/dnsmasq-ssr.conf
		/etc/init.d/dnsmasq restart >/dev/null 2>&1
  fi
  del_cron
}<|MERGE_RESOLUTION|>--- conflicted
+++ resolved
@@ -483,41 +483,21 @@
 	fi
 
 	if rules ;then
-<<<<<<< HEAD
 		start_redir
 		if ! [ "$(uci_get_by_type global pdnsd_enable)" = "2" ] ;then
-			mkdir -p /tmp/dnsmasq.d
-			/usr/share/shadowsocksr/gfw2ipset.sh
+			mkdir -p /tmp/dnsmasq.d && cp -a /etc/dnsmasq.ssr /tmp/ && cp -a /etc/dnsmasq.oversea /tmp/
 			if ! [ "$run_mode" = "oversea" ] ;then
 				cat > /tmp/dnsmasq.d/dnsmasq-ssr.conf <<EOF
-conf-dir=/etc/dnsmasq.ssr
+conf-dir=/tmp/dnsmasq.ssr
 EOF
 			else
 				cat > /tmp/dnsmasq.d/dnsmasq-ssr.conf <<EOF
-conf-dir=/etc/dnsmasq.oversea
+conf-dir=/tmp/dnsmasq.oversea
 EOF
 			fi
 			/etc/init.d/dnsmasq restart >/dev/null 2>&1
+			/usr/share/shadowsocksr/gfw2ipset.sh
 		fi
-=======
-	start_redir
-	  
-  mkdir -p /tmp/dnsmasq.d && cp -a /etc/dnsmasq.ssr /tmp/ && cp -a /etc/dnsmasq.oversea /tmp/
-	if ! [ "$run_mode" = "oversea" ] ;then
-		cat > /tmp/dnsmasq.d/dnsmasq-ssr.conf <<EOF
-conf-dir=/tmp/dnsmasq.ssr
-EOF
-  else
-		cat > /tmp/dnsmasq.d/dnsmasq-ssr.conf <<EOF
-conf-dir=/tmp/dnsmasq.oversea
-EOF
-	fi
-	
-	/usr/share/shadowsocksr/gfw2ipset.sh
-	
-	/etc/init.d/dnsmasq restart >/dev/null 2>&1
-	
->>>>>>> 3ef73178
 	fi
 	start_server	
 	start_local
