--- conflicted
+++ resolved
@@ -221,48 +221,6 @@
 		echo -ne "pd13\000\000\000\000" >/var/pdnsd/pdnsd.cache
 		chown -R nobody:nogroup /var/pdnsd
 	fi
-<<<<<<< HEAD
-
-	cat > /var/etc/pdnsd.conf <<EOF
-global {
-perm_cache=1024;
-cache_dir="/var/pdnsd";
-pid_file = /var/run/pdnsd.pid;
-run_as="nobody";
-server_ip = 127.0.0.1;
-server_port = 5335;
-status_ctl = on;
-query_method = tcp_only;
-min_ttl=1h;
-max_ttl=1w;
-timeout=10;
-neg_domain_pol=on;
-proc_limit=2;
-procq_limit=8;
-par_queries=1;
-}
-server {
-label= "ssr-usrdns";
-ip = $usr_dns;
-port = $usr_port;
-timeout=6;
-uptest=none;
-interval=10m;
-purge_cache=off;
-}
-server {
-label= "ssr-pdnsd";
-ip = $tcp_dns_list;
-port = 5353;
-timeout=6;
-uptest=none;
-interval=10m;
-purge_cache=off;
-}
-EOF
-
-	/usr/sbin/pdnsd -c /var/etc/pdnsd.conf &
-=======
 	cat <<-EOF >/var/etc/pdnsd.conf
 		global{
 		perm_cache=1024;
@@ -300,8 +258,7 @@
 		purge_cache=off;
 		}
 	EOF
-	/usr/sbin/pdnsd -c /var/etc/pdnsd.conf -d
->>>>>>> 02df852f
+	/usr/sbin/pdnsd -c /var/etc/pdnsd.conf &
 }
 
 start_redir() {
@@ -513,46 +470,21 @@
 		GLOBAL_SERVER=$switch_server
 		switch_enable=1
 	fi
-<<<<<<< HEAD
-
 	if rules ;then
 		start_redir
 		if ! [ "$(uci_get_by_type global pdnsd_enable)" = "2" ] ;then
 			mkdir -p /tmp/dnsmasq.d && cp -a /etc/dnsmasq.ssr /tmp/ && cp -a /etc/dnsmasq.oversea /tmp/
 			if ! [ "$run_mode" = "oversea" ] ;then
-				cat > /tmp/dnsmasq.d/dnsmasq-ssr.conf <<EOF
-conf-dir=/tmp/dnsmasq.ssr
-EOF
+				echo "conf-dir=/tmp/dnsmasq.ssr" > /tmp/dnsmasq.d/dnsmasq-ssr.conf
 			else
-				cat > /tmp/dnsmasq.d/dnsmasq-ssr.conf <<EOF
-conf-dir=/tmp/dnsmasq.oversea
-EOF
+				echo "conf-dir=/tmp/dnsmasq.oversea" > /tmp/dnsmasq.d/dnsmasq-ssr.conf
 			fi
-			if [ $(uci_get_by_type global adblock) = 0 ] ;then
+			if [ $(uci_get_by_type global adblock 0) == "0" ] ;then
 				rm -f /tmp/dnsmasq.ssr/ad.conf
 			fi
 			/usr/share/shadowsocksr/gfw2ipset.sh
 			/etc/init.d/dnsmasq restart >/dev/null 2>&1
 		fi
-=======
-	if rules; then
-		start_redir
-		mkdir -p /tmp/dnsmasq.d && cp -a /etc/dnsmasq.ssr /tmp/ && cp -a /etc/dnsmasq.oversea /tmp/
-		if ! [ "$run_mode" == "oversea" ]; then
-			cat <<-EOF >/tmp/dnsmasq.d/dnsmasq-ssr.conf
-				conf-dir=/tmp/dnsmasq.ssr
-			EOF
-		else
-			cat <<-EOF >/tmp/dnsmasq.d/dnsmasq-ssr.conf
-				conf-dir=/tmp/dnsmasq.oversea
-			EOF
-		fi
-		if [ $(uci_get_by_type global adblock 0) == "0" ]; then
-			rm -f /tmp/dnsmasq.ssr/ad.conf
-		fi
-		/usr/share/shadowsocksr/gfw2ipset.sh
-		/etc/init.d/dnsmasq restart >/dev/null 2>&1
->>>>>>> 02df852f
 	fi
 	start_server
 	start_local
@@ -598,15 +530,6 @@
 	killall -q -9 ssr-local
 	killall -q -9 pdnsd
 	killall -q -9 srelay
-<<<<<<< HEAD
-
-=======
-	if [ -f /var/run/pdnsd.pid ]; then
-		kill $(cat /var/run/pdnsd.pid) >/dev/null 2>&1
-	else
-		kill -9 $(busybox ps -w | grep pdnsd | grep -v grep | awk '{print $1}') >/dev/null 2>&1
-	fi
->>>>>>> 02df852f
 	if [ -f "/tmp/dnsmasq.d/dnsmasq-ssr.conf" ]; then
 		rm -f /tmp/dnsmasq.d/dnsmasq-ssr.conf
 		/etc/init.d/dnsmasq restart >/dev/null 2>&1
