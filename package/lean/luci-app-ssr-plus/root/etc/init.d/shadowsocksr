--- conflicted
+++ resolved
@@ -207,9 +207,9 @@
 		proxyport="-m multiport --dports 22,53,587,465,995,993,143,80,443"
 	fi
 	if [ "$NETFLIX_SERVER" != "same" ]; then
-    netflix="1"
-  else
-    netflix="0"
+		netflix="1"
+	else
+		netflix="0"
 	fi
 	/usr/bin/ssr-rules \
 	-s "$server" \
@@ -243,33 +243,33 @@
 	fi
 	cat <<-EOF >/var/etc/pdnsd.conf
 		global{
-		perm_cache=1024;
-		cache_dir="/var/pdnsd";
-		pid_file="/var/run/pdnsd.pid";
-		run_as="nobody";
-		server_ip=127.0.0.1;
-		server_port=5335;
-		status_ctl=on;
-		query_method=tcp_only;
-		min_ttl=1h;
-		max_ttl=1w;
-		timeout=10;
-		neg_domain_pol=on;
-		proc_limit=2;
-		procq_limit=8;
-		par_queries=1;
+			perm_cache=1024;
+			cache_dir="/var/pdnsd";
+			pid_file="/var/run/pdnsd.pid";
+			run_as="nobody";
+			server_ip=127.0.0.1;
+			server_port=5335;
+			status_ctl=on;
+			query_method=tcp_only;
+			min_ttl=1h;
+			max_ttl=1w;
+			timeout=10;
+			neg_domain_pol=on;
+			proc_limit=2;
+			procq_limit=8;
+			par_queries=1;
 		}
 		server{
-		label="ssr-usrdns";
-		ip=$usr_dns;
-		port=$usr_port;
-		timeout=6;
-		uptest=none;
-		interval=10m;
-		purge_cache=off;
+			label="ssr-usrdns";
+			ip=$usr_dns;
+			port=$usr_port;
+			timeout=6;
+			uptest=none;
+			interval=10m;
+			purge_cache=off;
 		}
 	EOF
-	/usr/sbin/pdnsd -c /var/etc/pdnsd.conf &
+	/usr/sbin/pdnsd -c /var/etc/pdnsd.conf -d &
 }
 
 start_redir() {
@@ -293,7 +293,7 @@
 		-l :$server_port $password $kcp_param
 		kcp_enable_flag=1
 	fi
-	
+
 	gen_config_file $GLOBAL_SERVER 0 $(uci_get_by_name $GLOBAL_SERVER local_port 1234)
 	local stype=$(uci_get_by_name $GLOBAL_SERVER type)
 	if [ "$stype" == "ss" ]; then
@@ -310,28 +310,28 @@
 	elif [ "$stype" == "tun" ]; then
 		sscmd="/usr/sbin/redsocks2"
 	fi
-  
-  if [ "$NETFLIX_SERVER" != "same" ]; then
-    NETFLIX_SERVER=$GLOBAL_SERVER
-    local ntype=$(uci_get_by_name $NETFLIX_SERVER type)
-    if [ "$ntype" == "ss" ]; then
-      ncmd="/usr/bin/ss-redir"
-      sssock="/usr/bin/ss-local"
-    elif [ "$ntype" == "ssr" ]; then
-      ncmd="/usr/bin/ssr-redir"
-      sssock="/usr/bin/ssr-local"
-    elif [ "$ntype" == "v2ray" ]; then
-      ncmd="/usr/bin/v2ray/v2ray"
-      [ ! -f "$ncmd" ] && ncmd="/usr/bin/v2ray"
-    elif [ "$ntype" == "trojan" ]; then
-      ncmd="/usr/sbin/trojan"
-    elif [ "$ntype" == "socks5" ]; then
-      ncmd="/usr/sbin/redsocks2"
-    elif [ "$ntype" == "tun" ]; then
-      ncmd="/usr/sbin/redsocks2"
-    fi
-  fi
-	
+
+	if [ "$NETFLIX_SERVER" != "same" ]; then
+		NETFLIX_SERVER=$GLOBAL_SERVER
+		local ntype=$(uci_get_by_name $NETFLIX_SERVER type)
+		if [ "$ntype" == "ss" ]; then
+			ncmd="/usr/bin/ss-redir"
+			sssock="/usr/bin/ss-local"
+		elif [ "$ntype" == "ssr" ]; then
+			ncmd="/usr/bin/ssr-redir"
+			sssock="/usr/bin/ssr-local"
+		elif [ "$ntype" == "v2ray" ]; then
+			ncmd="/usr/bin/v2ray/v2ray"
+			[ ! -f "$ncmd" ] && ncmd="/usr/bin/v2ray"
+		elif [ "$ntype" == "trojan" ]; then
+			ncmd="/usr/sbin/trojan"
+		elif [ "$ntype" == "socks5" ]; then
+			ncmd="/usr/sbin/redsocks2"
+		elif [ "$ntype" == "tun" ]; then
+			ncmd="/usr/sbin/redsocks2"
+		fi
+	fi
+
 	local utype=$(uci_get_by_name $UDP_RELAY_SERVER type)
 	if [ "$utype" == "ss" ]; then
 		ucmd="/usr/bin/ss-redir"
@@ -354,71 +354,70 @@
 	fi
 	redir_tcp=1
 	if [ "$stype" == "ss" -o "$stype" == "ssr" ]; then
-      local last_config_file=$CONFIG_FILE
-      local pid_file="/var/run/ssr-retcp.pid"
-      for i in $(seq 1 $threads); do
-        $sscmd -c $CONFIG_FILE $ARG_OTA -f /var/run/ssr-retcp_$i.pid >/dev/null 2>&1
-      done        
-      echo "$(date "+%Y-%m-%d %H:%M:%S") Shadowsocks/ShadowsocksR $threads Threads Started!" >>/tmp/ssrplus.log
-   elif [ "$stype" == "v2ray" ]; then
-      $sscmd -config /var/etc/v2-ssr-retcp.json >/dev/null 2>&1 &
-      echo "$(date "+%Y-%m-%d %H:%M:%S") $($sscmd -version | head -1) Started!" >>/tmp/ssrplus.log
-   elif [ "$stype" == "trojan" ]; then
-    for i in $(seq 1 $threads); do
-      $sscmd --config /var/etc/trojan-ssr-retcp.json >/dev/null 2>&1 &
-    done
-    echo "$(date "+%Y-%m-%d %H:%M:%S") $($sscmd --version 2>&1 | head -1) , $threads Threads Started!" >>/tmp/ssrplus.log
-   elif [ "$stype" == "socks5" ]; then
-    /usr/share/shadowsocksr/genred2config.sh "/var/etc/redsocks-ssr-retcp.conf" socks5 tcp $(uci_get_by_name $GLOBAL_SERVER local_port) \
-    $(uci_get_by_name $GLOBAL_SERVER server) $(uci_get_by_name $GLOBAL_SERVER server_port) \
-    $(uci_get_by_name $GLOBAL_SERVER auth_enable 0) $(uci_get_by_name $GLOBAL_SERVER username) $(uci_get_by_name $GLOBAL_SERVER password)
-    for i in $(seq 1 $threads); do
-        $sscmd -c /var/etc/redsocks-ssr-retcp.conf >/dev/null 2>&1
-    done
-    echo "$(date "+%Y-%m-%d %H:%M:%S") Socks5 REDIRECT/TPROXY $threads Threads Started!" >>/tmp/ssrplus.log
-   elif [ "$stype" == "tun" ]; then
-    /usr/share/shadowsocksr/genred2config.sh "/var/etc/redsocks-ssr-retcp.conf" vpn $(uci_get_by_name $GLOBAL_SERVER iface "br-lan") $(uci_get_by_name $GLOBAL_SERVER local_port)
-    for i in $(seq 1 $threads); do
-        $sscmd -c /var/etc/redsocks-ssr-retcp.conf >/dev/null 2>&1
-    done
-    echo "$(date "+%Y-%m-%d %H:%M:%S") Network Tunnel REDIRECT $threads Threads Started!" >>/tmp/ssrplus.log
-	fi
-	
+		local last_config_file=$CONFIG_FILE
+		local pid_file="/var/run/ssr-retcp.pid"
+		for i in $(seq 1 $threads); do
+			$sscmd -c $CONFIG_FILE $ARG_OTA -f /var/run/ssr-retcp_$i.pid >/dev/null 2>&1
+		done
+		echo "$(date "+%Y-%m-%d %H:%M:%S") Shadowsocks/ShadowsocksR $threads Threads Started!" >>/tmp/ssrplus.log
+	elif [ "$stype" == "v2ray" ]; then
+		$sscmd -config /var/etc/v2-ssr-retcp.json >/dev/null 2>&1 &
+		echo "$(date "+%Y-%m-%d %H:%M:%S") $($sscmd -version | head -1) Started!" >>/tmp/ssrplus.log
+	elif [ "$stype" == "trojan" ]; then
+		for i in $(seq 1 $threads); do
+	  		$sscmd --config /var/etc/trojan-ssr-retcp.json >/dev/null 2>&1 &
+		done
+		echo "$(date "+%Y-%m-%d %H:%M:%S") $($sscmd --version 2>&1 | head -1) , $threads Threads Started!" >>/tmp/ssrplus.log
+	elif [ "$stype" == "socks5" ]; then
+		/usr/share/shadowsocksr/genred2config.sh "/var/etc/redsocks-ssr-retcp.conf" socks5 tcp $(uci_get_by_name $GLOBAL_SERVER local_port) \
+		$(uci_get_by_name $GLOBAL_SERVER server) $(uci_get_by_name $GLOBAL_SERVER server_port) \
+		$(uci_get_by_name $GLOBAL_SERVER auth_enable 0) $(uci_get_by_name $GLOBAL_SERVER username) $(uci_get_by_name $GLOBAL_SERVER password)
+		for i in $(seq 1 $threads); do
+			$sscmd -c /var/etc/redsocks-ssr-retcp.conf >/dev/null 2>&1
+		done
+		echo "$(date "+%Y-%m-%d %H:%M:%S") Socks5 REDIRECT/TPROXY $threads Threads Started!" >>/tmp/ssrplus.log
+	elif [ "$stype" == "tun" ]; then
+		/usr/share/shadowsocksr/genred2config.sh "/var/etc/redsocks-ssr-retcp.conf" vpn $(uci_get_by_name $GLOBAL_SERVER iface "br-lan") $(uci_get_by_name $GLOBAL_SERVER local_port)
+		for i in $(seq 1 $threads); do
+			$sscmd -c /var/etc/redsocks-ssr-retcp.conf >/dev/null 2>&1
+		done
+		echo "$(date "+%Y-%m-%d %H:%M:%S") Network Tunnel REDIRECT $threads Threads Started!" >>/tmp/ssrplus.log
+	fi
+
 	if [ "$NETFLIX_SERVER" != "same" ]; then
-    if [ "$ntype" == "ss" -o "$ntype" == "ssr" ]; then
-        gen_config_file $NETFLIX_SERVER 2 4321
-        gen_config_file $NETFLIX_SERVER 3 1088
-        $sssock -c /var/etc/shadowsocksr_s.json $ARG_OTA -f /var/run/ssr-socksdns.pid >/dev/null 2>&1
-        dns2socks 127.0.0.1:1088 8.8.8.8:53 127.0.0.1:5555 -q >/dev/null 2>&1 &
-        $ncmd -c /var/etc/shadowsocksr_n.json $ARG_OTA -f /var/run/ssr-netflix.pid >/dev/null 2>&1
-    elif [ "$ntype" == "v2ray" ]; then
-        lua /usr/share/shadowsocksr/genv2nfconfig.lua $NETFLIX_SERVER tcp 4321 >/var/etc/v2-ssr-netflix.json
-        $ncmd -config /var/etc/v2-ssr-netflix.json >/dev/null 2>&1 &
-        dns2socks 127.0.0.1:1088 8.8.8.8:53 127.0.0.1:5555 -q >/dev/null 2>&1 &
-    elif [ "$ntype" == "trojan" ]; then
-        lua /usr/share/shadowsocksr/gentrojanconfig.lua $NETFLIX_SERVER nat 4321 >/var/etc/trojan-ssr-netflix.json
-        sed -i 's/\\//g' /var/etc/trojan-ssr-netflix.json
-        $ncmd --config /var/etc/trojan-ssr-netflix.json >/dev/null 2>&1 &
-        lua /usr/share/shadowsocksr/gentrojanconfig.lua $NETFLIX_SERVER client 1088 >/var/etc/trojan-ssr-socksdns.json
-        sed -i 's/\\//g' /var/etc/trojan-ssr-socksdns.json
-        $ncmd --config /var/etc/trojan-ssr-socksdns.json >/dev/null 2>&1 &
-        dns2socks 127.0.0.1:1088 8.8.8.8:53 127.0.0.1:5555 -q >/dev/null 2>&1 &
-    elif [ "$ntype" == "socks5" ]; then
-        /usr/share/shadowsocksr/genred2config.sh "/var/etc/redsocks-ssr-netflix.conf" socks5 tcp 4321 \
-        $(uci_get_by_name $NETFLIX_SERVER server) $(uci_get_by_name $NETFLIX_SERVER server_port) \
-        $(uci_get_by_name $NETFLIX_SERVER auth_enable 0) $(uci_get_by_name $NETFLIX_SERVER username) $(uci_get_by_name $NETFLIX_SERVER password)
-        $ncmd -c /var/etc/redsocks-ssr-netflix.conf >/dev/null 2>&1
-        microsocks -i 127.0.0.1 -p 1088 ssr-socksdns >/dev/null 2>&1 &
-        dns2socks 127.0.0.1:1088 8.8.8.8:53 127.0.0.1:5555 -q >/dev/null 2>&1 &
-    elif [ "$ntype" == "tun" ]; then
-        /usr/share/shadowsocksr/genred2config.sh "/var/etc/redsocks-ssr-netflix.conf" vpn $(uci_get_by_name $NETFLIX_SERVER iface "br-lan") 4321
-        $ncmd -c /var/etc/redsocks-ssr-netflix.conf >/dev/null 2>&1
-        microsocks -i 127.0.0.1 -p 1088 ssr-socksdns >/dev/null 2>&1 &
-        dns2socks 127.0.0.1:1088 8.8.8.8:53 127.0.0.1:5555 -q >/dev/null 2>&1 &
-    fi
-   fi
-	
-	
+		if [ "$ntype" == "ss" -o "$ntype" == "ssr" ]; then
+			gen_config_file $NETFLIX_SERVER 2 4321
+			gen_config_file $NETFLIX_SERVER 3 1088
+			$sssock -c /var/etc/shadowsocksr_s.json $ARG_OTA -f /var/run/ssr-socksdns.pid >/dev/null 2>&1
+			dns2socks 127.0.0.1:1088 8.8.8.8:53 127.0.0.1:5555 -q >/dev/null 2>&1 &
+			$ncmd -c /var/etc/shadowsocksr_n.json $ARG_OTA -f /var/run/ssr-netflix.pid >/dev/null 2>&1
+		elif [ "$ntype" == "v2ray" ]; then
+			lua /usr/share/shadowsocksr/genv2nfconfig.lua $NETFLIX_SERVER tcp 4321 >/var/etc/v2-ssr-netflix.json
+			$ncmd -config /var/etc/v2-ssr-netflix.json >/dev/null 2>&1 &
+			dns2socks 127.0.0.1:1088 8.8.8.8:53 127.0.0.1:5555 -q >/dev/null 2>&1 &
+		elif [ "$ntype" == "trojan" ]; then
+			lua /usr/share/shadowsocksr/gentrojanconfig.lua $NETFLIX_SERVER nat 4321 >/var/etc/trojan-ssr-netflix.json
+			sed -i 's/\\//g' /var/etc/trojan-ssr-netflix.json
+			$ncmd --config /var/etc/trojan-ssr-netflix.json >/dev/null 2>&1 &
+			lua /usr/share/shadowsocksr/gentrojanconfig.lua $NETFLIX_SERVER client 1088 >/var/etc/trojan-ssr-socksdns.json
+			sed -i 's/\\//g' /var/etc/trojan-ssr-socksdns.json
+			$ncmd --config /var/etc/trojan-ssr-socksdns.json >/dev/null 2>&1 &
+			dns2socks 127.0.0.1:1088 8.8.8.8:53 127.0.0.1:5555 -q >/dev/null 2>&1 &
+		elif [ "$ntype" == "socks5" ]; then
+			/usr/share/shadowsocksr/genred2config.sh "/var/etc/redsocks-ssr-netflix.conf" socks5 tcp 4321 \
+			$(uci_get_by_name $NETFLIX_SERVER server) $(uci_get_by_name $NETFLIX_SERVER server_port) \
+			$(uci_get_by_name $NETFLIX_SERVER auth_enable 0) $(uci_get_by_name $NETFLIX_SERVER username) $(uci_get_by_name $NETFLIX_SERVER password)
+			$ncmd -c /var/etc/redsocks-ssr-netflix.conf >/dev/null 2>&1
+			microsocks -i 127.0.0.1 -p 1088 ssr-socksdns >/dev/null 2>&1 &
+			dns2socks 127.0.0.1:1088 8.8.8.8:53 127.0.0.1:5555 -q >/dev/null 2>&1 &
+		elif [ "$ntype" == "tun" ]; then
+			/usr/share/shadowsocksr/genred2config.sh "/var/etc/redsocks-ssr-netflix.conf" vpn $(uci_get_by_name $NETFLIX_SERVER iface "br-lan") 4321
+			$ncmd -c /var/etc/redsocks-ssr-netflix.conf >/dev/null 2>&1
+			microsocks -i 127.0.0.1 -p 1088 ssr-socksdns >/dev/null 2>&1 &
+			dns2socks 127.0.0.1:1088 8.8.8.8:53 127.0.0.1:5555 -q >/dev/null 2>&1 &
+		fi
+	fi
+
 	if [ -n "$UDP_RELAY_SERVER" ]; then
 		redir_udp=1
 		if [ "$utype" == "ss" -o "$utype" == "ssr" ]; then
@@ -440,10 +439,10 @@
 			$ucmd --config /var/etc/trojan-ssr-reudp.json >/dev/null 2>&1 &
 			ipt2socks -U -b 0.0.0.0 -4 -s 127.0.0.1 -p 10801 -l $(uci_get_by_name $UDP_RELAY_SERVER local_port) >/dev/null 2>&1 &
 		elif [ "$utype" == "socks5" ]; then
-      	/usr/share/shadowsocksr/genred2config.sh "/var/etc/redsocks-ssr-reudp.conf" socks5 udp $(uci_get_by_name $UDP_RELAY_SERVER local_port) \
-      	$(uci_get_by_name $UDP_RELAY_SERVER server) $(uci_get_by_name $UDP_RELAY_SERVER server_port) \
-      	$(uci_get_by_name $UDP_RELAY_SERVER auth_enable 0) $(uci_get_by_name $UDP_RELAY_SERVER username) $(uci_get_by_name $UDP_RELAY_SERVER password)
-      	$ucmd -c /var/etc/redsocks-ssr-reudp.conf >/dev/null 2>&1
+	  	/usr/share/shadowsocksr/genred2config.sh "/var/etc/redsocks-ssr-reudp.conf" socks5 udp $(uci_get_by_name $UDP_RELAY_SERVER local_port) \
+	  	$(uci_get_by_name $UDP_RELAY_SERVER server) $(uci_get_by_name $UDP_RELAY_SERVER server_port) \
+	  	$(uci_get_by_name $UDP_RELAY_SERVER auth_enable 0) $(uci_get_by_name $UDP_RELAY_SERVER username) $(uci_get_by_name $UDP_RELAY_SERVER password)
+	  	$ucmd -c /var/etc/redsocks-ssr-reudp.conf >/dev/null 2>&1
 		elif [ "$stype" == "tun" ]; then
 			redir_udp=0
 			echo "$(date "+%Y-%m-%d %H:%M:%S") Network Tunnel UDP TPROXY Relay not supported!" >>/tmp/ssrplus.log
@@ -465,9 +464,9 @@
 		start_pdnsd $dnsserver $dnsport
 		pdnsd_enable_flag=1
 	elif [ "$ssr_dns" == "2" ]; then
-    microsocks -i 127.0.0.1 -p 10802 ssr-dns >/dev/null 2>&1 &
-    dns2socks 127.0.0.1:10802 $dnsserver:$dnsport 127.0.0.1:5335 -q >/dev/null 2>&1 &
-    pdnsd_enable_flag=2
+	microsocks -i 127.0.0.1 -p 10802 ssr-dns >/dev/null 2>&1 &
+	dns2socks 127.0.0.1:10802 $dnsserver:$dnsport 127.0.0.1:5335 -q >/dev/null 2>&1 &
+	pdnsd_enable_flag=2
 	fi
 	if [ "$(uci_get_by_type global enable_switch)" == "1" ]; then
 		if [ "$(uci_get_by_name $GLOBAL_SERVER switch_enable 1)" == "1" ]; then
@@ -509,9 +508,9 @@
 	[ $(uci_get_by_name $1 enable 0) == "0" ] && return 1
 	let server_count=server_count+1
 	if [ "$server_count" == "1" ]; then
-    if ! (iptables-save -t filter | grep SSR-SERVER-RULE >/dev/null); then
-      iptables -N SSR-SERVER-RULE && \
-      iptables -t filter -I INPUT -j SSR-SERVER-RULE
+	if ! (iptables-save -t filter | grep SSR-SERVER-RULE >/dev/null); then
+	  iptables -N SSR-SERVER-RULE && \
+	  iptables -t filter -I INPUT -j SSR-SERVER-RULE
 		fi
 	fi
 	gen_service_file $1 /var/etc/${NAME}_$server_count.json
@@ -556,19 +555,19 @@
 	local auth_enable=$(uci_get_by_type socks5_proxy auth_enable 0)
 	local socks_port=$(uci_get_by_type socks5_proxy local_port 1080)
 	if [ "$auth_enable" == "1" ]; then
-    microsocks -i :: -p $socks_port -1 -u $(uci_get_by_type socks5_proxy username) -P $(uci_get_by_type socks5_proxy password) ssr-socks >/dev/null 2>&1 &
-	else
-    microsocks -i :: -p $socks_port ssr-socks >/dev/null 2>&1 &
+		microsocks -i :: -p $socks_port -1 -u $(uci_get_by_type socks5_proxy username) -P $(uci_get_by_type socks5_proxy password) ssr-socks >/dev/null 2>&1 &
+	else
+		microsocks -i :: -p $socks_port ssr-socks >/dev/null 2>&1 &
 	fi
 	local_enable=1
 	if [ "$(uci_get_by_type socks5_proxy wan_enable 0)" == "1" ]; then
-    if ! (iptables-save -t filter | grep SSR-SERVER-RULE >/dev/null); then
-      iptables -N SSR-SERVER-RULE && \
-      iptables -t filter -I INPUT -j SSR-SERVER-RULE
-    fi
-    iptables -t filter -A SSR-SERVER-RULE -p tcp --dport $socks_port -j ACCEPT
-    iptables -t filter -A SSR-SERVER-RULE -p udp --dport $socks_port -j ACCEPT
-    gen_serv_include
+		if ! (iptables-save -t filter | grep SSR-SERVER-RULE >/dev/null); then
+	  		iptables -N SSR-SERVER-RULE && \
+	  		iptables -t filter -I INPUT -j SSR-SERVER-RULE
+		fi
+		iptables -t filter -A SSR-SERVER-RULE -p tcp --dport $socks_port -j ACCEPT
+		iptables -t filter -A SSR-SERVER-RULE -p udp --dport $socks_port -j ACCEPT
+		gen_serv_include
 	fi
 }
 
@@ -591,41 +590,37 @@
 		GLOBAL_SERVER=$switch_server
 		switch_enable=1
 	fi
-	
+
 	NETFLIX_SERVER=$(uci_get_by_type global netflix_server same)
-		
+
 	if rules; then
 		start_redir
-		if ! [ "$(uci_get_by_type global pdnsd_enable)" = "2" ] ;then
-			mkdir -p /tmp/dnsmasq.d && cp -a /etc/dnsmasq.ssr /tmp/ && cp -a /etc/dnsmasq.oversea /tmp/
-			if ! [ "$run_mode" = "oversea" ] ;then
-				echo "conf-dir=/tmp/dnsmasq.ssr" > /tmp/dnsmasq.d/dnsmasq-ssr.conf
-			else
-				echo "conf-dir=/tmp/dnsmasq.oversea" > /tmp/dnsmasq.d/dnsmasq-ssr.conf
-			fi
-			if [ $(uci_get_by_type global adblock 0) == "0" ] ;then
-				rm -f /tmp/dnsmasq.ssr/ad.conf
-			fi
-			/usr/share/shadowsocksr/gfw2ipset.sh
-			/etc/init.d/dnsmasq restart >/dev/null 2>&1
-		fi
-<<<<<<< HEAD
-=======
+		mkdir -p /tmp/dnsmasq.d && cp -a /etc/dnsmasq.ssr /tmp/ && cp -a /etc/dnsmasq.oversea /tmp/
+		if ! [ "$run_mode" == "oversea" ]; then
+			cat <<-EOF >/tmp/dnsmasq.d/dnsmasq-ssr.conf
+				conf-dir=/tmp/dnsmasq.ssr
+			EOF
+		else
+			cat <<-EOF >/tmp/dnsmasq.d/dnsmasq-ssr.conf
+				conf-dir=/tmp/dnsmasq.oversea
+			EOF
+		fi
+		if [ $(uci_get_by_type global adblock 0) == "0" ]; then
+			rm -f /tmp/dnsmasq.ssr/ad.conf
+		fi
 		/usr/share/shadowsocksr/gfw2ipset.sh
-		
-		if [ "$NETFLIX_SERVER" != "same" ]; then
-      cat /etc/config/netflix.list | while read line || [ -n "$line" ]; 
-      do
-        sed -i "/$line/d" /tmp/dnsmasq.ssr/gfw_list.conf
-      done
-      awk '!/^$/&&!/^#/{printf("ipset=/.%s/'"netflix"'\n",$0)}' /etc/config/netflix.list > /tmp/dnsmasq.ssr/netflix_forward.conf
-      awk '!/^$/&&!/^#/{printf("server=/.%s/'"127.0.0.1#5555"'\n",$0)}' /etc/config/netflix.list >> /tmp/dnsmasq.ssr/netflix_forward.conf
-    else
-      rm -f /tmp/dnsmasq.ssr/netflix_forward.conf
-    fi
-		
+
+		cat /etc/config/netflix.list | while read line || [ -n "$line" ];
+	do
+		sed -i "/$line/d" /tmp/dnsmasq.ssr/gfw_list.conf
+	done
+
+	if [ "$NETFLIX_SERVER" != "same" ]; then
+		awk '!/^$/&&!/^#/{printf("ipset=/.%s/'"netflix"'\n",$0)}' /etc/config/netflix.list > /tmp/dnsmasq.ssr/netflix_forward.conf
+		awk '!/^$/&&!/^#/{printf("server=/.%s/'"127.0.0.1#5555"'\n",$0)}' /etc/config/netflix.list >> /tmp/dnsmasq.ssr/netflix_forward.conf
+	fi
+
 		/etc/init.d/dnsmasq restart >/dev/null 2>&1
->>>>>>> 4c938e80
 	fi
 	start_server
 	start_local
@@ -636,23 +631,23 @@
 			service_start /usr/bin/ssr-monitor $server_count $redir_tcp $redir_udp $tunnel_enable $kcp_enable_flag $local_enable $pdnsd_enable_flag $switch_enable
 		fi
 	fi
-	
+
 	ENABLE_SERVER=$(uci_get_by_type global global_server nil)
-  if [ "$ENABLE_SERVER" == "nil" ]; then
-      return 1
-  else
-    STYPE=$(uci_get_by_name $ENABLE_SERVER type nil)
-    if [ "$STYPE" == "nil" ]; then
-      CFGID=$(uci_get_by_cfgid servers type nil)
-      if [ "$CFGID" == "nil" ]; then
-        uci set shadowsocksr.@global[0].global_server='nil'
-      else
-        uci set shadowsocksr.@global[0].global_server=$CFGID
-      fi
-      uci commit shadowsocksr
-      /etc/init.d/shadowsocksr restart
-    fi
-  fi
+	if [ "$ENABLE_SERVER" == "nil" ]; then
+		return 1
+	else
+		STYPE=$(uci_get_by_name $ENABLE_SERVER type nil)
+		if [ "$STYPE" == "nil" ]; then
+			CFGID=$(uci_get_by_cfgid servers type nil)
+			if [ "$CFGID" == "nil" ]; then
+				uci set shadowsocksr.@global[0].global_server='nil'
+			else
+				uci set shadowsocksr.@global[0].global_server=$CFGID
+			fi
+			uci commit shadowsocksr
+			/etc/init.d/shadowsocksr restart
+		fi
+	fi
 }
 
 boot() {
@@ -685,10 +680,14 @@
 	killall -q -9 ssr-local
 	killall -q -9 ss-local
 	killall -q -9 kcptun-client
-	killall -q -9 pdnsd
 	killall -q -9 dns2socks
 	killall -q -9 microsocks
 	killall -q -9 redsocks2
+	if [ -f /var/run/pdnsd.pid ]; then
+		kill $(cat /var/run/pdnsd.pid) >/dev/null 2>&1
+	else
+		kill -9 $(busybox ps -w | grep pdnsd | grep -v grep | awk '{print $1}') >/dev/null 2>&1
+	fi
 	if [ -f "/tmp/dnsmasq.d/dnsmasq-ssr.conf" ]; then
 		rm -f /tmp/dnsmasq.d/dnsmasq-ssr.conf
 		/etc/init.d/dnsmasq restart >/dev/null 2>&1
