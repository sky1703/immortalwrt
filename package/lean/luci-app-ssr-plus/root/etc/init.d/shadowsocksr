--- conflicted
+++ resolved
@@ -561,15 +561,7 @@
 	killall -q -9 pdnsd
 	killall -q -9 dns2socks
 	killall -q -9 microsocks
-<<<<<<< HEAD
-=======
 	killall -q -9 redsocks2
-	if [ -f /var/run/pdnsd.pid ]; then
-		kill $(cat /var/run/pdnsd.pid) >/dev/null 2>&1
-	else
-		kill -9 $(busybox ps -w | grep pdnsd | grep -v grep | awk '{print $1}') >/dev/null 2>&1
-	fi
->>>>>>> 15e72a75
 	if [ -f "/tmp/dnsmasq.d/dnsmasq-ssr.conf" ]; then
 		rm -f /tmp/dnsmasq.d/dnsmasq-ssr.conf
 		/etc/init.d/dnsmasq restart >/dev/null 2>&1
