--- conflicted
+++ resolved
@@ -483,21 +483,12 @@
 	fi
 
 	if rules ;then
-<<<<<<< HEAD
 		start_redir
 		if ! [ "$(uci_get_by_type global pdnsd_enable)" = "2" ] ;then
 			mkdir -p /tmp/dnsmasq.d
+			/usr/share/shadowsocksr/gfw2ipset.sh
 			if ! [ "$run_mode" = "oversea" ] ;then
 				cat > /tmp/dnsmasq.d/dnsmasq-ssr.conf <<EOF
-=======
-	start_redir
-	
-	/usr/share/shadowsocksr/gfw2ipset.sh
-  
-  mkdir -p /tmp/dnsmasq.d
-	if ! [ "$run_mode" = "oversea" ] ;then
-		cat > /tmp/dnsmasq.d/dnsmasq-ssr.conf <<EOF
->>>>>>> ac6cb489
 conf-dir=/etc/dnsmasq.ssr
 EOF
 			else
