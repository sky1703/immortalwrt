<<<<<<< HEAD
#
# Copyright (C) 2019 Xingwang Liao
#
# This is free software, licensed under the GNU General Public License v2.
# See /LICENSE for more information.
#

include $(TOPDIR)/rules.mk

PKG_NAME:=frp
PKG_VERSION:=0.31.2
PKG_RELEASE:=2

PKG_SOURCE:=$(PKG_NAME)-$(PKG_VERSION).tar.gz
PKG_SOURCE_URL:=https://codeload.github.com/fatedier/frp/tar.gz/v$(PKG_VERSION)?
PKG_HASH:=790a18f5651cc645a3d73fc147c719f5b212fc21db0c51c620011ee836b7a28f

PKG_LICENSE:=Apache-2.0
PKG_LICENSE_FILES:=LICENSE
PKG_MAINTAINER:=Xingwang Liao <kuoruan@gmail.com>

PKG_BUILD_DEPENDS:=golang/host
PKG_BUILD_PARALLEL:=1
PKG_USE_MIPS16:=0

GO_PKG:=github.com/fatedier/frp
GO_PKG_BUILD_PKG:=github.com/fatedier/frp/cmd/...

GO_PKG_LDFLAGS:=-s -w

include $(INCLUDE_DIR)/package.mk
include $(TOPDIR)/feeds/packages/lang/golang/golang-package.mk

define frp/templates
  define Package/$(1)
    TITLE:=A fast reverse proxy ($(1))
    URL:=https://github.com/fatedier/frp
    SECTION:=net
    CATEGORY:=Network
    SUBMENU:=Web Servers/Proxies
    DEPENDS:=$$(GO_ARCH_DEPENDS)
  endef

  define Package/$(1)/description
  frp is a fast reverse proxy to help you expose a local server behind a NAT or firewall
  to the internet. As of now, it supports tcp & udp, as well as httpand https protocols,
  where requests can be forwarded to internal services by domain name.

  This package contains the $(1).
  endef

  define Package/$(1)/install
	$$(call GoPackage/Package/Install/Bin,$$(PKG_INSTALL_DIR))

	$$(INSTALL_DIR) $$(1)/usr/bin
	$$(INSTALL_BIN) $$(PKG_INSTALL_DIR)/usr/bin/$(1) $$(1)/usr/bin/

	$(STAGING_DIR_HOST)/bin/upx --lzma --best $$(1)/usr/bin/$(1)
  endef
endef

FRP_COMPONENTS:=frpc frps

$(foreach component,$(FRP_COMPONENTS), \
  $(eval $(call frp/templates,$(component))) \
  $(eval $(call GoBinPackage,$(component))) \
  $(eval $(call BuildPackage,$(component))) \
)
=======
#
# Copyright (C) 2019 Xingwang Liao
#
# This is free software, licensed under the GNU General Public License v2.
# See /LICENSE for more information.
#

include $(TOPDIR)/rules.mk

PKG_NAME:=frp
PKG_VERSION:=0.32.0
PKG_RELEASE:=1

PKG_SOURCE:=$(PKG_NAME)-$(PKG_VERSION).tar.gz
PKG_SOURCE_URL:=https://codeload.github.com/fatedier/frp/tar.gz/v$(PKG_VERSION)?
PKG_HASH:=39162780b28c0019207d83919530b573fac0bef8df30f1b6a5860886b0616c67

PKG_LICENSE:=Apache-2.0
PKG_LICENSE_FILES:=LICENSE
PKG_MAINTAINER:=Xingwang Liao <kuoruan@gmail.com>

PKG_BUILD_DEPENDS:=golang/host
PKG_BUILD_PARALLEL:=1
PKG_USE_MIPS16:=0

GO_PKG:=github.com/fatedier/frp
GO_PKG_BUILD_PKG:=github.com/fatedier/frp/cmd/...

GO_PKG_LDFLAGS:=-s -w

include $(INCLUDE_DIR)/package.mk
include $(TOPDIR)/feeds/packages/lang/golang/golang-package.mk

define frp/templates
  define Package/$(1)
    TITLE:=A fast reverse proxy ($(1))
    URL:=https://github.com/fatedier/frp
    SECTION:=net
    CATEGORY:=Network
    SUBMENU:=Web Servers/Proxies
    DEPENDS:=$$(GO_ARCH_DEPENDS)
  endef

  define Package/$(1)/description
  frp is a fast reverse proxy to help you expose a local server behind a NAT or firewall
  to the internet. As of now, it supports tcp & udp, as well as http and https protocols,
  where requests can be forwarded to internal services by domain name.

  This package contains the $(1).
  endef

  define Package/$(1)/install
	$$(call GoPackage/Package/Install/Bin,$$(PKG_INSTALL_DIR))

	$$(INSTALL_DIR) $$(1)/usr/bin
	$$(INSTALL_BIN) $$(PKG_INSTALL_DIR)/usr/bin/$(1) $$(1)/usr/bin/
	
	$(STAGING_DIR_HOST)/bin/upx --lzma --best $$(1)/usr/bin/$(1)
  endef
endef

FRP_COMPONENTS:=frpc frps

$(foreach component,$(FRP_COMPONENTS), \
  $(eval $(call frp/templates,$(component))) \
  $(eval $(call GoBinPackage,$(component))) \
  $(eval $(call BuildPackage,$(component))) \
)
>>>>>>> 978c3f7a
<|MERGE_RESOLUTION|>--- conflicted
+++ resolved
@@ -1,139 +1,68 @@
-<<<<<<< HEAD
-#
-# Copyright (C) 2019 Xingwang Liao
-#
-# This is free software, licensed under the GNU General Public License v2.
-# See /LICENSE for more information.
-#
-
-include $(TOPDIR)/rules.mk
-
-PKG_NAME:=frp
-PKG_VERSION:=0.31.2
-PKG_RELEASE:=2
-
-PKG_SOURCE:=$(PKG_NAME)-$(PKG_VERSION).tar.gz
-PKG_SOURCE_URL:=https://codeload.github.com/fatedier/frp/tar.gz/v$(PKG_VERSION)?
-PKG_HASH:=790a18f5651cc645a3d73fc147c719f5b212fc21db0c51c620011ee836b7a28f
-
-PKG_LICENSE:=Apache-2.0
-PKG_LICENSE_FILES:=LICENSE
-PKG_MAINTAINER:=Xingwang Liao <kuoruan@gmail.com>
-
-PKG_BUILD_DEPENDS:=golang/host
-PKG_BUILD_PARALLEL:=1
-PKG_USE_MIPS16:=0
-
-GO_PKG:=github.com/fatedier/frp
-GO_PKG_BUILD_PKG:=github.com/fatedier/frp/cmd/...
-
-GO_PKG_LDFLAGS:=-s -w
-
-include $(INCLUDE_DIR)/package.mk
-include $(TOPDIR)/feeds/packages/lang/golang/golang-package.mk
-
-define frp/templates
-  define Package/$(1)
-    TITLE:=A fast reverse proxy ($(1))
-    URL:=https://github.com/fatedier/frp
-    SECTION:=net
-    CATEGORY:=Network
-    SUBMENU:=Web Servers/Proxies
-    DEPENDS:=$$(GO_ARCH_DEPENDS)
-  endef
-
-  define Package/$(1)/description
-  frp is a fast reverse proxy to help you expose a local server behind a NAT or firewall
-  to the internet. As of now, it supports tcp & udp, as well as httpand https protocols,
-  where requests can be forwarded to internal services by domain name.
-
-  This package contains the $(1).
-  endef
-
-  define Package/$(1)/install
-	$$(call GoPackage/Package/Install/Bin,$$(PKG_INSTALL_DIR))
-
-	$$(INSTALL_DIR) $$(1)/usr/bin
-	$$(INSTALL_BIN) $$(PKG_INSTALL_DIR)/usr/bin/$(1) $$(1)/usr/bin/
-
-	$(STAGING_DIR_HOST)/bin/upx --lzma --best $$(1)/usr/bin/$(1)
-  endef
-endef
-
-FRP_COMPONENTS:=frpc frps
-
-$(foreach component,$(FRP_COMPONENTS), \
-  $(eval $(call frp/templates,$(component))) \
-  $(eval $(call GoBinPackage,$(component))) \
-  $(eval $(call BuildPackage,$(component))) \
-)
-=======
-#
-# Copyright (C) 2019 Xingwang Liao
-#
-# This is free software, licensed under the GNU General Public License v2.
-# See /LICENSE for more information.
-#
-
-include $(TOPDIR)/rules.mk
-
-PKG_NAME:=frp
-PKG_VERSION:=0.32.0
-PKG_RELEASE:=1
-
-PKG_SOURCE:=$(PKG_NAME)-$(PKG_VERSION).tar.gz
-PKG_SOURCE_URL:=https://codeload.github.com/fatedier/frp/tar.gz/v$(PKG_VERSION)?
-PKG_HASH:=39162780b28c0019207d83919530b573fac0bef8df30f1b6a5860886b0616c67
-
-PKG_LICENSE:=Apache-2.0
-PKG_LICENSE_FILES:=LICENSE
-PKG_MAINTAINER:=Xingwang Liao <kuoruan@gmail.com>
-
-PKG_BUILD_DEPENDS:=golang/host
-PKG_BUILD_PARALLEL:=1
-PKG_USE_MIPS16:=0
-
-GO_PKG:=github.com/fatedier/frp
-GO_PKG_BUILD_PKG:=github.com/fatedier/frp/cmd/...
-
-GO_PKG_LDFLAGS:=-s -w
-
-include $(INCLUDE_DIR)/package.mk
-include $(TOPDIR)/feeds/packages/lang/golang/golang-package.mk
-
-define frp/templates
-  define Package/$(1)
-    TITLE:=A fast reverse proxy ($(1))
-    URL:=https://github.com/fatedier/frp
-    SECTION:=net
-    CATEGORY:=Network
-    SUBMENU:=Web Servers/Proxies
-    DEPENDS:=$$(GO_ARCH_DEPENDS)
-  endef
-
-  define Package/$(1)/description
-  frp is a fast reverse proxy to help you expose a local server behind a NAT or firewall
-  to the internet. As of now, it supports tcp & udp, as well as http and https protocols,
-  where requests can be forwarded to internal services by domain name.
-
-  This package contains the $(1).
-  endef
-
-  define Package/$(1)/install
-	$$(call GoPackage/Package/Install/Bin,$$(PKG_INSTALL_DIR))
-
-	$$(INSTALL_DIR) $$(1)/usr/bin
-	$$(INSTALL_BIN) $$(PKG_INSTALL_DIR)/usr/bin/$(1) $$(1)/usr/bin/
-	
-	$(STAGING_DIR_HOST)/bin/upx --lzma --best $$(1)/usr/bin/$(1)
-  endef
-endef
-
-FRP_COMPONENTS:=frpc frps
-
-$(foreach component,$(FRP_COMPONENTS), \
-  $(eval $(call frp/templates,$(component))) \
-  $(eval $(call GoBinPackage,$(component))) \
-  $(eval $(call BuildPackage,$(component))) \
-)
->>>>>>> 978c3f7a
+#
+# Copyright (C) 2019 Xingwang Liao
+#
+# This is free software, licensed under the GNU General Public License v2.
+# See /LICENSE for more information.
+#
+
+include $(TOPDIR)/rules.mk
+
+PKG_NAME:=frp
+PKG_VERSION:=0.32.0
+PKG_RELEASE:=1
+
+PKG_SOURCE:=$(PKG_NAME)-$(PKG_VERSION).tar.gz
+PKG_SOURCE_URL:=https://codeload.github.com/fatedier/frp/tar.gz/v$(PKG_VERSION)?
+PKG_HASH:=39162780b28c0019207d83919530b573fac0bef8df30f1b6a5860886b0616c67
+
+PKG_LICENSE:=Apache-2.0
+PKG_LICENSE_FILES:=LICENSE
+PKG_MAINTAINER:=Xingwang Liao <kuoruan@gmail.com>
+
+PKG_BUILD_DEPENDS:=golang/host
+PKG_BUILD_PARALLEL:=1
+PKG_USE_MIPS16:=0
+
+GO_PKG:=github.com/fatedier/frp
+GO_PKG_BUILD_PKG:=github.com/fatedier/frp/cmd/...
+
+GO_PKG_LDFLAGS:=-s -w
+
+include $(INCLUDE_DIR)/package.mk
+include $(TOPDIR)/feeds/packages/lang/golang/golang-package.mk
+
+define frp/templates
+  define Package/$(1)
+    TITLE:=A fast reverse proxy ($(1))
+    URL:=https://github.com/fatedier/frp
+    SECTION:=net
+    CATEGORY:=Network
+    SUBMENU:=Web Servers/Proxies
+    DEPENDS:=$$(GO_ARCH_DEPENDS)
+  endef
+
+  define Package/$(1)/description
+  frp is a fast reverse proxy to help you expose a local server behind a NAT or firewall
+  to the internet. As of now, it supports tcp & udp, as well as http and https protocols,
+  where requests can be forwarded to internal services by domain name.
+
+  This package contains the $(1).
+  endef
+
+  define Package/$(1)/install
+	$$(call GoPackage/Package/Install/Bin,$$(PKG_INSTALL_DIR))
+
+	$$(INSTALL_DIR) $$(1)/usr/bin
+	$$(INSTALL_BIN) $$(PKG_INSTALL_DIR)/usr/bin/$(1) $$(1)/usr/bin/
+	
+	$(STAGING_DIR_HOST)/bin/upx --lzma --best $$(1)/usr/bin/$(1)
+  endef
+endef
+
+FRP_COMPONENTS:=frpc frps
+
+$(foreach component,$(FRP_COMPONENTS), \
+  $(eval $(call frp/templates,$(component))) \
+  $(eval $(call GoBinPackage,$(component))) \
+  $(eval $(call BuildPackage,$(component))) \
+)