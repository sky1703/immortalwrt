--- conflicted
+++ resolved
@@ -84,6 +84,15 @@
 	/sbin/uci ${UCI_CONFIG_DIR:+-c $UCI_CONFIG_DIR} set "$PACKAGE.$CONFIG.$OPTION=$VALUE"
 }
 
+uci_add_list() {
+	local PACKAGE="$1"
+	local CONFIG="$2"
+	local OPTION="$3"
+	local VALUE="$4"
+
+	/sbin/uci ${UCI_CONFIG_DIR:+-c $UCI_CONFIG_DIR} add_list "$PACKAGE.$CONFIG.$OPTION=$VALUE"
+}
+
 uci_get_state() {
 	uci_get "$1" "$2" "$3" "$4" "/var/state"
 }
@@ -107,7 +116,7 @@
 	local CONFIG="$3"
 
 	if [ -z "$CONFIG" ]; then
-		export ${NO_EXPORT:+-n} CONFIG_SECTION="$(/sbin/uci add "$PACKAGE" "$TYPE")"
+		export ${NO_EXPORT:+-n} CONFIG_SECTION="$(/sbin/uci ${UCI_CONFIG_DIR:+-c $UCI_CONFIG_DIR} add "$PACKAGE" "$TYPE")"
 	else
 		/sbin/uci ${UCI_CONFIG_DIR:+-c $UCI_CONFIG_DIR} set "$PACKAGE.$CONFIG=$TYPE"
 		export ${NO_EXPORT:+-n} CONFIG_SECTION="$CONFIG"
@@ -131,8 +140,6 @@
 	/sbin/uci ${UCI_CONFIG_DIR:+-c $UCI_CONFIG_DIR} del "$PACKAGE.$CONFIG${OPTION:+.$OPTION}"
 }
 
-<<<<<<< HEAD
-=======
 uci_remove_list() {
 	local PACKAGE="$1"
 	local CONFIG="$2"
@@ -150,7 +157,6 @@
 	/sbin/uci ${UCI_CONFIG_DIR:+-c $UCI_CONFIG_DIR} revert "$PACKAGE${CONFIG:+.$CONFIG}${OPTION:+.$OPTION}"
 }
 
->>>>>>> b0ff6bb8
 uci_commit() {
 	local PACKAGE="$1"
 	/sbin/uci ${UCI_CONFIG_DIR:+-c $UCI_CONFIG_DIR} commit $PACKAGE
