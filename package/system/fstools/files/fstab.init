--- conflicted
+++ resolved
@@ -8,20 +8,12 @@
 }
 
 start() {
-<<<<<<< HEAD
-	return 0
-}
-
-restart() {
-	return 0
-=======
 	/sbin/block mount
 }
 
 restart() {
-  /sbin/block umount
+	/sbin/block umount
 	/sbin/block mount
->>>>>>> 7655ad36
 }
 
 stop() {
