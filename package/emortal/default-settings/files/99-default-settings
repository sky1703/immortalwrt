--- conflicted
+++ resolved
@@ -13,11 +13,7 @@
 
 ln -sf /sbin/ip /usr/bin/ip
 
-<<<<<<< HEAD
 sed -i "s/# //g" /etc/opkg/distfeeds.conf
-=======
-sed -i '/immortalwrt_luci/ { s/snapshots/releases\/18.06.9/g; }'  /etc/opkg/distfeeds.conf
->>>>>>> 65ee60a6
 
 [ -f '/bin/bash' ] && sed -i 's|root:x:0:0:root:/root:/bin/ash|root:x:0:0:root:/root:/bin/bash|g' /etc/passwd
 
