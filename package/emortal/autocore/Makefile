--- conflicted
+++ resolved
@@ -19,11 +19,7 @@
 define Package/autocore-arm
   TITLE:=Arm auto core loadbalance script.
   MAINTAINER:=CN_SZTL
-<<<<<<< HEAD
-  DEPENDS:=@(TARGET_bcm27xx||TARGET_bcm53xx||TARGET_ipq40xx||TARGET_ipq806x||TARGET_mvebu||TARGET_rockchip||TARGET_sunxi) \
-=======
   DEPENDS:=@(arm||aarch64) \
->>>>>>> f7630703
     +TARGET_bcm27xx:bcm27xx-userland \
     +TARGET_bcm53xx:nvram
   VARIANT:=arm
