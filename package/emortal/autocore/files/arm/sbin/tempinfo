--- conflicted
+++ resolved
@@ -1,21 +1,9 @@
 #!/bin/sh
-
-<<<<<<< HEAD
-sys_temp="$(sensors | grep -Eo '\+[0-9]+.+C' | grep -Ev 'high' | sed ':a;N;$!ba;s/\n/ /g;s/+//g')"
-
-if grep -q "ipq40xx" "/etc/openwrt_release"; then
-	echo -n "WiFi: ${sys_temp}"
-=======
-mt76_path="/sys/kernel/debug/ieee80211/phy0/mt76/temperature"
-if [ -e "${mt76_path}" ]; then
-	mt76_temp=" $(cat "${mt76_path}" | awk -F ': ' '{print $2}')°C"
-fi
 
 wifi_temp="$(awk '{printf("%.1f°C ", $0 / 1000)}' /sys/class/ieee80211/phy*/device/hwmon/hwmon*/temp1_input | awk '$1=$1')"
 
 if grep -q "ipq40xx" "/etc/openwrt_release"; then
-	echo -n "WiFi:${mt76_temp} ${wifi_temp}"
->>>>>>> f7630703
+	echo -n "WiFi: ${wifi_temp}"
 else
 	cpu_temp="$(awk '{printf("%.1f°C", $0 / 1000)}' /sys/class/thermal/thermal_zone0/temp)"
 	echo -n "CPU: ${cpu_temp}, WiFi: ${wifi_temp}"
