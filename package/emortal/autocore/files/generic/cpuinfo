#!/bin/sh

. /etc/openwrt_release

CPUINFO_PATH="/proc/cpuinfo"
CPUFREQ_PATH="/sys/devices/system/cpu/cpufreq"
THERMAL_PATH="/sys/class/thermal"

cpu_arch="$(awk -F ': ' '/model name/ {print $2}' "$CPUINFO_PATH" | head -n1)"
[ -n "${cpu_arch}" ] || cpu_arch="?"

case "$DISTRIB_TARGET" in
"x86"/*)
	cpu_cores="$(grep "core id" "$CPUINFO_PATH" | sort -u | wc -l)C $(grep -c "processor" "$CPUINFO_PATH")T" ;;
*)
	cpu_cores="$(grep -c "processor" "$CPUINFO_PATH")" ;;
esac

case "$DISTRIB_TARGET" in
"bcm27xx"/*)
	cpu_freq="$(( $(vcgencmd measure_clock arm | awk -F '=' '{print $2}') / 1000000 ))Mhz" ;;
"bcm53xx"/*)
	cpu_freq="$(nvram get clkfreq | awk -F ',' '{print $1}')MHz" ;;
"mvebu"/*)
	cpu_freq="$(awk -F ': ' '/BogoMIPS/ {print $2}' "$CPUINFO_PATH" | head -n1)MHz" ;;
"x86"/*)
	cpu_freq="$(awk -F ': ' '/MHz/ {print $2}' "$CPUINFO_PATH" | head -n1)MHz"
	;;
*)
	[ ! -e "$CPUFREQ_PATH/policy0/cpuinfo_cur_freq" ] || \
		cpu_freq="$(awk '{printf("%.fMHz", $0 / 1000)}' "$CPUFREQ_PATH/policy0/cpuinfo_cur_freq")"
	[ ! -e "$CPUFREQ_PATH/policy4/cpuinfo_cur_freq" ] || \
		big_cpu_freq="$(awk '{printf("%.fMHz ", $0 / 1000)}' "$CPUFREQ_PATH/policy4/cpuinfo_cur_freq")"
	;;
esac

case "$DISTRIB_TARGET" in
"bcm27xx"/*)
	cpu_temp="$(vcgencmd measure_temp | awk -F '=' '{print $2}' | awk -F "'" '{print $1}')°C" ;;
"x86"/*)
	# Intel
	cpu_temp="$(sensors "coretemp-*" 2>"/dev/null" | grep -E "(Package id |Core )" | grep -Eo "\+[0-9.]*°C" | head -n1 | tr -d "+")"
	# AMD
	[ -n "${cpu_temp}" ] || cpu_temp="$(sensors "k*temp-*" 2>"/dev/null" | awk '/Tdie/ {print $2}' | head -n1 | tr -d "+")"
	;;
*)
	[ ! -e "$THERMAL_PATH/thermal_zone0/temp" ] || \
		cpu_temp="$(awk '{printf("%.1f°C", $0 / 1000)}' "$THERMAL_PATH/thermal_zone0/temp")"
	;;
esac

<<<<<<< HEAD
if [ -z "${cpu_freq}" ] && [ -z "${cpu_temp}" ]; then
	echo -n "${cpu_arch} x ${cpu_cores}"
elif [ -z "${cpu_temp}" ] || grep -Eq "ipq|mt7622" "/etc/openwrt_release"; then
	echo -n "${cpu_arch} x ${cpu_cores} (${cpu_freq})"
elif [ -z "${cpu_freq}" ]; then
	echo -n "${cpu_arch} x ${cpu_cores} (${cpu_temp})"
=======
if [ -z "$big_cpu_freq$cpu_freq" ] && [ -n "$cpu_temp" ]; then
	echo -n "$cpu_arch x $cpu_cores ($cpu_temp)"
elif [ -z "$cpu_temp" ] && [ -n "$big_cpu_freq$cpu_freq" ] || \
		grep -Eq "ipq|mt7622" "/etc/openwrt_release"; then
	echo -n "$cpu_arch x $cpu_cores ($big_cpu_freq$cpu_freq)"
elif [ -n "$cpu_temp" ] && [ -n "$big_cpu_freq$cpu_freq" ]; then
	echo -n "$cpu_arch x $cpu_cores ($big_cpu_freq$cpu_freq, ${cpu_temp})"
>>>>>>> 062547c7
else
	echo -n "$cpu_arch x $cpu_cores"
fi<|MERGE_RESOLUTION|>--- conflicted
+++ resolved
@@ -49,14 +49,6 @@
 	;;
 esac
 
-<<<<<<< HEAD
-if [ -z "${cpu_freq}" ] && [ -z "${cpu_temp}" ]; then
-	echo -n "${cpu_arch} x ${cpu_cores}"
-elif [ -z "${cpu_temp}" ] || grep -Eq "ipq|mt7622" "/etc/openwrt_release"; then
-	echo -n "${cpu_arch} x ${cpu_cores} (${cpu_freq})"
-elif [ -z "${cpu_freq}" ]; then
-	echo -n "${cpu_arch} x ${cpu_cores} (${cpu_temp})"
-=======
 if [ -z "$big_cpu_freq$cpu_freq" ] && [ -n "$cpu_temp" ]; then
 	echo -n "$cpu_arch x $cpu_cores ($cpu_temp)"
 elif [ -z "$cpu_temp" ] && [ -n "$big_cpu_freq$cpu_freq" ] || \
@@ -64,7 +56,6 @@
 	echo -n "$cpu_arch x $cpu_cores ($big_cpu_freq$cpu_freq)"
 elif [ -n "$cpu_temp" ] && [ -n "$big_cpu_freq$cpu_freq" ]; then
 	echo -n "$cpu_arch x $cpu_cores ($big_cpu_freq$cpu_freq, ${cpu_temp})"
->>>>>>> 062547c7
 else
 	echo -n "$cpu_arch x $cpu_cores"
 fi