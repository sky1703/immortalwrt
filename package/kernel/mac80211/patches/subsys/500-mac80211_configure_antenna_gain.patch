--- conflicted
+++ resolved
@@ -87,11 +87,7 @@
  	CFG80211_TESTMODE_DUMP(ieee80211_testmode_dump)
 --- a/net/mac80211/ieee80211_i.h
 +++ b/net/mac80211/ieee80211_i.h
-<<<<<<< HEAD
-@@ -1448,6 +1448,7 @@ struct ieee80211_local {
-=======
-@@ -1440,6 +1440,7 @@ struct ieee80211_local {
->>>>>>> 09a649ff
+@@ -1447,6 +1447,7 @@ struct ieee80211_local {
  	int dynamic_ps_forced_timeout;
  
  	int user_power_level; /* in dBm, for all interfaces */
@@ -133,26 +129,15 @@
  	local->hw.max_mtu = IEEE80211_MAX_DATA_LEN;
 --- a/net/wireless/nl80211.c
 +++ b/net/wireless/nl80211.c
-<<<<<<< HEAD
 @@ -802,6 +802,7 @@ static const struct nla_policy nl80211_p
  			NLA_POLICY_NESTED(nl80211_mbssid_config_policy),
  	[NL80211_ATTR_MBSSID_ELEMS] = { .type = NLA_NESTED },
  	[NL80211_ATTR_RADAR_BACKGROUND] = { .type = NLA_FLAG },
-=======
-@@ -762,6 +762,7 @@ static const struct nla_policy nl80211_p
- 	[NL80211_ATTR_COLOR_CHANGE_COUNT] = { .type = NLA_U8 },
- 	[NL80211_ATTR_COLOR_CHANGE_COLOR] = { .type = NLA_U8 },
- 	[NL80211_ATTR_COLOR_CHANGE_ELEMS] = NLA_POLICY_NESTED(nl80211_policy),
->>>>>>> 09a649ff
 +	[NL80211_ATTR_WIPHY_ANTENNA_GAIN] = { .type = NLA_U32 },
  };
  
  /* policy for the key attributes */
-<<<<<<< HEAD
 @@ -3391,6 +3392,22 @@ static int nl80211_set_wiphy(struct sk_b
-=======
-@@ -3336,6 +3337,20 @@ static int nl80211_set_wiphy(struct sk_b
->>>>>>> 09a649ff
  		if (result)
  			goto out;
  	}
