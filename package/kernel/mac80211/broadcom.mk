--- conflicted
+++ resolved
@@ -450,11 +450,8 @@
 	config BRCMFMAC_SDIO
 		bool "Enable SDIO bus interface support"
 		default y if TARGET_bcm27xx
-<<<<<<< HEAD
 		default y if TARGET_rockchip
-=======
 		default y if TARGET_imx_cortexa7
->>>>>>> b68e9f2e
 		default y if TARGET_sunxi
 		default n
 		help
