--- conflicted
+++ resolved
@@ -137,11 +137,7 @@
 	[ -n "$acs_exclude_dfs" ] && [ "$acs_exclude_dfs" -gt 0 ] &&
 		append base_cfg "acs_exclude_dfs=1" "$N"
 
-<<<<<<< HEAD
-	json_get_vars noscan ht_coex vendor_vht
-=======
-	json_get_vars noscan ht_coex min_tx_power:0
->>>>>>> 57a38c8d
+	json_get_vars noscan ht_coex min_tx_power:0 vendor_vht
 	json_get_values ht_capab_list ht_capab tx_burst
 	json_get_values channel_list channels
 
