#
# This is free software, licensed under the GNU General Public License v2.
# See /LICENSE for more information.
#

include $(TOPDIR)/rules.mk
include $(INCLUDE_DIR)/kernel.mk

PKG_NAME:=exfat
PKG_VERSION:=5.8.4
PKG_RELEASE:=1

PKG_SOURCE:=$(PKG_NAME)-$(PKG_VERSION).tar.gz
PKG_SOURCE_URL:=https://codeload.github.com/namjaejeon/linux-exfat-oot/tar.gz/$(PKG_VERSION)?
PKG_HASH:=47162495bdf9a7e02d6142dfcd4364d7325a4cf75a0439926cf9e8a9d959627b

PKG_MAINTAINER:=
PKG_LICENSE:=GPL-2.0-only

#PKG_BUILD_PARALLEL:=1
#PKG_USE_MIPS16:=0

# exfat-oot's makefile needs this to know where to build the kernel module
#export KERNELDIR:=$(LINUX_DIR)

include $(INCLUDE_DIR)/package.mk
#include $(INCLUDE_DIR)/kernel-defaults.mk

TAR_OPTIONS+= --strip-components 1
TAR_CMD=$(HOST_TAR) -C $(1) $(TAR_OPTIONS)

define KernelPackage/fs-exfat
  SECTION:=kernel
  CATEGORY:=Kernel modules
  SUBMENU:=Filesystems
  TITLE:=exFAT kernel module
  FILES:=$(PKG_BUILD_DIR)/exfat.ko
  AUTOLOAD:=$(call AutoProbe,exfat)
<<<<<<< HEAD
  DEPENDS:=+kmod-nls-base
=======
  DEPENDS:= +kmod-nls-base
>>>>>>> e81e625c
endef

define KernelPackage/exfat/description
  This package provides the kernel module for exfat.
endef

define Build/Compile
	$(KERNEL_MAKE) M="$(PKG_BUILD_DIR)" \
	EXTRA_CFLAGS="$(EXTRA_CFLAGS)" \
	$(PKG_EXTRA_KCONFIG) \
	CONFIG_EXFAT_FS=m \
	modules
#	$(MAKE) -C $(KERNEL_BUILD_DIR)/linux-$(LINUX_VERSION) M="$(PKG_BUILD_DIR)" modules
endef

$(eval $(call KernelPackage,fs-exfat))<|MERGE_RESOLUTION|>--- conflicted
+++ resolved
@@ -36,11 +36,7 @@
   TITLE:=exFAT kernel module
   FILES:=$(PKG_BUILD_DIR)/exfat.ko
   AUTOLOAD:=$(call AutoProbe,exfat)
-<<<<<<< HEAD
-  DEPENDS:=+kmod-nls-base
-=======
   DEPENDS:= +kmod-nls-base
->>>>>>> e81e625c
 endef
 
 define KernelPackage/exfat/description
