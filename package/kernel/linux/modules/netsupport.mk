--- conflicted
+++ resolved
@@ -1261,34 +1261,6 @@
 $(eval $(call KernelPackage,netlink-diag))
 
 
-<<<<<<< HEAD
-define KernelPackage/wireguard
-  SUBMENU:=$(NETWORK_SUPPORT_MENU)
-  TITLE:=WireGuard secure network tunnel
-  DEPENDS:= \
-	  +kmod-crypto-lib-blake2s \
-	  +kmod-crypto-lib-chacha20poly1305 \
-	  +kmod-crypto-lib-curve25519 \
-	  +kmod-udptunnel4 \
-	  +IPV6:kmod-udptunnel6
-  KCONFIG:= \
-	  CONFIG_WIREGUARD \
-	  CONFIG_WIREGUARD_DEBUG=n
-  FILES:=$(LINUX_DIR)/drivers/net/wireguard/wireguard.ko
-  AUTOLOAD:=$(call AutoProbe,wireguard)
-endef
-
-define KernelPackage/wireguard/description
-  WireGuard is a novel VPN that runs inside the Linux Kernel and utilizes
-  state-of-the-art cryptography. It aims to be faster, simpler, leaner, and
-  more useful than IPSec, while avoiding the massive headache. It intends to
-  be considerably more performant than OpenVPN.  WireGuard is designed as a
-  general purpose VPN for running on embedded interfaces and super computers
-  alike, fit for many different circumstances. It uses UDP.
-endef
-
-$(eval $(call KernelPackage,wireguard))
-=======
 define KernelPackage/inet-diag
   SUBMENU:=$(NETWORK_SUPPORT_MENU)
   TITLE:=INET diag support for ss utility
@@ -1312,4 +1284,31 @@
 endef
 
 $(eval $(call KernelPackage,inet-diag))
->>>>>>> fd6bc38d
+
+
+define KernelPackage/wireguard
+  SUBMENU:=$(NETWORK_SUPPORT_MENU)
+  TITLE:=WireGuard secure network tunnel
+  DEPENDS:= \
+	  +kmod-crypto-lib-blake2s \
+	  +kmod-crypto-lib-chacha20poly1305 \
+	  +kmod-crypto-lib-curve25519 \
+	  +kmod-udptunnel4 \
+	  +IPV6:kmod-udptunnel6
+  KCONFIG:= \
+	  CONFIG_WIREGUARD \
+	  CONFIG_WIREGUARD_DEBUG=n
+  FILES:=$(LINUX_DIR)/drivers/net/wireguard/wireguard.ko
+  AUTOLOAD:=$(call AutoProbe,wireguard)
+endef
+
+define KernelPackage/wireguard/description
+  WireGuard is a novel VPN that runs inside the Linux Kernel and utilizes
+  state-of-the-art cryptography. It aims to be faster, simpler, leaner, and
+  more useful than IPSec, while avoiding the massive headache. It intends to
+  be considerably more performant than OpenVPN.  WireGuard is designed as a
+  general purpose VPN for running on embedded interfaces and super computers
+  alike, fit for many different circumstances. It uses UDP.
+endef
+
+$(eval $(call KernelPackage,wireguard))