--- conflicted
+++ resolved
@@ -319,19 +319,15 @@
 
 define KernelPackage/crypto-hw-ccp
   TITLE:=AMD Cryptographic Coprocessor
-<<<<<<< HEAD
-  DEPENDS:=+kmod-crypto-authenc +kmod-crypto-hash +kmod-crypto-manager +kmod-random-core +kmod-crypto-sha1 +kmod-crypto-sha256 +kmod-crypto-rsa
-=======
   DEPENDS:= \
 	@TARGET_x86 \
 	+kmod-crypto-authenc \
 	+kmod-crypto-hash \
 	+kmod-crypto-manager \
-	+!LINUX_4_9:kmod-crypto-rsa \
+	+kmod-crypto-rsa \
 	+kmod-crypto-sha1 \
 	+kmod-crypto-sha256 \
 	+kmod-random-core
->>>>>>> 9961791b
   KCONFIG:= \
 	CONFIG_CRYPTO_HW=y \
 	CONFIG_CRYPTO_DEV_CCP=y \
