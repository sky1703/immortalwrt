#
# Copyright (C) 2006-2011 OpenWrt.org
#
# This is free software, licensed under the GNU General Public License v2.
# See /LICENSE for more information.
#

NETWORK_DEVICES_MENU:=Network Devices

define KernelPackage/sis190
  SUBMENU:=$(NETWORK_DEVICES_MENU)
  TITLE:=SiS 190 Fast/Gigabit Ethernet support
  DEPENDS:=@PCI_SUPPORT +kmod-mii
  KCONFIG:=CONFIG_SIS190
  FILES:=$(LINUX_DIR)/drivers/net/ethernet/sis/sis190.ko
  AUTOLOAD:=$(call AutoProbe,sis190)
endef

$(eval $(call KernelPackage,sis190))


define KernelPackage/skge
  SUBMENU:=$(NETWORK_DEVICES_MENU)
  TITLE:=SysKonnect Yukon support
  DEPENDS:=@PCI_SUPPORT
  KCONFIG:=CONFIG_SKGE \
	CONFIG_SKGE_DEBUG=n \
	CONFIG_SKGE_GENESIS=n
  FILES:=$(LINUX_DIR)/drivers/net/ethernet/marvell/skge.ko
  AUTOLOAD:=$(call AutoProbe,skge)
endef

$(eval $(call KernelPackage,skge))


define KernelPackage/alx
  SUBMENU:=$(NETWORK_DEVICES_MENU)
  TITLE:=Qualcomm Atheros AR816x/AR817x PCI-E Ethernet Network Driver
  DEPENDS:=@PCI_SUPPORT +kmod-mdio
  KCONFIG:=CONFIG_ALX
  FILES:=$(LINUX_DIR)/drivers/net/ethernet/atheros/alx/alx.ko
  AUTOLOAD:=$(call AutoProbe,alx)
endef

$(eval $(call KernelPackage,alx))


define KernelPackage/atl2
  SUBMENU:=$(NETWORK_DEVICES_MENU)
  TITLE:=Atheros L2 Fast Ethernet support
  DEPENDS:=@PCI_SUPPORT
  KCONFIG:=CONFIG_ATL2
  FILES:=$(LINUX_DIR)/drivers/net/ethernet/atheros/atlx/atl2.ko
  AUTOLOAD:=$(call AutoProbe,atl2)
endef

$(eval $(call KernelPackage,atl2))


define KernelPackage/atl1
  SUBMENU:=$(NETWORK_DEVICES_MENU)
  TITLE:=Atheros L1 Gigabit Ethernet support
  DEPENDS:=@PCI_SUPPORT +kmod-mii
  KCONFIG:=CONFIG_ATL1
  FILES:=$(LINUX_DIR)/drivers/net/ethernet/atheros/atlx/atl1.ko
  AUTOLOAD:=$(call AutoProbe,atl1)
endef

$(eval $(call KernelPackage,atl1))


define KernelPackage/atl1c
  SUBMENU:=$(NETWORK_DEVICES_MENU)
  TITLE:=Atheros L1C
  DEPENDS:=@PCI_SUPPORT
  KCONFIG:=CONFIG_ATL1C
  FILES:=$(LINUX_DIR)/drivers/net/ethernet/atheros/atl1c/atl1c.ko
  AUTOLOAD:=$(call AutoProbe,atl1c)
endef

$(eval $(call KernelPackage,atl1c))


define KernelPackage/atl1e
  SUBMENU:=$(NETWORK_DEVICES_MENU)
  TITLE:=Atheros L1E
  DEPENDS:=@PCI_SUPPORT
  KCONFIG:=CONFIG_ATL1E
  FILES:=$(LINUX_DIR)/drivers/net/ethernet/atheros/atl1e/atl1e.ko
  AUTOLOAD:=$(call AutoProbe,atl1e)
endef

$(eval $(call KernelPackage,atl1e))


define KernelPackage/libphy
  SUBMENU:=$(NETWORK_DEVICES_MENU)
  TITLE:=PHY library
  KCONFIG:=CONFIG_PHYLIB
  FILES:=$(LINUX_DIR)/drivers/net/phy/libphy.ko
  AUTOLOAD:=$(call AutoLoad,15,libphy,1)
endef

define KernelPackage/libphy/description
 PHY library
endef

$(eval $(call KernelPackage,libphy))


define KernelPackage/phylink
  SUBMENU:=$(NETWORK_DEVICES_MENU)
  TITLE:=Model for MAC to optional PHY connection
  KCONFIG:=CONFIG_PHYLINK
  FILES:=$(LINUX_DIR)/drivers/net/phy/phylink.ko
  AUTOLOAD:=$(call AutoLoad,15,phylink,1)
endef

define KernelPackage/phylink/description
 Model for MAC to optional PHY connection
endef

$(eval $(call KernelPackage,phylink))


define KernelPackage/mii
  SUBMENU:=$(NETWORK_DEVICES_MENU)
  TITLE:=MII library
  KCONFIG:=CONFIG_MII
  FILES:=$(LINUX_DIR)/drivers/net/mii.ko
  AUTOLOAD:=$(call AutoLoad,15,mii,1)
endef

define KernelPackage/mii/description
  MII library
endef

$(eval $(call KernelPackage,mii))


define KernelPackage/mdio-gpio
  SUBMENU:=$(NETWORK_DEVICES_MENU)
  TITLE:= Supports GPIO lib-based MDIO busses
  DEPENDS:=+kmod-libphy @GPIO_SUPPORT +(TARGET_armvirt||TARGET_bcm27xx_bcm2708||TARGET_samsung||TARGET_tegra):kmod-of-mdio
  KCONFIG:= \
	CONFIG_MDIO_BITBANG \
	CONFIG_MDIO_GPIO
  FILES:= \
	$(LINUX_DIR)/drivers/net/phy/mdio-gpio.ko \
	$(LINUX_DIR)/drivers/net/phy/mdio-bitbang.ko
  AUTOLOAD:=$(call AutoProbe,mdio-gpio)
endef

define KernelPackage/mdio-gpio/description
 Supports GPIO lib-based MDIO busses
endef

$(eval $(call KernelPackage,mdio-gpio))


define KernelPackage/et131x
  SUBMENU:=$(NETWORK_DEVICES_MENU)
  TITLE:=Agere ET131x Gigabit Ethernet driver
  URL:=http://sourceforge.net/projects/et131x
  FILES:= \
	$(LINUX_DIR)/drivers/net/ethernet/agere/et131x.ko
  KCONFIG:= \
	CONFIG_ET131X \
	CONFIG_ET131X_DEBUG=n
  DEPENDS:=@PCI_SUPPORT +kmod-libphy
  AUTOLOAD:=$(call AutoProbe,et131x)
endef

define KernelPackage/et131x/description
 This package contains the et131x kernel module
endef

$(eval $(call KernelPackage,et131x))


define KernelPackage/phylib-broadcom
   SUBMENU:=$(NETWORK_DEVICES_MENU)
   TITLE:=Broadcom Ethernet PHY library
   KCONFIG:=CONFIG_BCM_NET_PHYLIB
   HIDDEN:=1
   DEPENDS:=+kmod-libphy
   FILES:=$(LINUX_DIR)/drivers/net/phy/bcm-phy-lib.ko
   AUTOLOAD:=$(call AutoLoad,17,bcm-phy-lib)
endef

$(eval $(call KernelPackage,phylib-broadcom))


define KernelPackage/phy-broadcom
   SUBMENU:=$(NETWORK_DEVICES_MENU)
   TITLE:=Broadcom Ethernet PHY driver
   KCONFIG:=CONFIG_BROADCOM_PHY
   DEPENDS:=+kmod-libphy +kmod-phylib-broadcom
   FILES:=$(LINUX_DIR)/drivers/net/phy/broadcom.ko
   AUTOLOAD:=$(call AutoLoad,18,broadcom,1)
endef

define KernelPackage/phy-broadcom/description
   Currently supports the BCM5411, BCM5421, BCM5461, BCM5464, BCM5481,
   BCM5482 and BCM57780 PHYs.
endef

$(eval $(call KernelPackage,phy-broadcom))


define KernelPackage/phy-bcm84881
   SUBMENU:=$(NETWORK_DEVICES_MENU)
   TITLE:=Broadcom BCM84881 PHY driver
   KCONFIG:=CONFIG_BCM84881_PHY
   DEPENDS:=+kmod-libphy
   FILES:=$(LINUX_DIR)/drivers/net/phy/bcm84881.ko
   AUTOLOAD:=$(call AutoLoad,18,bcm84881,1)
endef

define KernelPackage/phy-bcm84881/description
   Supports the Broadcom 84881 PHY.
endef

$(eval $(call KernelPackage,phy-bcm84881))



define KernelPackage/phy-realtek
   SUBMENU:=$(NETWORK_DEVICES_MENU)
   TITLE:=Realtek Ethernet PHY driver
   KCONFIG:=CONFIG_REALTEK_PHY
   DEPENDS:=+kmod-libphy
   FILES:=$(LINUX_DIR)/drivers/net/phy/realtek.ko
   AUTOLOAD:=$(call AutoLoad,18,realtek,1)
endef

define KernelPackage/phy-realtek/description
   Supports the Realtek 821x PHY.
endef

$(eval $(call KernelPackage,phy-realtek))


define KernelPackage/swconfig
  SUBMENU:=$(NETWORK_DEVICES_MENU)
  TITLE:=switch configuration API
  DEPENDS:=+kmod-libphy
  KCONFIG:=CONFIG_SWCONFIG
  FILES:=$(LINUX_DIR)/drivers/net/phy/swconfig.ko
  AUTOLOAD:=$(call AutoLoad,41,swconfig)
endef

define KernelPackage/swconfig/description
 Switch configuration API module
endef

$(eval $(call KernelPackage,swconfig))

define KernelPackage/switch-bcm53xx
  SUBMENU:=$(NETWORK_DEVICES_MENU)
  TITLE:=Broadcom bcm53xx switch support
  DEPENDS:=+kmod-swconfig
  KCONFIG:=CONFIG_SWCONFIG_B53
  FILES:=$(LINUX_DIR)/drivers/net/phy/b53/b53_common.ko
  AUTOLOAD:=$(call AutoLoad,42,b53_common)
endef

define KernelPackage/switch-bcm53xx/description
  Broadcom bcm53xx switch support
endef

$(eval $(call KernelPackage,switch-bcm53xx))

define KernelPackage/switch-bcm53xx-mdio
  SUBMENU:=$(NETWORK_DEVICES_MENU)
  TITLE:=Broadcom bcm53xx switch MDIO support
  DEPENDS:=+kmod-switch-bcm53xx
  KCONFIG:=CONFIG_SWCONFIG_B53_PHY_DRIVER
  FILES:=$(LINUX_DIR)/drivers/net/phy/b53/b53_mdio.ko
  AUTOLOAD:=$(call AutoLoad,42,b53_mdio)
endef

define KernelPackage/switch-bcm53xx-mdio/description
  Broadcom bcm53xx switch MDIO support
endef

$(eval $(call KernelPackage,switch-bcm53xx-mdio))

define KernelPackage/switch-mvsw61xx
  SUBMENU:=$(NETWORK_DEVICES_MENU)
  TITLE:=Marvell 88E61xx switch support
  DEPENDS:=+kmod-swconfig
  KCONFIG:=CONFIG_MVSW61XX_PHY
  FILES:=$(LINUX_DIR)/drivers/net/phy/mvsw61xx.ko
  AUTOLOAD:=$(call AutoLoad,42,mvsw61xx)
endef

define KernelPackage/switch-mvsw61xx/description
 Marvell 88E61xx switch support
endef

$(eval $(call KernelPackage,switch-mvsw61xx))

define KernelPackage/switch-ip17xx
  SUBMENU:=$(NETWORK_DEVICES_MENU)
  TITLE:=IC+ IP17XX switch support
  DEPENDS:=+kmod-swconfig
  KCONFIG:=CONFIG_IP17XX_PHY
  FILES:=$(LINUX_DIR)/drivers/net/phy/ip17xx.ko
  AUTOLOAD:=$(call AutoLoad,42,ip17xx)
endef

define KernelPackage/switch-ip17xx/description
 IC+ IP175C/IP178C switch support
endef

$(eval $(call KernelPackage,switch-ip17xx))


define KernelPackage/switch-rtl8306
  SUBMENU:=$(NETWORK_DEVICES_MENU)
  TITLE:=Realtek RTL8306S switch support
  DEPENDS:=+kmod-swconfig
  KCONFIG:=CONFIG_RTL8306_PHY
  FILES:=$(LINUX_DIR)/drivers/net/phy/rtl8306.ko
  AUTOLOAD:=$(call AutoLoad,43,rtl8306)
endef

define KernelPackage/switch-rtl8306/description
 Realtek RTL8306S switch support
endef

$(eval $(call KernelPackage,switch-rtl8306))


define KernelPackage/switch-rtl8366-smi
  SUBMENU:=$(NETWORK_DEVICES_MENU)
  TITLE:=Realtek RTL8366 SMI switch interface support
  DEPENDS:=@GPIO_SUPPORT +kmod-swconfig +(TARGET_armvirt||TARGET_bcm27xx_bcm2708||TARGET_samsung||TARGET_tegra):kmod-of-mdio
  KCONFIG:=CONFIG_RTL8366_SMI
  FILES:=$(LINUX_DIR)/drivers/net/phy/rtl8366_smi.ko
  AUTOLOAD:=$(call AutoLoad,42,rtl8366_smi,1)
endef

define KernelPackage/switch-rtl8366-smi/description
  Realtek RTL8366 series SMI switch interface support
endef

$(eval $(call KernelPackage,switch-rtl8366-smi))


define KernelPackage/switch-rtl8366rb
  SUBMENU:=$(NETWORK_DEVICES_MENU)
  TITLE:=Realtek RTL8366RB switch support
  DEPENDS:=+kmod-switch-rtl8366-smi
  KCONFIG:=CONFIG_RTL8366RB_PHY
  FILES:=$(LINUX_DIR)/drivers/net/phy/rtl8366rb.ko
  AUTOLOAD:=$(call AutoLoad,43,rtl8366rb)
endef

define KernelPackage/switch-rtl8366rb/description
 Realtek RTL8366RB switch support
endef

$(eval $(call KernelPackage,switch-rtl8366rb))


define KernelPackage/switch-rtl8366s
  SUBMENU:=$(NETWORK_DEVICES_MENU)
  TITLE:=Realtek RTL8366S switch support
  DEPENDS:=+kmod-switch-rtl8366-smi
  KCONFIG:=CONFIG_RTL8366S_PHY
  FILES:=$(LINUX_DIR)/drivers/net/phy/rtl8366s.ko
  AUTOLOAD:=$(call AutoLoad,43,rtl8366s)
endef

define KernelPackage/switch-rtl8366s/description
 Realtek RTL8366S switch support
endef

$(eval $(call KernelPackage,switch-rtl8366s))


define KernelPackage/switch-rtl8367b
  SUBMENU:=$(NETWORK_DEVICES_MENU)
  TITLE:=Realtek RTL8367R/B switch support
  DEPENDS:=+kmod-switch-rtl8366-smi
  KCONFIG:=CONFIG_RTL8367B_PHY
  FILES:=$(LINUX_DIR)/drivers/net/phy/rtl8367b.ko
  AUTOLOAD:=$(call AutoLoad,43,rtl8367b,1)
endef

define KernelPackage/switch-rtl8367b/description
 Realtek RTL8367R/B switch support
endef

$(eval $(call KernelPackage,switch-rtl8367b))


define KernelPackage/natsemi
  SUBMENU:=$(NETWORK_DEVICES_MENU)
  TITLE:=National Semiconductor DP8381x series
  DEPENDS:=@PCI_SUPPORT
  KCONFIG:=CONFIG_NATSEMI
  FILES:=$(LINUX_DIR)/drivers/net/ethernet/natsemi/natsemi.ko
  AUTOLOAD:=$(call AutoLoad,20,natsemi)
endef

define KernelPackage/natsemi/description
 Kernel modules for National Semiconductor DP8381x series PCI Ethernet
 adapters.
endef

$(eval $(call KernelPackage,natsemi))


define KernelPackage/r6040
  SUBMENU:=$(NETWORK_DEVICES_MENU)
  TITLE:=RDC Fast-Ethernet support
  DEPENDS:=@PCI_SUPPORT +kmod-libphy
  KCONFIG:=CONFIG_R6040 \
		CONFIG_R6040_NAPI=y
  FILES:=$(LINUX_DIR)/drivers/net/ethernet/rdc/r6040.ko
  AUTOLOAD:=$(call AutoProbe,r6040)
endef

define KernelPackage/r6040/description
 Kernel modules for RDC Fast-Ethernet adapters.
endef

$(eval $(call KernelPackage,r6040))


define KernelPackage/niu
  SUBMENU:=$(NETWORK_DEVICES_MENU)
  TITLE:=Sun Neptune 10Gbit Ethernet support
  DEPENDS:=@PCI_SUPPORT
  KCONFIG:=CONFIG_NIU
  FILES:=$(LINUX_DIR)/drivers/net/ethernet/sun/niu.ko
  AUTOLOAD:=$(call AutoProbe,niu)
endef

define KernelPackage/niu/description
 This enables support for cards based upon Sun's Neptune chipset.
endef

$(eval $(call KernelPackage,niu))


define KernelPackage/sis900
  SUBMENU:=$(NETWORK_DEVICES_MENU)
  TITLE:=SiS 900 Ethernet support
  DEPENDS:=@PCI_SUPPORT +kmod-mii
  KCONFIG:=CONFIG_SIS900
  FILES:=$(LINUX_DIR)/drivers/net/ethernet/sis/sis900.ko
  AUTOLOAD:=$(call AutoProbe,sis900)
endef

define KernelPackage/sis900/description
 Kernel modules for Sis 900 Ethernet adapters.
endef

$(eval $(call KernelPackage,sis900))


define KernelPackage/sky2
  SUBMENU:=$(NETWORK_DEVICES_MENU)
  TITLE:=SysKonnect Yukon2 support
  DEPENDS:=@PCI_SUPPORT
  KCONFIG:=CONFIG_SKY2
  FILES:=$(LINUX_DIR)/drivers/net/ethernet/marvell/sky2.ko
  AUTOLOAD:=$(call AutoProbe,sky2)
endef

define KernelPackage/sky2/description
  This driver supports Gigabit Ethernet adapters based on the
  Marvell Yukon 2 chipset:
  Marvell 88E8021/88E8022/88E8035/88E8036/88E8038/88E8050/88E8052/
  88E8053/88E8055/88E8061/88E8062, SysKonnect SK-9E21D/SK-9S21

  There is companion driver for the older Marvell Yukon and
  Genesis based adapters: skge.
endef

$(eval $(call KernelPackage,sky2))


define KernelPackage/via-rhine
  SUBMENU:=$(NETWORK_DEVICES_MENU)
  TITLE:=Via Rhine ethernet support
  DEPENDS:=@PCI_SUPPORT +kmod-mii
  KCONFIG:=CONFIG_VIA_RHINE \
    CONFIG_VIA_RHINE_MMIO=y
  FILES:=$(LINUX_DIR)/drivers/net/ethernet/via/via-rhine.ko
  AUTOLOAD:=$(call AutoProbe,via-rhine)
endef

define KernelPackage/via-rhine/description
 Kernel modules for Via Rhine Ethernet chipsets
endef

$(eval $(call KernelPackage,via-rhine))


define KernelPackage/via-velocity
  SUBMENU:=$(NETWORK_DEVICES_MENU)
  TITLE:=VIA Velocity Gigabit Ethernet Adapter kernel support
  DEPENDS:=@PCI_SUPPORT +kmod-lib-crc-ccitt
  KCONFIG:=CONFIG_VIA_VELOCITY
  FILES:=$(LINUX_DIR)/drivers/net/ethernet/via/via-velocity.ko
  AUTOLOAD:=$(call AutoProbe,via-velocity)
endef

define KernelPackage/via-velocity/description
 Kernel modules for VIA Velocity Gigabit Ethernet chipsets
endef

$(eval $(call KernelPackage,via-velocity))


define KernelPackage/8139too
  SUBMENU:=$(NETWORK_DEVICES_MENU)
  TITLE:=RealTek RTL-8139 PCI Fast Ethernet Adapter kernel support
  DEPENDS:=@PCI_SUPPORT +kmod-mii
  KCONFIG:=CONFIG_8139TOO \
    CONFIG_8139TOO_PIO=y \
    CONFIG_8139TOO_TUNE_TWISTER=n \
    CONFIG_8139TOO_8129=n \
    CONFIG_8139_OLD_RX_RESET=n
  FILES:=$(LINUX_DIR)/drivers/net/ethernet/realtek/8139too.ko
  AUTOLOAD:=$(call AutoProbe,8139too)
endef

define KernelPackage/8139too/description
 Kernel modules for RealTek RTL-8139 PCI Fast Ethernet adapters
endef

$(eval $(call KernelPackage,8139too))


define KernelPackage/8139cp
  SUBMENU:=$(NETWORK_DEVICES_MENU)
  TITLE:=RealTek RTL-8139C+ PCI Fast Ethernet Adapter kernel support
  DEPENDS:=@PCI_SUPPORT +kmod-mii
  KCONFIG:=CONFIG_8139CP
  FILES:=$(LINUX_DIR)/drivers/net/ethernet/realtek/8139cp.ko
  AUTOLOAD:=$(call AutoProbe,8139cp)
endef

define KernelPackage/8139cp/description
 Kernel module for RealTek RTL-8139C+ PCI Fast Ethernet adapters
endef

$(eval $(call KernelPackage,8139cp))


define KernelPackage/r8169
  SUBMENU:=$(NETWORK_DEVICES_MENU)
  TITLE:=RealTek RTL-8169 PCI Gigabit Ethernet Adapter kernel support
  DEPENDS:=@PCI_SUPPORT +kmod-mii +r8169-firmware +!(LINUX_4_9||LINUX_4_14):kmod-phy-realtek
  KCONFIG:=CONFIG_R8169 \
    CONFIG_R8169_NAPI=y \
    CONFIG_R8169_VLAN=n
  FILES:=$(LINUX_DIR)/drivers/net/ethernet/realtek/r8169.ko
  AUTOLOAD:=$(call AutoProbe,r8169)
endef

define KernelPackage/r8169/description
 Kernel modules for RealTek RTL-8169 PCI Gigabit Ethernet adapters
endef

$(eval $(call KernelPackage,r8169))


define KernelPackage/ne2k-pci
  SUBMENU:=$(NETWORK_DEVICES_MENU)
  TITLE:=ne2k-pci Ethernet Adapter kernel support
  DEPENDS:=@PCI_SUPPORT
  KCONFIG:=CONFIG_NE2K_PCI
  FILES:= \
	$(LINUX_DIR)/drivers/net/ethernet/8390/ne2k-pci.ko \
	$(LINUX_DIR)/drivers/net/ethernet/8390/8390.ko
  AUTOLOAD:=$(call AutoProbe,8390 ne2k-pci)
endef

define KernelPackage/ne2k-pci/description
 Kernel modules for NE2000 PCI Ethernet Adapter kernel
endef

$(eval $(call KernelPackage,ne2k-pci))


define KernelPackage/e100
  SUBMENU:=$(NETWORK_DEVICES_MENU)
  TITLE:=Intel(R) PRO/100+ cards kernel support
  DEPENDS:=@PCI_SUPPORT +kmod-mii +e100-firmware
  KCONFIG:=CONFIG_E100
  FILES:=$(LINUX_DIR)/drivers/net/ethernet/intel/e100.ko
  AUTOLOAD:=$(call AutoProbe,e100)
endef

define KernelPackage/e100/description
 Kernel modules for Intel(R) PRO/100+ Ethernet adapters
endef

$(eval $(call KernelPackage,e100))


define KernelPackage/e1000
  SUBMENU:=$(NETWORK_DEVICES_MENU)
  TITLE:=Intel(R) PRO/1000 PCI cards kernel support
  DEPENDS:=@PCI_SUPPORT
  KCONFIG:=CONFIG_E1000 \
    CONFIG_E1000_DISABLE_PACKET_SPLIT=n \
    CONFIG_E1000_NAPI=y
  FILES:=$(LINUX_DIR)/drivers/net/ethernet/intel/e1000/e1000.ko
  AUTOLOAD:=$(call AutoLoad,35,e1000)
endef

define KernelPackage/e1000/description
 Kernel modules for Intel(R) PRO/1000 PCI Ethernet adapters.
endef

$(eval $(call KernelPackage,e1000))


define KernelPackage/e1000e
  SUBMENU:=$(NETWORK_DEVICES_MENU)
  TITLE:=Intel(R) PRO/1000 PCIe cards kernel support
  DEPENDS:=@PCIE_SUPPORT +kmod-ptp
  KCONFIG:=CONFIG_E1000E
  FILES:=$(LINUX_DIR)/drivers/net/ethernet/intel/e1000e/e1000e.ko
  AUTOLOAD:=$(call AutoProbe,e1000e)
  MODPARAMS.e1000e:= \
    IntMode=1 \
    InterruptThrottleRate=4,4,4,4,4,4,4,4
endef

define KernelPackage/e1000e/description
 Kernel modules for Intel(R) PRO/1000 PCIe Ethernet adapters.
endef

$(eval $(call KernelPackage,e1000e))


define KernelPackage/igb
  SUBMENU:=$(NETWORK_DEVICES_MENU)
  TITLE:=Intel(R) 82575/82576 PCI-Express Gigabit Ethernet support
  DEPENDS:=@PCI_SUPPORT +kmod-i2c-core +kmod-i2c-algo-bit +kmod-ptp +kmod-hwmon-core
  KCONFIG:=CONFIG_IGB \
    CONFIG_IGB_HWMON=y \
    CONFIG_IGB_DCA=n
  FILES:=$(LINUX_DIR)/drivers/net/ethernet/intel/igb/igb.ko
  AUTOLOAD:=$(call AutoLoad,35,igb)
endef

define KernelPackage/igb/description
 Kernel modules for Intel(R) 82575/82576 PCI-Express Gigabit Ethernet adapters.
endef

$(eval $(call KernelPackage,igb))


define KernelPackage/igbvf
  SUBMENU:=$(NETWORK_DEVICES_MENU)
  TITLE:=Intel(R) 82576 Virtual Function Ethernet support
  DEPENDS:=@PCI_SUPPORT @TARGET_x86 +kmod-i2c-core +kmod-i2c-algo-bit +kmod-ptp
  KCONFIG:=CONFIG_IGBVF \
    CONFIG_IGB_HWMON=y \
    CONFIG_IGB_DCA=n
  FILES:=$(LINUX_DIR)/drivers/net/ethernet/intel/igbvf/igbvf.ko
  AUTOLOAD:=$(call AutoLoad,35,igbvf)
endef

define KernelPackage/igbvf/description
 Kernel modules for Intel(R) 82576 Virtual Function Ethernet adapters.
endef

$(eval $(call KernelPackage,igbvf))


define KernelPackage/ixgbe
  SUBMENU:=$(NETWORK_DEVICES_MENU)
  TITLE:=Intel(R) 82598/82599 PCI-Express 10 Gigabit Ethernet support
  DEPENDS:=@PCI_SUPPORT +kmod-mdio +kmod-ptp +kmod-hwmon-core +LINUX_5_4:kmod-libphy
  KCONFIG:=CONFIG_IXGBE \
    CONFIG_IXGBE_VXLAN=n \
    CONFIG_IXGBE_HWMON=y \
    CONFIG_IXGBE_DCA=n
  FILES:=$(LINUX_DIR)/drivers/net/ethernet/intel/ixgbe/ixgbe.ko
  AUTOLOAD:=$(call AutoLoad,35,ixgbe)
endef

define KernelPackage/ixgbe/description
 Kernel modules for Intel(R) 82598/82599 PCI-Express 10 Gigabit Ethernet adapters.
endef

$(eval $(call KernelPackage,ixgbe))


define KernelPackage/ixgbevf
  SUBMENU:=$(NETWORK_DEVICES_MENU)
  TITLE:=Intel(R) 82599 Virtual Function Ethernet support
  DEPENDS:=@PCI_SUPPORT +kmod-ixgbe
  KCONFIG:=CONFIG_IXGBEVF \
    CONFIG_IXGBE_VXLAN=n \
    CONFIG_IXGBE_HWMON=y \
    CONFIG_IXGBE_DCA=n
  FILES:=$(LINUX_DIR)/drivers/net/ethernet/intel/ixgbevf/ixgbevf.ko
  AUTOLOAD:=$(call AutoLoad,35,ixgbevf)
endef

define KernelPackage/ixgbevf/description
 Kernel modules for Intel(R) 82599 Virtual Function Ethernet adapters.
endef

$(eval $(call KernelPackage,ixgbevf))

define KernelPackage/i40e
  SUBMENU:=$(NETWORK_DEVICES_MENU)
  TITLE:=Intel(R) Ethernet Controller XL710 Family support
  DEPENDS:=@PCI_SUPPORT +kmod-mdio +kmod-ptp +kmod-hwmon-core +LINUX_5_4:kmod-libphy
  KCONFIG:=CONFIG_I40E \
    CONFIG_I40E_DCB=n
  FILES:=$(LINUX_DIR)/drivers/net/ethernet/intel/i40e/i40e.ko
  AUTOLOAD:=$(call AutoProbe,i40e)
endef

define KernelPackage/i40e/description
 Kernel modules for Intel(R) Ethernet Controller XL710 Family 40 Gigabit Ethernet adapters.
endef

$(eval $(call KernelPackage,i40e))


define KernelPackage/i40evf
  SUBMENU:=$(NETWORK_DEVICES_MENU)
  TITLE:=Intel(R) Ethernet Adaptive Virtual Function support
  DEPENDS:=@!LINUX_5_4 @PCI_SUPPORT +kmod-i40e
  KCONFIG:=CONFIG_I40EVF
  FILES:=$(LINUX_DIR)/drivers/net/ethernet/intel/i40evf/i40evf.ko
  AUTOLOAD:=$(call AutoProbe,i40evf)
endef

define KernelPackage/i40evf/description
 Kernel modules for Intel(R) Ethernet Controller XL710 Family Virtual Function Ethernet adapters.
endef

$(eval $(call KernelPackage,i40evf))


define KernelPackage/b44
  TITLE:=Broadcom 44xx driver
  KCONFIG:=CONFIG_B44
  DEPENDS:=@PCI_SUPPORT @!TARGET_bcm47xx_mips74k +!TARGET_bcm47xx:kmod-ssb +kmod-mii +kmod-libphy
  SUBMENU:=$(NETWORK_DEVICES_MENU)
  FILES:=$(LINUX_DIR)/drivers/net/ethernet/broadcom/b44.ko
  AUTOLOAD:=$(call AutoLoad,19,b44,1)
endef

define KernelPackage/b44/description
 Kernel modules for Broadcom 44xx Ethernet adapters.
endef

$(eval $(call KernelPackage,b44))


define KernelPackage/3c59x
  SUBMENU:=$(NETWORK_DEVICES_MENU)
  TITLE:=3Com 3c590/3c900 series (592/595/597) Vortex/Boomerang
  DEPENDS:=@PCI_SUPPORT +kmod-mii
  KCONFIG:=CONFIG_VORTEX
  FILES:=$(LINUX_DIR)/drivers/net/ethernet/3com/3c59x.ko
  AUTOLOAD:=$(call AutoProbe,3c59x)
endef

define KernelPackage/3c59x/description
 This option enables driver support for a large number of 10mbps and
 10/100mbps EISA, PCI and PCMCIA 3Com Ethernet adapters:
 - "Vortex"    (Fast EtherLink 3c590/3c592/3c595/3c597) EISA and PCI
 - "Boomerang" (EtherLink XL 3c900 or 3c905)            PCI
 - "Cyclone"   (3c540/3c900/3c905/3c980/3c575/3c656)    PCI and Cardbus
 - "Tornado"   (3c905)                                  PCI
 - "Hurricane" (3c555/3cSOHO)                           PCI
endef

$(eval $(call KernelPackage,3c59x))


define KernelPackage/pcnet32
  SUBMENU:=$(NETWORK_DEVICES_MENU)
  TITLE:=AMD PCnet32 PCI support
  DEPENDS:=@(PCI_SUPPORT||TARGET_malta) +kmod-mii
  KCONFIG:=CONFIG_PCNET32
  FILES:=$(LINUX_DIR)/drivers/net/ethernet/amd/pcnet32.ko
  AUTOLOAD:=$(call AutoProbe,pcnet32)
endef

define KernelPackage/pcnet32/description
 Kernel modules for AMD PCnet32 Ethernet adapters
endef

$(eval $(call KernelPackage,pcnet32))


define KernelPackage/tg3
  TITLE:=Broadcom Tigon3 Gigabit Ethernet
  KCONFIG:=CONFIG_TIGON3 \
	CONFIG_TIGON3_HWMON=n
  DEPENDS:=+!TARGET_bcm47xx:kmod-libphy +LINUX_4_9:kmod-hwmon-core +kmod-ptp
  SUBMENU:=$(NETWORK_DEVICES_MENU)
  FILES:=$(LINUX_DIR)/drivers/net/ethernet/broadcom/tg3.ko
  AUTOLOAD:=$(call AutoLoad,19,tg3,1)
endef

define KernelPackage/tg3/description
 Kernel modules for Broadcom Tigon3 Gigabit Ethernet adapters
endef

$(eval $(call KernelPackage,tg3))


define KernelPackage/hfcpci
  TITLE:=HFC PCI cards (single port) support for mISDN
  KCONFIG:=CONFIG_MISDN_HFCPCI
  DEPENDS:=+kmod-misdn
  SUBMENU:=$(NETWORK_DEVICES_MENU)
  FILES:=$(LINUX_DIR)/drivers/isdn/hardware/mISDN/hfcpci.ko
  AUTOLOAD:=$(call AutoLoad,31,hfcpci)
endef

define KernelPackage/hfcpci/description
 Kernel modules for Cologne AG's HFC pci cards (single port)
 using the mISDN V2 stack
endef

$(eval $(call KernelPackage,hfcpci))


define KernelPackage/hfcmulti
  TITLE:=HFC multiport cards (HFC-4S/8S/E1) support for mISDN
  KCONFIG:=CONFIG_MISDN_HFCMULTI
  DEPENDS:=+kmod-misdn
  SUBMENU:=$(NETWORK_DEVICES_MENU)
  FILES:=$(LINUX_DIR)/drivers/isdn/hardware/mISDN/hfcmulti.ko
  AUTOLOAD:=$(call AutoLoad,31,hfcmulti)
endef

define KernelPackage/hfcmulti/description
 Kernel modules for Cologne AG's HFC multiport cards (HFC-4S/8S/E1)
 using the mISDN V2 stack
endef

$(eval $(call KernelPackage,hfcmulti))


define KernelPackage/gigaset
  SUBMENU:=$(NETWORK_DEVICES_MENU)
  TITLE:=Siemens Gigaset support for isdn4linux
  DEPENDS:=@USB_SUPPORT +kmod-isdn4linux +kmod-lib-crc-ccitt +kmod-usb-core @!LINUX_5_4
  URL:=http://gigaset307x.sourceforge.net/
  KCONFIG:= \
    CONFIG_ISDN_DRV_GIGASET \
    CONFIG_GIGASET_BASE \
    CONFIG_GIGASET_M101 \
    CONFIG_GIGASET_M105 \
    CONFIG_GIGASET_UNDOCREQ=y \
    CONFIG_GIGASET_I4L=y
  FILES:= \
    $(LINUX_DIR)/drivers/isdn/gigaset/gigaset.ko \
    $(LINUX_DIR)/drivers/isdn/gigaset/bas_gigaset.ko \
    $(LINUX_DIR)/drivers/isdn/gigaset/ser_gigaset.ko \
    $(LINUX_DIR)/drivers/isdn/gigaset/usb_gigaset.ko
  AUTOLOAD:=$(call AutoProbe,gigaset bas_gigaset ser_gigaset usb_gigaset)
endef

define KernelPackage/gigaset/description
 This driver supports the Siemens Gigaset SX205/255 family of
 ISDN DECT bases, including the predecessors Gigaset 3070/3075
 and 4170/4175 and their T-Com versions Sinus 45isdn and Sinus
 721X.
endef

$(eval $(call KernelPackage,gigaset))


define KernelPackage/macvlan
  SUBMENU:=$(NETWORK_DEVICES_MENU)
  TITLE:=MAC-VLAN support
  KCONFIG:=CONFIG_MACVLAN
  FILES:=$(LINUX_DIR)/drivers/net/macvlan.ko
  AUTOLOAD:=$(call AutoProbe,macvlan)
endef

define KernelPackage/macvlan/description
 A kernel module which allows one to create virtual interfaces that
 map packets to or from specific MAC addresses to a particular interface
endef

$(eval $(call KernelPackage,macvlan))


define KernelPackage/tulip
  TITLE:=Tulip family network device support
  DEPENDS:=@PCI_SUPPORT +kmod-mii
  SUBMENU:=$(NETWORK_DEVICES_MENU)
  KCONFIG:= \
    CONFIG_NET_TULIP=y \
    CONFIG_DE2104X \
    CONFIG_DE2104X_DSL=0 \
    CONFIG_TULIP \
    CONFIG_TULIP_MWI=y \
    CONFIG_TULIP_MMIO=y \
    CONFIG_TULIP_NAPI=y \
    CONFIG_TULIP_NAPI_HW_MITIGATION=y \
    CONFIG_DE4X5=n \
    CONFIG_WINBOND_840 \
    CONFIG_DM9102 \
    CONFIG_ULI526X
  FILES:= \
	$(LINUX_DIR)/drivers/net/ethernet/dec/tulip/tulip.ko \
	$(LINUX_DIR)/drivers/net/ethernet/dec/tulip/de2104x.ko \
	$(LINUX_DIR)/drivers/net/ethernet/dec/tulip/dmfe.ko \
	$(LINUX_DIR)/drivers/net/ethernet/dec/tulip/uli526x.ko \
	$(LINUX_DIR)/drivers/net/ethernet/dec/tulip/winbond-840.ko
  AUTOLOAD:=$(call AutoProbe,tulip)
endef

define KernelPackage/tulip/description
 Kernel modules for the Tulip family of network cards,
 including DECchip Tulip, DIGITAL EtherWORKS, Winbond W89c840,
 Davicom DM910x/DM980x and ULi M526x controller support.
endef

$(eval $(call KernelPackage,tulip))


define KernelPackage/solos-pci
  SUBMENU:=$(NETWORK_DEVICES_MENU)
  TITLE:=Solos ADSL2+ multiport modem
  DEPENDS:=@PCI_SUPPORT +kmod-atm
  KCONFIG:=CONFIG_ATM_SOLOS
  FILES:=$(LINUX_DIR)/drivers/atm/solos-pci.ko
  AUTOLOAD:=$(call AutoProbe,solos-pci)
endef

define KernelPackage/solos-pci/description
 Kernel module for Traverse Technologies' Solos PCI cards
 and Geos ADSL2+ x86 motherboard
endef

$(eval $(call KernelPackage,solos-pci))


define KernelPackage/dummy
  SUBMENU:=$(NETWORK_DEVICES_MENU)
  TITLE:=Dummy network device
  KCONFIG:=CONFIG_DUMMY
  FILES:=$(LINUX_DIR)/drivers/net/dummy.ko
  AUTOLOAD:=$(call AutoLoad,34,dummy)
endef

define KernelPackage/dummy/description
 The dummy network device
endef

$(eval $(call KernelPackage,dummy))


define KernelPackage/ifb
  SUBMENU:=$(NETWORK_DEVICES_MENU)
  TITLE:=Intermediate Functional Block support
  KCONFIG:= \
	CONFIG_IFB \
	CONFIG_NET_CLS=y
  FILES:=$(LINUX_DIR)/drivers/net/ifb.ko
  AUTOLOAD:=$(call AutoLoad,34,ifb)
  MODPARAMS.ifb:=numifbs=0
endef

define KernelPackage/ifb/description
  The Intermediate Functional Block
endef

$(eval $(call KernelPackage,ifb))


define KernelPackage/dm9000
  SUBMENU:=$(NETWORK_DEVICES_MENU)
  TITLE:=Davicom 9000 Ethernet support
  DEPENDS:=+kmod-mii
  KCONFIG:=CONFIG_DM9000 \
    CONFIG_DM9000_DEBUGLEVEL=4 \
    CONFIG_DM9000_FORCE_SIMPLE_PHY_POLL=y
  FILES:=$(LINUX_DIR)/drivers/net/ethernet/davicom/dm9000.ko
  AUTOLOAD:=$(call AutoLoad,34,dm9000)
endef

define KernelPackage/dm9000/description
 Kernel driver for Davicom 9000 Ethernet adapters.
endef

$(eval $(call KernelPackage,dm9000))


define KernelPackage/forcedeth
  SUBMENU:=$(NETWORK_DEVICES_MENU)
  TITLE:=nForce Ethernet support
  DEPENDS:=@PCI_SUPPORT
  KCONFIG:=CONFIG_FORCEDETH
  FILES:=$(LINUX_DIR)/drivers/net/ethernet/nvidia/forcedeth.ko
  AUTOLOAD:=$(call AutoProbe,forcedeth)
endef

define KernelPackage/forcedeth/description
 Kernel driver for Nvidia Ethernet support
endef

$(eval $(call KernelPackage,forcedeth))

define KernelPackage/of-mdio
  SUBMENU:=$(NETWORK_DEVICES_MENU)
  TITLE:=OpenFirmware MDIO support
  DEPENDS:=+kmod-libphy
  KCONFIG:=CONFIG_OF_MDIO
  FILES:= \
	$(LINUX_DIR)/drivers/net/phy/fixed_phy.ko@ge4.9 \
	$(LINUX_DIR)/drivers/of/of_mdio.ko
  AUTOLOAD:=$(call AutoLoad,41,of_mdio)
endef

define KernelPackage/of-mdio/description
 Kernel driver for OpenFirmware MDIO support
endef

$(eval $(call KernelPackage,of-mdio))


define KernelPackage/vmxnet3
  SUBMENU:=$(NETWORK_DEVICES_MENU)
  TITLE:=VMware VMXNET3 ethernet driver
  DEPENDS:=@PCI_SUPPORT
  KCONFIG:=CONFIG_VMXNET3
  FILES:=$(LINUX_DIR)/drivers/net/vmxnet3/vmxnet3.ko
  AUTOLOAD:=$(call AutoLoad,35,vmxnet3)
endef

define KernelPackage/vmxnet3/description
 Kernel modules for VMware VMXNET3 ethernet adapters.
endef

$(eval $(call KernelPackage,vmxnet3))


define KernelPackage/spi-ks8995
  SUBMENU:=$(NETWORK_DEVICES_MENU)
  TITLE:=Micrel/Kendin KS8995 Ethernet switch control
  FILES:=$(LINUX_DIR)/drivers/net/phy/spi_ks8995.ko
  KCONFIG:=CONFIG_MICREL_KS8995MA \
	CONFIG_SPI=y \
	CONFIG_SPI_MASTER=y
  AUTOLOAD:=$(call AutoLoad,50,spi_ks8995)
endef

define KernelPackage/spi-ks8995/description
  Kernel module for Micrel/Kendin KS8995 ethernet switch
endef

$(eval $(call KernelPackage,spi-ks8995))


define KernelPackage/ethoc
  SUBMENU:=$(NETWORK_DEVICES_MENU)
  TITLE:=Opencore.org ethoc driver
  DEPENDS:=+kmod-libphy
  FILES:=$(LINUX_DIR)/drivers/net/ethernet/ethoc.ko
  KCONFIG:=CONFIG_ETHOC
  AUTOLOAD:=$(call AutoProbe,ethoc)
endef

define KernelPackage/ethoc/description
  Kernel module for the Opencores.org ethernet adapter
endef

$(eval $(call KernelPackage,ethoc))


define KernelPackage/bnx2
  SUBMENU:=$(NETWORK_DEVICES_MENU)
  TITLE:=BCM5706/5708/5709/5716 ethernet adapter driver
  DEPENDS:=@PCI_SUPPORT +bnx2-firmware
  FILES:=$(LINUX_DIR)/drivers/net/ethernet/broadcom/bnx2.ko
  KCONFIG:=CONFIG_BNX2
  AUTOLOAD:=$(call AutoProbe,bnx2)
endef

define KernelPackage/bnx2/description
  Kernel module for the BCM5706/5708/5709/5716 ethernet adapter
endef

$(eval $(call KernelPackage,bnx2))


define KernelPackage/bnx2x
  SUBMENU:=$(NETWORK_DEVICES_MENU)
  TITLE:=QLogic 5771x/578xx 10/20-Gigabit ethernet adapter driver
  DEPENDS:=@PCI_SUPPORT +bnx2x-firmware +kmod-lib-crc32c +kmod-mdio +kmod-ptp +kmod-lib-zlib-inflate
  FILES:=$(LINUX_DIR)/drivers/net/ethernet/broadcom/bnx2x/bnx2x.ko
  KCONFIG:= \
	CONFIG_BNX2X \
	CONFIG_BNX2X_SRIOV=y
  AUTOLOAD:=$(call AutoProbe,bnx2x)
endef

define KernelPackage/bnx2x/description
  QLogic BCM57710/57711/57711E/57712/57712_MF/57800/57800_MF/57810/57810_MF/57840/57840_MF Driver
endef

$(eval $(call KernelPackage,bnx2x))

define KernelPackage/be2net
  SUBMENU:=$(NETWORK_DEVICES_MENU)
  TITLE:=Broadcom Emulex OneConnect 10Gbps NIC
  DEPENDS:=@PCI_SUPPORT +kmod-hwmon-core
  FILES:=$(LINUX_DIR)/drivers/net/ethernet/emulex/benet/be2net.ko
  KCONFIG:= \
	CONFIG_BE2NET \
	CONFIG_BE2NET_BE2=y \
	CONFIG_BE2NET_BE3=y \
	CONFIG_BE2NET_LANCER=y \
	CONFIG_BE2NET_SKYHAWK=y \
	CONFIG_BE2NET_HWMON=y
  AUTOLOAD:=$(call AutoProbe,be2net)
endef

define KernelPackage/be2net/description
  Broadcom Emulex OneConnect 10Gbit SFP+ support, OneConnect OCe10xxx OCe11xxx OCe14xxx, LightPulse LPe12xxx
endef

$(eval $(call KernelPackage,be2net))

define KernelPackage/mlx4-core
  SUBMENU:=$(NETWORK_DEVICES_MENU)
  TITLE:=Mellanox ConnectX(R) mlx4 core Network Driver
  DEPENDS:=@PCI_SUPPORT +kmod-ptp
  FILES:= \
	$(LINUX_DIR)/drivers/net/ethernet/mellanox/mlx4/mlx4_core.ko \
	$(LINUX_DIR)/drivers/net/ethernet/mellanox/mlx4/mlx4_en.ko
  KCONFIG:= CONFIG_MLX4_EN \
	CONFIG_MLX4_EN_DCB=n \
	CONFIG_MLX4_CORE=y \
	CONFIG_MLX4_CORE_GEN2=y \
	CONFIG_MLX4_DEBUG=n
  AUTOLOAD:=$(call AutoProbe,mlx4_core mlx4_en)
endef

define KernelPackage/mlx4-core/description
  Supports Mellanox ConnectX-3 series and previous cards
endef

$(eval $(call KernelPackage,mlx4-core))

define KernelPackage/mlx5-core
  SUBMENU:=$(NETWORK_DEVICES_MENU)
  TITLE:=Mellanox ConnectX(R) mlx5 core Network Driver
  DEPENDS:=@PCI_SUPPORT +kmod-ptp
  FILES:=$(LINUX_DIR)/drivers/net/ethernet/mellanox/mlx5/core/mlx5_core.ko
  KCONFIG:= CONFIG_MLX5_CORE \
	CONFIG_MLX5_CORE_EN=y \
	CONFIG_MLX5_CORE_EN_DCB=n \
	CONFIG_MLX5_CORE_IPOIB=n \
	CONFIG_MLX5_EN_ARFS=n \
	CONFIG_MLX5_EN_IPSEC=n \
	CONFIG_MLX5_EN_RXNFC=y \
	CONFIG_MLX5_EN_TLS=n \
	CONFIG_MLX5_ESWITCH=n \
	CONFIG_MLX5_FPGA=n \
	CONFIG_MLX5_FPGA_IPSEC=n \
	CONFIG_MLX5_FPGA_TLS=n \
	CONFIG_MLX5_MPFS=y \
	CONFIG_MLX5_SW_STEERING=n \
	CONFIG_MLX5_TC_CT=n \
	CONFIG_MLX5_TLS=n
  AUTOLOAD:=$(call AutoProbe,mlx5_core)
endef

define KernelPackage/mlx5-core/description
  Supports Mellanox Connect-IB/ConnectX-4 series and later cards
endef

$(eval $(call KernelPackage,mlx5-core))

define KernelPackage/sfc
  SUBMENU:=$(NETWORK_DEVICES_MENU)
  TITLE:=Solarflare SFC9000/SFC9100-family 10Gbps NIC support
  DEPENDS:=@PCI_SUPPORT +kmod-mdio +kmod-i2c-core +kmod-i2c-algo-bit +kmod-hwmon-core +kmod-ptp +kmod-lib-crc32c
# add PCI_IOV
  KCONFIG:= \
    CONFIG_NET_VENDOR_SOLARFLARE=y \
    CONFIG_SFC=y \
    CONFIG_SFC_MTD=y \
    CONFIG_MCDI_MON=y \
    CONFIG_SFC_SRIOV=n \
    CONFIG_SFC_MCDI_LOGGING=n \
  FILES:=$(LINUX_DIR)/drivers/net/ethernet/sfc/sfc.ko
  AUTOLOAD:=$(call AutoProbe, sfc)
endef

define KernelPackage/sfc/description
  Solarflare SFC9000/SFC9100-family 10Gbps NIC support
endef

$(eval $(call KernelPackage,sfc))

<<<<<<< HEAD

define KernelPackage/sfp
  SUBMENU:=$(NETWORK_DEVICES_MENU)
  TITLE:=SFP cage support
  DEPENDS:=+kmod-i2c-core +kmod-hwmon-core +kmod-phylink
  KCONFIG:= \
	CONFIG_SFP \
	CONFIG_MDIO_I2C
  FILES:= \
	$(LINUX_DIR)/drivers/net/phy/sfp.ko \
	$(LINUX_DIR)/drivers/net/phy/mdio-i2c.ko
  AUTOLOAD:=$(call AutoProbe,mdio-i2c sfp)
endef

define KernelPackage/sfp/description
 Kernel module to support SFP cages
endef

$(eval $(call KernelPackage,sfp))
=======
define KernelPackage/jme
  SUBMENU:=$(NETWORK_DEVICES_MENU)
  TITLE:=JMicron(R) PCI-Express Gigabit Ethernet support
  DEPENDS:=@PCI_SUPPORT +kmod-mii
  KCONFIG:=CONFIG_JME
  FILES:=$(LINUX_DIR)/drivers/net/ethernet/jme.ko
  AUTOLOAD:=$(call AutoProbe,jme)
endef

define KernelPackage/jme/description
  Supports JMicron(R) PCI-Express Gigabit Ethernet adapters
endef

$(eval $(call KernelPackage,jme))
>>>>>>> 345da531
<|MERGE_RESOLUTION|>--- conflicted
+++ resolved
@@ -1199,7 +1199,7 @@
     CONFIG_NET_VENDOR_SOLARFLARE=y \
     CONFIG_SFC=y \
     CONFIG_SFC_MTD=y \
-    CONFIG_MCDI_MON=y \
+    CONFIG_SFC_MCDI_MON=y \
     CONFIG_SFC_SRIOV=n \
     CONFIG_SFC_MCDI_LOGGING=n \
   FILES:=$(LINUX_DIR)/drivers/net/ethernet/sfc/sfc.ko
@@ -1212,7 +1212,6 @@
 
 $(eval $(call KernelPackage,sfc))
 
-<<<<<<< HEAD
 
 define KernelPackage/sfp
   SUBMENU:=$(NETWORK_DEVICES_MENU)
@@ -1232,7 +1231,8 @@
 endef
 
 $(eval $(call KernelPackage,sfp))
-=======
+
+
 define KernelPackage/jme
   SUBMENU:=$(NETWORK_DEVICES_MENU)
   TITLE:=JMicron(R) PCI-Express Gigabit Ethernet support
@@ -1246,5 +1246,4 @@
   Supports JMicron(R) PCI-Express Gigabit Ethernet adapters
 endef
 
-$(eval $(call KernelPackage,jme))
->>>>>>> 345da531
+$(eval $(call KernelPackage,jme))