#
# Copyright (C) 2006-2011 OpenWrt.org
#
# This is free software, licensed under the GNU General Public License v2.
# See /LICENSE for more information.
#

NETWORK_DEVICES_MENU:=Network Devices

define KernelPackage/sis190
  SUBMENU:=$(NETWORK_DEVICES_MENU)
  TITLE:=SiS 190 Fast/Gigabit Ethernet support
  DEPENDS:=@PCI_SUPPORT +kmod-mii
  KCONFIG:=CONFIG_SIS190
  FILES:=$(LINUX_DIR)/drivers/net/ethernet/sis/sis190.ko
  AUTOLOAD:=$(call AutoProbe,sis190)
endef

$(eval $(call KernelPackage,sis190))


define KernelPackage/skge
  SUBMENU:=$(NETWORK_DEVICES_MENU)
  TITLE:=SysKonnect Yukon support
  DEPENDS:=@PCI_SUPPORT
  KCONFIG:=CONFIG_SKGE \
	CONFIG_SKGE_DEBUG=n \
	CONFIG_SKGE_GENESIS=n
  FILES:=$(LINUX_DIR)/drivers/net/ethernet/marvell/skge.ko
  AUTOLOAD:=$(call AutoProbe,skge)
endef

$(eval $(call KernelPackage,skge))


define KernelPackage/alx
  SUBMENU:=$(NETWORK_DEVICES_MENU)
  TITLE:=Qualcomm Atheros AR816x/AR817x PCI-E Ethernet Network Driver
  DEPENDS:=@PCI_SUPPORT +kmod-mdio
  KCONFIG:=CONFIG_ALX
  FILES:=$(LINUX_DIR)/drivers/net/ethernet/atheros/alx/alx.ko
  AUTOLOAD:=$(call AutoProbe,alx)
endef

$(eval $(call KernelPackage,alx))


define KernelPackage/atl2
  SUBMENU:=$(NETWORK_DEVICES_MENU)
  TITLE:=Atheros L2 Fast Ethernet support
  DEPENDS:=@PCI_SUPPORT
  KCONFIG:=CONFIG_ATL2
  FILES:=$(LINUX_DIR)/drivers/net/ethernet/atheros/atlx/atl2.ko
  AUTOLOAD:=$(call AutoProbe,atl2)
endef

$(eval $(call KernelPackage,atl2))


define KernelPackage/atl1
  SUBMENU:=$(NETWORK_DEVICES_MENU)
  TITLE:=Atheros L1 Gigabit Ethernet support
  DEPENDS:=@PCI_SUPPORT +kmod-mii
  KCONFIG:=CONFIG_ATL1
  FILES:=$(LINUX_DIR)/drivers/net/ethernet/atheros/atlx/atl1.ko
  AUTOLOAD:=$(call AutoProbe,atl1)
endef

$(eval $(call KernelPackage,atl1))


define KernelPackage/atl1c
  SUBMENU:=$(NETWORK_DEVICES_MENU)
  TITLE:=Atheros L1C
  DEPENDS:=@PCI_SUPPORT
  KCONFIG:=CONFIG_ATL1C
  FILES:=$(LINUX_DIR)/drivers/net/ethernet/atheros/atl1c/atl1c.ko
  AUTOLOAD:=$(call AutoProbe,atl1c)
endef

$(eval $(call KernelPackage,atl1c))


define KernelPackage/atl1e
  SUBMENU:=$(NETWORK_DEVICES_MENU)
  TITLE:=Atheros L1E
  DEPENDS:=@PCI_SUPPORT
  KCONFIG:=CONFIG_ATL1E
  FILES:=$(LINUX_DIR)/drivers/net/ethernet/atheros/atl1e/atl1e.ko
  AUTOLOAD:=$(call AutoProbe,atl1e)
endef

$(eval $(call KernelPackage,atl1e))


define KernelPackage/libphy
  SUBMENU:=$(NETWORK_DEVICES_MENU)
  TITLE:=PHY library
  KCONFIG:=CONFIG_PHYLIB
  FILES:=$(LINUX_DIR)/drivers/net/phy/libphy.ko
  AUTOLOAD:=$(call AutoLoad,15,libphy,1)
endef

define KernelPackage/libphy/description
 PHY library
endef

$(eval $(call KernelPackage,libphy))


define KernelPackage/phylink
  SUBMENU:=$(NETWORK_DEVICES_MENU)
  TITLE:=Model for MAC to optional PHY connection
  DEPENDS:=+kmod-libphy
  KCONFIG:=CONFIG_PHYLINK
  FILES:=$(LINUX_DIR)/drivers/net/phy/phylink.ko
  AUTOLOAD:=$(call AutoLoad,15,phylink,1)
endef

define KernelPackage/phylink/description
 Model for MAC to optional PHY connection
endef

$(eval $(call KernelPackage,phylink))


define KernelPackage/mii
  SUBMENU:=$(NETWORK_DEVICES_MENU)
  TITLE:=MII library
  KCONFIG:=CONFIG_MII
  FILES:=$(LINUX_DIR)/drivers/net/mii.ko
  AUTOLOAD:=$(call AutoLoad,15,mii,1)
endef

define KernelPackage/mii/description
  MII library
endef

$(eval $(call KernelPackage,mii))


define KernelPackage/mdio-devres
  SUBMENU:=$(NETWORK_DEVICES_MENU)
  TITLE:=Supports MDIO device registration
  DEPENDS:=@LINUX_5_10 +kmod-libphy PACKAGE_kmod-of-mdio:kmod-of-mdio
  KCONFIG:=CONFIG_MDIO_DEVRES
  HIDDEN:=1
  FILES:=$(LINUX_DIR)/drivers/net/phy/mdio_devres.ko
  AUTOLOAD:=$(call AutoProbe,mdio-devres)
endef

define KernelPackage/mdio-devres/description
 Supports MDIO device registration
endef

$(eval $(call KernelPackage,mdio-devres))


define KernelPackage/mdio-gpio
  SUBMENU:=$(NETWORK_DEVICES_MENU)
  TITLE:= Supports GPIO lib-based MDIO busses
  DEPENDS:=+kmod-libphy @GPIO_SUPPORT +(TARGET_armvirt||TARGET_bcm27xx_bcm2708||TARGET_tegra):kmod-of-mdio
  KCONFIG:= \
	CONFIG_MDIO_BITBANG \
	CONFIG_MDIO_GPIO
  FILES:= \
	$(LINUX_DIR)/drivers/net/phy/mdio-gpio.ko@lt5.10 \
	$(LINUX_DIR)/drivers/net/phy/mdio-bitbang.ko@lt5.10 \
	$(LINUX_DIR)/drivers/net/mdio/mdio-gpio.ko@ge5.10 \
	$(LINUX_DIR)/drivers/net/mdio/mdio-bitbang.ko@ge5.10
  AUTOLOAD:=$(call AutoProbe,mdio-gpio)
endef

define KernelPackage/mdio-gpio/description
 Supports GPIO lib-based MDIO busses
endef

$(eval $(call KernelPackage,mdio-gpio))


define KernelPackage/et131x
  SUBMENU:=$(NETWORK_DEVICES_MENU)
  TITLE:=Agere ET131x Gigabit Ethernet driver
  URL:=http://sourceforge.net/projects/et131x
  FILES:= \
	$(LINUX_DIR)/drivers/net/ethernet/agere/et131x.ko
  KCONFIG:= \
	CONFIG_ET131X \
	CONFIG_ET131X_DEBUG=n
  DEPENDS:=@PCI_SUPPORT +kmod-libphy
  AUTOLOAD:=$(call AutoProbe,et131x)
endef

define KernelPackage/et131x/description
 This package contains the et131x kernel module
endef

$(eval $(call KernelPackage,et131x))

define KernelPackage/phy-microchip
   SUBMENU:=$(NETWORK_DEVICES_MENU)
   TITLE:=Microchip Ethernet PHY driver
   KCONFIG:=CONFIG_MICROCHIP_PHY
   DEPENDS:=+kmod-libphy
   FILES:=$(LINUX_DIR)/drivers/net/phy/microchip.ko
   AUTOLOAD:=$(call AutoLoad,18,microchip,1)
endef

define KernelPackage/phy-microchip/description
   Supports the LAN88XX PHYs.
endef

$(eval $(call KernelPackage,phy-microchip))


define KernelPackage/phylib-broadcom
   SUBMENU:=$(NETWORK_DEVICES_MENU)
   TITLE:=Broadcom Ethernet PHY library
   KCONFIG:=CONFIG_BCM_NET_PHYLIB
   HIDDEN:=1
   DEPENDS:=+kmod-libphy
   FILES:=$(LINUX_DIR)/drivers/net/phy/bcm-phy-lib.ko
   AUTOLOAD:=$(call AutoLoad,17,bcm-phy-lib)
endef

$(eval $(call KernelPackage,phylib-broadcom))


define KernelPackage/phy-broadcom
   SUBMENU:=$(NETWORK_DEVICES_MENU)
   TITLE:=Broadcom Ethernet PHY driver
   KCONFIG:=CONFIG_BROADCOM_PHY
   DEPENDS:=+kmod-libphy +kmod-phylib-broadcom
   FILES:=$(LINUX_DIR)/drivers/net/phy/broadcom.ko
   AUTOLOAD:=$(call AutoLoad,18,broadcom,1)
endef

define KernelPackage/phy-broadcom/description
   Currently supports the BCM5411, BCM5421, BCM5461, BCM5464, BCM5481,
   BCM5482 and BCM57780 PHYs.
endef

$(eval $(call KernelPackage,phy-broadcom))


define KernelPackage/phy-bcm84881
   SUBMENU:=$(NETWORK_DEVICES_MENU)
   TITLE:=Broadcom BCM84881 PHY driver
   KCONFIG:=CONFIG_BCM84881_PHY
   DEPENDS:=+kmod-libphy
   FILES:=$(LINUX_DIR)/drivers/net/phy/bcm84881.ko
   AUTOLOAD:=$(call AutoLoad,18,bcm84881,1)
endef

define KernelPackage/phy-bcm84881/description
   Supports the Broadcom 84881 PHY.
endef

$(eval $(call KernelPackage,phy-bcm84881))



define KernelPackage/phy-realtek
   SUBMENU:=$(NETWORK_DEVICES_MENU)
   TITLE:=Realtek Ethernet PHY driver
   KCONFIG:=CONFIG_REALTEK_PHY
   DEPENDS:=+kmod-libphy
   FILES:=$(LINUX_DIR)/drivers/net/phy/realtek.ko
   AUTOLOAD:=$(call AutoLoad,18,realtek,1)
endef

define KernelPackage/phy-realtek/description
   Supports the Realtek 821x PHY.
endef

$(eval $(call KernelPackage,phy-realtek))


define KernelPackage/swconfig
  SUBMENU:=$(NETWORK_DEVICES_MENU)
  TITLE:=switch configuration API
  DEPENDS:=+kmod-libphy
  KCONFIG:=CONFIG_SWCONFIG
  FILES:=$(LINUX_DIR)/drivers/net/phy/swconfig.ko
  AUTOLOAD:=$(call AutoLoad,41,swconfig)
endef

define KernelPackage/swconfig/description
 Switch configuration API module
endef

$(eval $(call KernelPackage,swconfig))

define KernelPackage/switch-bcm53xx
  SUBMENU:=$(NETWORK_DEVICES_MENU)
  TITLE:=Broadcom bcm53xx switch support
  DEPENDS:=+kmod-swconfig
  KCONFIG:=CONFIG_SWCONFIG_B53
  FILES:=$(LINUX_DIR)/drivers/net/phy/b53/b53_common.ko
  AUTOLOAD:=$(call AutoLoad,42,b53_common)
endef

define KernelPackage/switch-bcm53xx/description
  Broadcom bcm53xx switch support
endef

$(eval $(call KernelPackage,switch-bcm53xx))

define KernelPackage/switch-bcm53xx-mdio
  SUBMENU:=$(NETWORK_DEVICES_MENU)
  TITLE:=Broadcom bcm53xx switch MDIO support
  DEPENDS:=+kmod-switch-bcm53xx
  KCONFIG:=CONFIG_SWCONFIG_B53_PHY_DRIVER
  FILES:=$(LINUX_DIR)/drivers/net/phy/b53/b53_mdio.ko
  AUTOLOAD:=$(call AutoLoad,42,b53_mdio)
endef

define KernelPackage/switch-bcm53xx-mdio/description
  Broadcom bcm53xx switch MDIO support
endef

$(eval $(call KernelPackage,switch-bcm53xx-mdio))


define KernelPackage/switch-ip17xx
  SUBMENU:=$(NETWORK_DEVICES_MENU)
  TITLE:=IC+ IP17XX switch support
  DEPENDS:=+kmod-swconfig
  KCONFIG:=CONFIG_IP17XX_PHY
  FILES:=$(LINUX_DIR)/drivers/net/phy/ip17xx.ko
  AUTOLOAD:=$(call AutoLoad,42,ip17xx)
endef

define KernelPackage/switch-ip17xx/description
 IC+ IP175C/IP178C switch support
endef

$(eval $(call KernelPackage,switch-ip17xx))


define KernelPackage/switch-rtl8306
  SUBMENU:=$(NETWORK_DEVICES_MENU)
  TITLE:=Realtek RTL8306S switch support
  DEPENDS:=+kmod-swconfig
  KCONFIG:=CONFIG_RTL8306_PHY
  FILES:=$(LINUX_DIR)/drivers/net/phy/rtl8306.ko
  AUTOLOAD:=$(call AutoLoad,43,rtl8306)
endef

define KernelPackage/switch-rtl8306/description
 Realtek RTL8306S switch support
endef

$(eval $(call KernelPackage,switch-rtl8306))


define KernelPackage/switch-rtl8366-smi
  SUBMENU:=$(NETWORK_DEVICES_MENU)
  TITLE:=Realtek RTL8366 SMI switch interface support
  DEPENDS:=@GPIO_SUPPORT +kmod-swconfig +(TARGET_armvirt||TARGET_bcm27xx_bcm2708||TARGET_tegra):kmod-of-mdio
  KCONFIG:=CONFIG_RTL8366_SMI
  FILES:=$(LINUX_DIR)/drivers/net/phy/rtl8366_smi.ko
  AUTOLOAD:=$(call AutoLoad,42,rtl8366_smi,1)
endef

define KernelPackage/switch-rtl8366-smi/description
  Realtek RTL8366 series SMI switch interface support
endef

$(eval $(call KernelPackage,switch-rtl8366-smi))


define KernelPackage/switch-rtl8366rb
  SUBMENU:=$(NETWORK_DEVICES_MENU)
  TITLE:=Realtek RTL8366RB switch support
  DEPENDS:=+kmod-switch-rtl8366-smi
  KCONFIG:=CONFIG_RTL8366RB_PHY
  FILES:=$(LINUX_DIR)/drivers/net/phy/rtl8366rb.ko
  AUTOLOAD:=$(call AutoLoad,43,rtl8366rb)
endef

define KernelPackage/switch-rtl8366rb/description
 Realtek RTL8366RB switch support
endef

$(eval $(call KernelPackage,switch-rtl8366rb))


define KernelPackage/switch-rtl8366s
  SUBMENU:=$(NETWORK_DEVICES_MENU)
  TITLE:=Realtek RTL8366S switch support
  DEPENDS:=+kmod-switch-rtl8366-smi
  KCONFIG:=CONFIG_RTL8366S_PHY
  FILES:=$(LINUX_DIR)/drivers/net/phy/rtl8366s.ko
  AUTOLOAD:=$(call AutoLoad,43,rtl8366s)
endef

define KernelPackage/switch-rtl8366s/description
 Realtek RTL8366S switch support
endef

$(eval $(call KernelPackage,switch-rtl8366s))


define KernelPackage/switch-rtl8367b
  SUBMENU:=$(NETWORK_DEVICES_MENU)
  TITLE:=Realtek RTL8367R/B switch support
  DEPENDS:=+kmod-switch-rtl8366-smi
  KCONFIG:=CONFIG_RTL8367B_PHY
  FILES:=$(LINUX_DIR)/drivers/net/phy/rtl8367b.ko
  AUTOLOAD:=$(call AutoLoad,43,rtl8367b,1)
endef

define KernelPackage/switch-rtl8367b/description
 Realtek RTL8367R/B switch support
endef

$(eval $(call KernelPackage,switch-rtl8367b))


define KernelPackage/natsemi
  SUBMENU:=$(NETWORK_DEVICES_MENU)
  TITLE:=National Semiconductor DP8381x series
  DEPENDS:=@PCI_SUPPORT
  KCONFIG:=CONFIG_NATSEMI
  FILES:=$(LINUX_DIR)/drivers/net/ethernet/natsemi/natsemi.ko
  AUTOLOAD:=$(call AutoLoad,20,natsemi)
endef

define KernelPackage/natsemi/description
 Kernel modules for National Semiconductor DP8381x series PCI Ethernet
 adapters.
endef

$(eval $(call KernelPackage,natsemi))


define KernelPackage/r6040
  SUBMENU:=$(NETWORK_DEVICES_MENU)
  TITLE:=RDC Fast-Ethernet support
  DEPENDS:=@PCI_SUPPORT +kmod-libphy
  KCONFIG:=CONFIG_R6040 \
		CONFIG_R6040_NAPI=y
  FILES:=$(LINUX_DIR)/drivers/net/ethernet/rdc/r6040.ko
  AUTOLOAD:=$(call AutoProbe,r6040)
endef

define KernelPackage/r6040/description
 Kernel modules for RDC Fast-Ethernet adapters.
endef

$(eval $(call KernelPackage,r6040))


define KernelPackage/niu
  SUBMENU:=$(NETWORK_DEVICES_MENU)
  TITLE:=Sun Neptune 10Gbit Ethernet support
  DEPENDS:=@PCI_SUPPORT
  KCONFIG:=CONFIG_NIU
  FILES:=$(LINUX_DIR)/drivers/net/ethernet/sun/niu.ko
  AUTOLOAD:=$(call AutoProbe,niu)
endef

define KernelPackage/niu/description
 This enables support for cards based upon Sun's Neptune chipset.
endef

$(eval $(call KernelPackage,niu))


define KernelPackage/sis900
  SUBMENU:=$(NETWORK_DEVICES_MENU)
  TITLE:=SiS 900 Ethernet support
  DEPENDS:=@PCI_SUPPORT +kmod-mii
  KCONFIG:=CONFIG_SIS900
  FILES:=$(LINUX_DIR)/drivers/net/ethernet/sis/sis900.ko
  AUTOLOAD:=$(call AutoProbe,sis900)
endef

define KernelPackage/sis900/description
 Kernel modules for Sis 900 Ethernet adapters.
endef

$(eval $(call KernelPackage,sis900))


define KernelPackage/sky2
  SUBMENU:=$(NETWORK_DEVICES_MENU)
  TITLE:=SysKonnect Yukon2 support
  DEPENDS:=@PCI_SUPPORT
  KCONFIG:=CONFIG_SKY2
  FILES:=$(LINUX_DIR)/drivers/net/ethernet/marvell/sky2.ko
  AUTOLOAD:=$(call AutoProbe,sky2)
endef

define KernelPackage/sky2/description
  This driver supports Gigabit Ethernet adapters based on the
  Marvell Yukon 2 chipset:
  Marvell 88E8021/88E8022/88E8035/88E8036/88E8038/88E8050/88E8052/
  88E8053/88E8055/88E8061/88E8062, SysKonnect SK-9E21D/SK-9S21

  There is companion driver for the older Marvell Yukon and
  Genesis based adapters: skge.
endef

$(eval $(call KernelPackage,sky2))


define KernelPackage/via-rhine
  SUBMENU:=$(NETWORK_DEVICES_MENU)
  TITLE:=Via Rhine ethernet support
  DEPENDS:=@PCI_SUPPORT +kmod-mii
  KCONFIG:=CONFIG_VIA_RHINE \
    CONFIG_VIA_RHINE_MMIO=y
  FILES:=$(LINUX_DIR)/drivers/net/ethernet/via/via-rhine.ko
  AUTOLOAD:=$(call AutoProbe,via-rhine)
endef

define KernelPackage/via-rhine/description
 Kernel modules for Via Rhine Ethernet chipsets
endef

$(eval $(call KernelPackage,via-rhine))


define KernelPackage/via-velocity
  SUBMENU:=$(NETWORK_DEVICES_MENU)
  TITLE:=VIA Velocity Gigabit Ethernet Adapter kernel support
  DEPENDS:=@PCI_SUPPORT +kmod-lib-crc-ccitt
  KCONFIG:=CONFIG_VIA_VELOCITY
  FILES:=$(LINUX_DIR)/drivers/net/ethernet/via/via-velocity.ko
  AUTOLOAD:=$(call AutoProbe,via-velocity)
endef

define KernelPackage/via-velocity/description
 Kernel modules for VIA Velocity Gigabit Ethernet chipsets
endef

$(eval $(call KernelPackage,via-velocity))


define KernelPackage/8139too
  SUBMENU:=$(NETWORK_DEVICES_MENU)
  TITLE:=RealTek RTL-8139 PCI Fast Ethernet Adapter kernel support
  DEPENDS:=@PCI_SUPPORT +kmod-mii
  KCONFIG:=CONFIG_8139TOO \
    CONFIG_8139TOO_PIO=y \
    CONFIG_8139TOO_TUNE_TWISTER=n \
    CONFIG_8139TOO_8129=n \
    CONFIG_8139_OLD_RX_RESET=n
  FILES:=$(LINUX_DIR)/drivers/net/ethernet/realtek/8139too.ko
  AUTOLOAD:=$(call AutoProbe,8139too)
endef

define KernelPackage/8139too/description
 Kernel modules for RealTek RTL-8139 PCI Fast Ethernet adapters
endef

$(eval $(call KernelPackage,8139too))


define KernelPackage/8139cp
  SUBMENU:=$(NETWORK_DEVICES_MENU)
  TITLE:=RealTek RTL-8139C+ PCI Fast Ethernet Adapter kernel support
  DEPENDS:=@PCI_SUPPORT +kmod-mii
  KCONFIG:=CONFIG_8139CP
  FILES:=$(LINUX_DIR)/drivers/net/ethernet/realtek/8139cp.ko
  AUTOLOAD:=$(call AutoProbe,8139cp)
endef

define KernelPackage/8139cp/description
 Kernel module for RealTek RTL-8139C+ PCI Fast Ethernet adapters
endef

$(eval $(call KernelPackage,8139cp))


define KernelPackage/r8169
  SUBMENU:=$(NETWORK_DEVICES_MENU)
  TITLE:=RealTek RTL-8169 PCI Gigabit Ethernet Adapter kernel support
  DEPENDS:=@PCI_SUPPORT +kmod-mii +r8169-firmware +kmod-phy-realtek +LINUX_5_10:kmod-mdio-devres
  KCONFIG:= \
    CONFIG_R8169 \
    CONFIG_R8169_NAPI=y \
    CONFIG_R8169_VLAN=n
  FILES:=$(LINUX_DIR)/drivers/net/ethernet/realtek/r8169.ko
  AUTOLOAD:=$(call AutoProbe,r8169)
endef

define KernelPackage/r8169/description
 Kernel modules for RealTek RTL-8169 PCI Gigabit Ethernet adapters
endef

$(eval $(call KernelPackage,r8169))


define KernelPackage/ne2k-pci
  SUBMENU:=$(NETWORK_DEVICES_MENU)
  TITLE:=ne2k-pci Ethernet Adapter kernel support
  DEPENDS:=@PCI_SUPPORT
  KCONFIG:=CONFIG_NE2K_PCI
  FILES:= \
	$(LINUX_DIR)/drivers/net/ethernet/8390/ne2k-pci.ko \
	$(LINUX_DIR)/drivers/net/ethernet/8390/8390.ko
  AUTOLOAD:=$(call AutoProbe,8390 ne2k-pci)
endef

define KernelPackage/ne2k-pci/description
 Kernel modules for NE2000 PCI Ethernet Adapter kernel
endef

$(eval $(call KernelPackage,ne2k-pci))


define KernelPackage/e100
  SUBMENU:=$(NETWORK_DEVICES_MENU)
  TITLE:=Intel(R) PRO/100+ cards kernel support
  DEPENDS:=@PCI_SUPPORT +kmod-mii +e100-firmware
  KCONFIG:=CONFIG_E100
  FILES:=$(LINUX_DIR)/drivers/net/ethernet/intel/e100.ko
  AUTOLOAD:=$(call AutoProbe,e100)
endef

define KernelPackage/e100/description
 Kernel modules for Intel(R) PRO/100+ Ethernet adapters
endef

$(eval $(call KernelPackage,e100))


define KernelPackage/e1000
  SUBMENU:=$(NETWORK_DEVICES_MENU)
  TITLE:=Intel(R) PRO/1000 PCI cards kernel support
  DEPENDS:=@PCI_SUPPORT
  KCONFIG:=CONFIG_E1000 \
    CONFIG_E1000_DISABLE_PACKET_SPLIT=n \
    CONFIG_E1000_NAPI=y
  FILES:=$(LINUX_DIR)/drivers/net/ethernet/intel/e1000/e1000.ko
  AUTOLOAD:=$(call AutoLoad,35,e1000)
endef

define KernelPackage/e1000/description
 Kernel modules for Intel(R) PRO/1000 PCI Ethernet adapters.
endef

$(eval $(call KernelPackage,e1000))


define KernelPackage/e1000e
  SUBMENU:=$(NETWORK_DEVICES_MENU)
  TITLE:=Intel(R) PRO/1000 PCIe cards kernel support
  DEPENDS:=@PCIE_SUPPORT +kmod-ptp
  KCONFIG:=CONFIG_E1000E
  FILES:=$(LINUX_DIR)/drivers/net/ethernet/intel/e1000e/e1000e.ko
  AUTOLOAD:=$(call AutoProbe,e1000e)
  MODPARAMS.e1000e:= \
    IntMode=1 \
    InterruptThrottleRate=4,4,4,4,4,4,4,4
endef

define KernelPackage/e1000e/description
 Kernel modules for Intel(R) PRO/1000 PCIe Ethernet adapters.
endef

$(eval $(call KernelPackage,e1000e))


define KernelPackage/igb
  SUBMENU:=$(NETWORK_DEVICES_MENU)
  TITLE:=Intel(R) 82575/82576 PCI-Express Gigabit Ethernet support
  DEPENDS:=@PCI_SUPPORT +kmod-i2c-core +kmod-i2c-algo-bit +kmod-ptp +kmod-hwmon-core
  KCONFIG:=CONFIG_IGB \
    CONFIG_IGB_HWMON=y \
    CONFIG_IGB_DCA=n
  FILES:=$(LINUX_DIR)/drivers/net/ethernet/intel/igb/igb.ko
  AUTOLOAD:=$(call AutoLoad,35,igb,1)
endef

define KernelPackage/igb/description
 Kernel modules for Intel(R) 82575/82576 PCI-Express Gigabit Ethernet adapters.
endef

$(eval $(call KernelPackage,igb))


define KernelPackage/igbvf
  SUBMENU:=$(NETWORK_DEVICES_MENU)
  TITLE:=Intel(R) 82576 Virtual Function Ethernet support
  DEPENDS:=@PCI_SUPPORT @TARGET_x86 +kmod-i2c-core +kmod-i2c-algo-bit +kmod-ptp
  KCONFIG:=CONFIG_IGBVF \
    CONFIG_IGB_HWMON=y \
    CONFIG_IGB_DCA=n
  FILES:=$(LINUX_DIR)/drivers/net/ethernet/intel/igbvf/igbvf.ko
  AUTOLOAD:=$(call AutoLoad,35,igbvf)
endef

define KernelPackage/igbvf/description
 Kernel modules for Intel(R) 82576 Virtual Function Ethernet adapters.
endef

$(eval $(call KernelPackage,igbvf))


define KernelPackage/ixgbe
  SUBMENU:=$(NETWORK_DEVICES_MENU)
  TITLE:=Intel(R) 82598/82599 PCI-Express 10 Gigabit Ethernet support
  DEPENDS:=@PCI_SUPPORT +kmod-mdio +kmod-ptp +kmod-hwmon-core +kmod-libphy +LINUX_5_10:kmod-mdio-devres
  KCONFIG:=CONFIG_IXGBE \
    CONFIG_IXGBE_VXLAN=n \
    CONFIG_IXGBE_HWMON=y \
    CONFIG_IXGBE_DCA=n
  FILES:=$(LINUX_DIR)/drivers/net/ethernet/intel/ixgbe/ixgbe.ko
  AUTOLOAD:=$(call AutoLoad,35,ixgbe)
endef

define KernelPackage/ixgbe/description
 Kernel modules for Intel(R) 82598/82599 PCI-Express 10 Gigabit Ethernet adapters.
endef

$(eval $(call KernelPackage,ixgbe))


define KernelPackage/ixgbevf
  SUBMENU:=$(NETWORK_DEVICES_MENU)
  TITLE:=Intel(R) 82599 Virtual Function Ethernet support
  DEPENDS:=@PCI_SUPPORT +kmod-ixgbe
  KCONFIG:=CONFIG_IXGBEVF \
    CONFIG_IXGBE_VXLAN=n \
    CONFIG_IXGBE_HWMON=y \
    CONFIG_IXGBE_DCA=n
  FILES:=$(LINUX_DIR)/drivers/net/ethernet/intel/ixgbevf/ixgbevf.ko
  AUTOLOAD:=$(call AutoLoad,35,ixgbevf)
endef

define KernelPackage/ixgbevf/description
 Kernel modules for Intel(R) 82599 Virtual Function Ethernet adapters.
endef

$(eval $(call KernelPackage,ixgbevf))


define KernelPackage/i40e
  SUBMENU:=$(NETWORK_DEVICES_MENU)
  TITLE:=Intel(R) Ethernet Controller XL710 Family support
<<<<<<< HEAD
  DEPENDS:=@PCI_SUPPORT +kmod-mdio +kmod-ptp +kmod-hwmon-core +kmod-libphy
=======
  DEPENDS:=@PCI_SUPPORT +kmod-mdio +kmod-ptp +kmod-hwmon-core @!TARGET_ramips
>>>>>>> 0e4d1320
  KCONFIG:=CONFIG_I40E \
    CONFIG_I40E_VXLAN=n \
    CONFIG_I40E_HWMON=y \
    CONFIG_I40E_DCA=n
  FILES:=$(LINUX_DIR)/drivers/net/ethernet/intel/i40e/i40e.ko
  AUTOLOAD:=$(call AutoProbe,i40e)
endef

define KernelPackage/i40e/description
 Kernel modules for Intel(R) Ethernet Controller XL710 Family 40 Gigabit Ethernet adapters.
endef

$(eval $(call KernelPackage,i40e))


define KernelPackage/iavf
  SUBMENU:=$(NETWORK_DEVICES_MENU)
  TITLE:=Intel(R) Ethernet Adaptive Virtual Function support
  DEPENDS:=@PCI_SUPPORT
  KCONFIG:= \
       CONFIG_I40EVF \
       CONFIG_IAVF
  FILES:= \
       $(LINUX_DIR)/drivers/net/ethernet/intel/iavf/iavf.ko
  AUTOLOAD:=$(call AutoProbe,i40evf iavf)
  AUTOLOAD:=$(call AutoProbe,iavf)
endef

define KernelPackage/iavf/description
 Kernel modules for Intel XL710,
	  X710, X722, XXV710, and all devices advertising support for
	  Intel Ethernet Adaptive Virtual Function devices.
endef

$(eval $(call KernelPackage,iavf))


define KernelPackage/b44
  TITLE:=Broadcom 44xx driver
  KCONFIG:=CONFIG_B44
  DEPENDS:=@PCI_SUPPORT @!TARGET_bcm47xx_mips74k +!TARGET_bcm47xx:kmod-ssb +kmod-mii +kmod-libphy
  SUBMENU:=$(NETWORK_DEVICES_MENU)
  FILES:=$(LINUX_DIR)/drivers/net/ethernet/broadcom/b44.ko
  AUTOLOAD:=$(call AutoLoad,19,b44,1)
endef

define KernelPackage/b44/description
 Kernel modules for Broadcom 44xx Ethernet adapters.
endef

$(eval $(call KernelPackage,b44))


define KernelPackage/3c59x
  SUBMENU:=$(NETWORK_DEVICES_MENU)
  TITLE:=3Com 3c590/3c900 series (592/595/597) Vortex/Boomerang
  DEPENDS:=@PCI_SUPPORT +kmod-mii
  KCONFIG:=CONFIG_VORTEX
  FILES:=$(LINUX_DIR)/drivers/net/ethernet/3com/3c59x.ko
  AUTOLOAD:=$(call AutoProbe,3c59x)
endef

define KernelPackage/3c59x/description
 This option enables driver support for a large number of 10mbps and
 10/100mbps EISA, PCI and PCMCIA 3Com Ethernet adapters:
 - "Vortex"    (Fast EtherLink 3c590/3c592/3c595/3c597) EISA and PCI
 - "Boomerang" (EtherLink XL 3c900 or 3c905)            PCI
 - "Cyclone"   (3c540/3c900/3c905/3c980/3c575/3c656)    PCI and Cardbus
 - "Tornado"   (3c905)                                  PCI
 - "Hurricane" (3c555/3cSOHO)                           PCI
endef

$(eval $(call KernelPackage,3c59x))


define KernelPackage/pcnet32
  SUBMENU:=$(NETWORK_DEVICES_MENU)
  TITLE:=AMD PCnet32 PCI support
  DEPENDS:=@(PCI_SUPPORT||TARGET_malta) +kmod-mii
  KCONFIG:=CONFIG_PCNET32
  FILES:=$(LINUX_DIR)/drivers/net/ethernet/amd/pcnet32.ko
  AUTOLOAD:=$(call AutoProbe,pcnet32)
endef

define KernelPackage/pcnet32/description
 Kernel modules for AMD PCnet32 Ethernet adapters
endef

$(eval $(call KernelPackage,pcnet32))


define KernelPackage/tg3
  TITLE:=Broadcom Tigon3 Gigabit Ethernet
  KCONFIG:=CONFIG_TIGON3 \
	CONFIG_TIGON3_HWMON=n
  DEPENDS:=+!TARGET_bcm47xx:kmod-libphy +kmod-ptp
  SUBMENU:=$(NETWORK_DEVICES_MENU)
  FILES:=$(LINUX_DIR)/drivers/net/ethernet/broadcom/tg3.ko
  AUTOLOAD:=$(call AutoLoad,19,tg3,1)
endef

define KernelPackage/tg3/description
 Kernel modules for Broadcom Tigon3 Gigabit Ethernet adapters
endef

$(eval $(call KernelPackage,tg3))


define KernelPackage/hfcpci
  TITLE:=HFC PCI cards (single port) support for mISDN
  KCONFIG:=CONFIG_MISDN_HFCPCI
  DEPENDS:=+kmod-misdn
  SUBMENU:=$(NETWORK_DEVICES_MENU)
  FILES:=$(LINUX_DIR)/drivers/isdn/hardware/mISDN/hfcpci.ko
  AUTOLOAD:=$(call AutoLoad,31,hfcpci)
endef

define KernelPackage/hfcpci/description
 Kernel modules for Cologne AG's HFC pci cards (single port)
 using the mISDN V2 stack
endef

$(eval $(call KernelPackage,hfcpci))


define KernelPackage/hfcmulti
  TITLE:=HFC multiport cards (HFC-4S/8S/E1) support for mISDN
  KCONFIG:=CONFIG_MISDN_HFCMULTI
  DEPENDS:=+kmod-misdn
  SUBMENU:=$(NETWORK_DEVICES_MENU)
  FILES:=$(LINUX_DIR)/drivers/isdn/hardware/mISDN/hfcmulti.ko
  AUTOLOAD:=$(call AutoLoad,31,hfcmulti)
endef

define KernelPackage/hfcmulti/description
 Kernel modules for Cologne AG's HFC multiport cards (HFC-4S/8S/E1)
 using the mISDN V2 stack
endef

$(eval $(call KernelPackage,hfcmulti))


define KernelPackage/gigaset
  SUBMENU:=$(NETWORK_DEVICES_MENU)
  TITLE:=Siemens Gigaset support for isdn4linux
  DEPENDS:=@USB_SUPPORT +kmod-isdn4linux +kmod-lib-crc-ccitt +kmod-usb-core @!LINUX_5_4
  URL:=http://gigaset307x.sourceforge.net/
  KCONFIG:= \
    CONFIG_ISDN_DRV_GIGASET \
    CONFIG_GIGASET_BASE \
    CONFIG_GIGASET_M101 \
    CONFIG_GIGASET_M105 \
    CONFIG_GIGASET_UNDOCREQ=y \
    CONFIG_GIGASET_I4L=y
  FILES:= \
    $(LINUX_DIR)/drivers/isdn/gigaset/gigaset.ko \
    $(LINUX_DIR)/drivers/isdn/gigaset/bas_gigaset.ko \
    $(LINUX_DIR)/drivers/isdn/gigaset/ser_gigaset.ko \
    $(LINUX_DIR)/drivers/isdn/gigaset/usb_gigaset.ko
  AUTOLOAD:=$(call AutoProbe,gigaset bas_gigaset ser_gigaset usb_gigaset)
endef

define KernelPackage/gigaset/description
 This driver supports the Siemens Gigaset SX205/255 family of
 ISDN DECT bases, including the predecessors Gigaset 3070/3075
 and 4170/4175 and their T-Com versions Sinus 45isdn and Sinus
 721X.
endef

$(eval $(call KernelPackage,gigaset))


define KernelPackage/macvlan
  SUBMENU:=$(NETWORK_DEVICES_MENU)
  TITLE:=MAC-VLAN support
  KCONFIG:=CONFIG_MACVLAN
  FILES:=$(LINUX_DIR)/drivers/net/macvlan.ko
  AUTOLOAD:=$(call AutoProbe,macvlan)
endef

define KernelPackage/macvlan/description
 A kernel module which allows one to create virtual interfaces that
 map packets to or from specific MAC addresses to a particular interface
endef

$(eval $(call KernelPackage,macvlan))


define KernelPackage/ipvlan
  SUBMENU:=$(NETWORK_DEVICES_MENU)
  TITLE:=IP-VLAN support
  KCONFIG:=CONFIG_IPVLAN
  FILES:=$(LINUX_DIR)/drivers/net/ipvlan/ipvlan.ko
  AUTOLOAD:=$(call AutoProbe,ipvlan)
endef

define KernelPackage/ipvlan/description
 A kernel module which allows one to create virtual interfaces that
 map packets to or from specific IP addresses to a particular interface
endef

$(eval $(call KernelPackage,ipvlan))


define KernelPackage/tulip
  TITLE:=Tulip family network device support
  DEPENDS:=@PCI_SUPPORT +kmod-mii
  SUBMENU:=$(NETWORK_DEVICES_MENU)
  KCONFIG:= \
    CONFIG_NET_TULIP=y \
    CONFIG_DE2104X \
    CONFIG_DE2104X_DSL=0 \
    CONFIG_TULIP \
    CONFIG_TULIP_MWI=y \
    CONFIG_TULIP_MMIO=y \
    CONFIG_TULIP_NAPI=y \
    CONFIG_TULIP_NAPI_HW_MITIGATION=y \
    CONFIG_DE4X5=n \
    CONFIG_WINBOND_840 \
    CONFIG_DM9102 \
    CONFIG_ULI526X
  FILES:= \
	$(LINUX_DIR)/drivers/net/ethernet/dec/tulip/tulip.ko \
	$(LINUX_DIR)/drivers/net/ethernet/dec/tulip/de2104x.ko \
	$(LINUX_DIR)/drivers/net/ethernet/dec/tulip/dmfe.ko \
	$(LINUX_DIR)/drivers/net/ethernet/dec/tulip/uli526x.ko \
	$(LINUX_DIR)/drivers/net/ethernet/dec/tulip/winbond-840.ko
  AUTOLOAD:=$(call AutoProbe,tulip)
endef

define KernelPackage/tulip/description
 Kernel modules for the Tulip family of network cards,
 including DECchip Tulip, DIGITAL EtherWORKS, Winbond W89c840,
 Davicom DM910x/DM980x and ULi M526x controller support.
endef

$(eval $(call KernelPackage,tulip))


define KernelPackage/solos-pci
  SUBMENU:=$(NETWORK_DEVICES_MENU)
  TITLE:=Solos ADSL2+ multiport modem
  DEPENDS:=@PCI_SUPPORT +kmod-atm
  KCONFIG:=CONFIG_ATM_SOLOS
  FILES:=$(LINUX_DIR)/drivers/atm/solos-pci.ko
  AUTOLOAD:=$(call AutoProbe,solos-pci)
endef

define KernelPackage/solos-pci/description
 Kernel module for Traverse Technologies' Solos PCI cards
 and Geos ADSL2+ x86 motherboard
endef

$(eval $(call KernelPackage,solos-pci))


define KernelPackage/dummy
  SUBMENU:=$(NETWORK_DEVICES_MENU)
  TITLE:=Dummy network device
  KCONFIG:=CONFIG_DUMMY
  FILES:=$(LINUX_DIR)/drivers/net/dummy.ko
  AUTOLOAD:=$(call AutoLoad,34,dummy)
endef

define KernelPackage/dummy/description
 The dummy network device
endef

$(eval $(call KernelPackage,dummy))


define KernelPackage/ifb
  SUBMENU:=$(NETWORK_DEVICES_MENU)
  TITLE:=Intermediate Functional Block support
  KCONFIG:= \
	CONFIG_IFB \
	CONFIG_NET_CLS=y
  FILES:=$(LINUX_DIR)/drivers/net/ifb.ko
  AUTOLOAD:=$(call AutoLoad,34,ifb)
  MODPARAMS.ifb:=numifbs=0
endef

define KernelPackage/ifb/description
  The Intermediate Functional Block
endef

$(eval $(call KernelPackage,ifb))


define KernelPackage/dm9000
  SUBMENU:=$(NETWORK_DEVICES_MENU)
  TITLE:=Davicom 9000 Ethernet support
  DEPENDS:=+kmod-mii
  KCONFIG:=CONFIG_DM9000 \
    CONFIG_DM9000_DEBUGLEVEL=4 \
    CONFIG_DM9000_FORCE_SIMPLE_PHY_POLL=y
  FILES:=$(LINUX_DIR)/drivers/net/ethernet/davicom/dm9000.ko
  AUTOLOAD:=$(call AutoLoad,34,dm9000)
endef

define KernelPackage/dm9000/description
 Kernel driver for Davicom 9000 Ethernet adapters.
endef

$(eval $(call KernelPackage,dm9000))


define KernelPackage/forcedeth
  SUBMENU:=$(NETWORK_DEVICES_MENU)
  TITLE:=nForce Ethernet support
  DEPENDS:=@PCI_SUPPORT
  KCONFIG:=CONFIG_FORCEDETH
  FILES:=$(LINUX_DIR)/drivers/net/ethernet/nvidia/forcedeth.ko
  AUTOLOAD:=$(call AutoProbe,forcedeth)
endef

define KernelPackage/forcedeth/description
 Kernel driver for Nvidia Ethernet support
endef

$(eval $(call KernelPackage,forcedeth))

define KernelPackage/fixed-phy
  SUBMENU:=$(NETWORK_DEVICES_MENU)
  TITLE:=MDIO Bus/PHY emulation with fixed speed/link PHYs
  DEPENDS:=+kmod-libphy
  KCONFIG:=CONFIG_FIXED_PHY
  FILES:=$(LINUX_DIR)/drivers/net/phy/fixed_phy.ko
  AUTOLOAD:=$(call AutoProbe,fixed_phy)
endef

define KernelPackage/fixed-phy/description
 Kernel driver for "fixed" MDIO Bus to cover the boards
 and devices that use PHYs that are not connected to the real MDIO bus.
endef

$(eval $(call KernelPackage,fixed-phy))

define KernelPackage/of-mdio
  SUBMENU:=$(NETWORK_DEVICES_MENU)
  TITLE:=OpenFirmware MDIO support
  DEPENDS:=+kmod-libphy +kmod-fixed-phy @!TARGET_x86
  KCONFIG:=CONFIG_OF_MDIO
  FILES:= \
	$(LINUX_DIR)/drivers/of/of_mdio.ko@lt5.10 \
	$(LINUX_DIR)/drivers/net/mdio/of_mdio.ko@ge5.10
  AUTOLOAD:=$(call AutoLoad,41,of_mdio)
endef

define KernelPackage/of-mdio/description
 Kernel driver for OpenFirmware MDIO support
endef

$(eval $(call KernelPackage,of-mdio))


define KernelPackage/vmxnet3
  SUBMENU:=$(NETWORK_DEVICES_MENU)
  TITLE:=VMware VMXNET3 ethernet driver
  DEPENDS:=@PCI_SUPPORT
  KCONFIG:=CONFIG_VMXNET3
  FILES:=$(LINUX_DIR)/drivers/net/vmxnet3/vmxnet3.ko
  AUTOLOAD:=$(call AutoLoad,35,vmxnet3)
endef

define KernelPackage/vmxnet3/description
 Kernel modules for VMware VMXNET3 ethernet adapters.
endef

$(eval $(call KernelPackage,vmxnet3))


define KernelPackage/spi-ks8995
  SUBMENU:=$(NETWORK_DEVICES_MENU)
  TITLE:=Micrel/Kendin KS8995 Ethernet switch control
  FILES:=$(LINUX_DIR)/drivers/net/phy/spi_ks8995.ko
  KCONFIG:=CONFIG_MICREL_KS8995MA \
	CONFIG_SPI=y \
	CONFIG_SPI_MASTER=y
  AUTOLOAD:=$(call AutoLoad,50,spi_ks8995)
endef

define KernelPackage/spi-ks8995/description
  Kernel module for Micrel/Kendin KS8995 ethernet switch
endef

$(eval $(call KernelPackage,spi-ks8995))


define KernelPackage/ethoc
  SUBMENU:=$(NETWORK_DEVICES_MENU)
  TITLE:=Opencore.org ethoc driver
  DEPENDS:=+kmod-libphy
  FILES:=$(LINUX_DIR)/drivers/net/ethernet/ethoc.ko
  KCONFIG:=CONFIG_ETHOC
  AUTOLOAD:=$(call AutoProbe,ethoc)
endef

define KernelPackage/ethoc/description
  Kernel module for the Opencores.org ethernet adapter
endef

$(eval $(call KernelPackage,ethoc))


define KernelPackage/bnx2
  SUBMENU:=$(NETWORK_DEVICES_MENU)
  TITLE:=BCM5706/5708/5709/5716 ethernet adapter driver
  DEPENDS:=@PCI_SUPPORT +bnx2-firmware
  FILES:=$(LINUX_DIR)/drivers/net/ethernet/broadcom/bnx2.ko
  KCONFIG:=CONFIG_BNX2
  AUTOLOAD:=$(call AutoProbe,bnx2)
endef

define KernelPackage/bnx2/description
  Kernel module for the BCM5706/5708/5709/5716 ethernet adapter
endef

$(eval $(call KernelPackage,bnx2))


define KernelPackage/bnx2x
  SUBMENU:=$(NETWORK_DEVICES_MENU)
  TITLE:=QLogic 5771x/578xx 10/20-Gigabit ethernet adapter driver
  DEPENDS:=@PCI_SUPPORT +bnx2x-firmware +kmod-lib-crc32c +kmod-mdio +kmod-ptp +kmod-lib-zlib-inflate
  FILES:=$(LINUX_DIR)/drivers/net/ethernet/broadcom/bnx2x/bnx2x.ko
  KCONFIG:= \
	CONFIG_BNX2X \
	CONFIG_BNX2X_SRIOV=y
  AUTOLOAD:=$(call AutoProbe,bnx2x)
endef

define KernelPackage/bnx2x/description
  QLogic BCM57710/57711/57711E/57712/57712_MF/57800/57800_MF/57810/57810_MF/57840/57840_MF Driver
endef

$(eval $(call KernelPackage,bnx2x))

define KernelPackage/be2net
  SUBMENU:=$(NETWORK_DEVICES_MENU)
  TITLE:=Broadcom Emulex OneConnect 10Gbps NIC
  DEPENDS:=@PCI_SUPPORT +kmod-hwmon-core
  FILES:=$(LINUX_DIR)/drivers/net/ethernet/emulex/benet/be2net.ko
  KCONFIG:= \
	CONFIG_BE2NET \
	CONFIG_BE2NET_BE2=y \
	CONFIG_BE2NET_BE3=y \
	CONFIG_BE2NET_LANCER=y \
	CONFIG_BE2NET_SKYHAWK=y \
	CONFIG_BE2NET_HWMON=y
  AUTOLOAD:=$(call AutoProbe,be2net)
endef

define KernelPackage/be2net/description
  Broadcom Emulex OneConnect 10Gbit SFP+ support, OneConnect OCe10xxx OCe11xxx OCe14xxx, LightPulse LPe12xxx
endef

$(eval $(call KernelPackage,be2net))

define KernelPackage/mlx4-core
  SUBMENU:=$(NETWORK_DEVICES_MENU)
  TITLE:=Mellanox ConnectX(R) mlx4 core Network Driver
  DEPENDS:=@PCI_SUPPORT +kmod-ptp
  FILES:= \
	$(LINUX_DIR)/drivers/net/ethernet/mellanox/mlx4/mlx4_core.ko \
	$(LINUX_DIR)/drivers/net/ethernet/mellanox/mlx4/mlx4_en.ko
  KCONFIG:= CONFIG_MLX4_EN \
	CONFIG_MLX4_EN_DCB=n \
	CONFIG_MLX4_CORE=y \
	CONFIG_MLX4_CORE_GEN2=y \
	CONFIG_MLX4_DEBUG=n
  AUTOLOAD:=$(call AutoProbe,mlx4_core mlx4_en)
endef

define KernelPackage/mlx4-core/description
  Supports Mellanox ConnectX-3 series and previous cards
endef

$(eval $(call KernelPackage,mlx4-core))

define KernelPackage/mlx5-core
  SUBMENU:=$(NETWORK_DEVICES_MENU)
  TITLE:=Mellanox ConnectX(R) mlx5 core Network Driver
  DEPENDS:=@PCI_SUPPORT +kmod-ptp
  FILES:=$(LINUX_DIR)/drivers/net/ethernet/mellanox/mlx5/core/mlx5_core.ko
  KCONFIG:= CONFIG_MLX5_CORE \
	CONFIG_MLX5_CORE_EN=y \
	CONFIG_MLX5_CORE_EN_DCB=n \
	CONFIG_MLX5_CORE_IPOIB=n \
	CONFIG_MLX5_EN_ARFS=n \
	CONFIG_MLX5_EN_IPSEC=n \
	CONFIG_MLX5_EN_RXNFC=y \
	CONFIG_MLX5_EN_TLS=n \
	CONFIG_MLX5_ESWITCH=n \
	CONFIG_MLX5_FPGA=n \
	CONFIG_MLX5_FPGA_IPSEC=n \
	CONFIG_MLX5_FPGA_TLS=n \
	CONFIG_MLX5_MPFS=y \
	CONFIG_MLX5_SW_STEERING=n \
	CONFIG_MLX5_TC_CT=n \
	CONFIG_MLX5_TLS=n
  AUTOLOAD:=$(call AutoProbe,mlx5_core)
endef

define KernelPackage/mlx5-core/description
  Supports Mellanox Connect-IB/ConnectX-4 series and later cards
endef

$(eval $(call KernelPackage,mlx5-core))


define KernelPackage/qlcnic
  SUBMENU:=$(NETWORK_DEVICES_MENU)
  DEPENDS:=@PCI_SUPPORT +kmod-hwmon-core
  TITLE:=QLogic QLE8240 and QLE8242 device support
  KCONFIG:= \
	CONFIG_QLCNIC \
	CONFIG_QLCNIC_HWMON=y \
	CONFIG_QLCNIC_SRIOV=y
  FILES:=$(LINUX_DIR)/drivers/net/ethernet/qlogic/qlcnic/qlcnic.ko
  AUTOLOAD:=$(call AutoProbe,qlcnic)
endef

define KernelPackage/qlcnic/description
  This driver supports QLogic QLE8240 and QLE8242 Converged Ethernet
  devices.
endef

$(eval $(call KernelPackage,qlcnic))


define KernelPackage/sfc
  SUBMENU:=$(NETWORK_DEVICES_MENU)
  TITLE:=Solarflare SFC9000/SFC9100/EF100-family support
  DEPENDS:=@PCI_SUPPORT +kmod-mdio +kmod-lib-crc32c +kmod-ptp +kmod-hwmon-core
  KCONFIG:= \
	CONFIG_SFC \
	CONFIG_SFC_MTD=y \
	CONFIG_SFC_MCDI_MON=y \
	CONFIG_SFC_MCDI_LOGGING=y \
	CONFIG_SFC_SRIOV=y
  FILES:=$(LINUX_DIR)/drivers/net/ethernet/sfc/sfc.ko
  AUTOLOAD:=$(call AutoProbe,sfc)
endef

define KernelPackage/sfc/description
  Solarflare SFC9000/SFC9100/EF100-family support
  Solarflare EF100 support requires at least kernel version 5.9
endef

$(eval $(call KernelPackage,sfc))

define KernelPackage/sfc-falcon
  SUBMENU:=$(NETWORK_DEVICES_MENU)
  TITLE:=Solarflare SFC4000 support
  DEPENDS:=@PCI_SUPPORT +kmod-mdio +kmod-lib-crc32c +kmod-i2c-algo-bit
  KCONFIG:= \
	CONFIG_SFC_FALCON \
	CONFIG_SFC_FALCON_MTD=y
  FILES:=$(LINUX_DIR)/drivers/net/ethernet/sfc/falcon/sfc-falcon.ko
  AUTOLOAD:=$(call AutoProbe,sfc-falcon)
endef

define KernelPackage/sfc-falcon/description
  Solarflare SFC4000 support
endef

$(eval $(call KernelPackage,sfc-falcon))

define KernelPackage/sfp
  SUBMENU:=$(NETWORK_DEVICES_MENU)
  TITLE:=SFP cage support
  DEPENDS:=+kmod-i2c-core +kmod-hwmon-core +kmod-phylink +kmod-libphy
  KCONFIG:= \
	CONFIG_SFP \
	CONFIG_MDIO_I2C
  FILES:= \
	$(LINUX_DIR)/drivers/net/phy/sfp.ko \
	$(LINUX_DIR)/drivers/net/phy/mdio-i2c.ko@lt5.10 \
	$(LINUX_DIR)/drivers/net/mdio/mdio-i2c.ko@ge5.10
  AUTOLOAD:=$(call AutoProbe,mdio-i2c sfp)
endef

define KernelPackage/sfp/description
 Kernel module to support SFP cages
endef

$(eval $(call KernelPackage,sfp))

define KernelPackage/igc
  SUBMENU:=$(NETWORK_DEVICES_MENU)
  TITLE:=Intel(R) Ethernet Controller I225 Series support
  DEPENDS:=@PCI_SUPPORT +kmod-ptp
  KCONFIG:=CONFIG_IGC
  FILES:=$(LINUX_DIR)/drivers/net/ethernet/intel/igc/igc.ko
  AUTOLOAD:=$(call AutoProbe,igc)
endef

define KernelPackage/igc/description
  Kernel modules for Intel(R) Ethernet Controller I225 Series
endef

$(eval $(call KernelPackage,igc))

define KernelPackage/jme
  SUBMENU:=$(NETWORK_DEVICES_MENU)
  TITLE:=JMicron(R) PCI-Express Gigabit Ethernet support
  DEPENDS:=@PCI_SUPPORT +kmod-mii
  KCONFIG:=CONFIG_JME
  FILES:=$(LINUX_DIR)/drivers/net/ethernet/jme.ko
  AUTOLOAD:=$(call AutoProbe,jme)
endef

define KernelPackage/jme/description
  Supports JMicron(R) PCI-Express Gigabit Ethernet adapters
endef

$(eval $(call KernelPackage,jme))<|MERGE_RESOLUTION|>--- conflicted
+++ resolved
@@ -742,11 +742,7 @@
 define KernelPackage/i40e
   SUBMENU:=$(NETWORK_DEVICES_MENU)
   TITLE:=Intel(R) Ethernet Controller XL710 Family support
-<<<<<<< HEAD
-  DEPENDS:=@PCI_SUPPORT +kmod-mdio +kmod-ptp +kmod-hwmon-core +kmod-libphy
-=======
-  DEPENDS:=@PCI_SUPPORT +kmod-mdio +kmod-ptp +kmod-hwmon-core @!TARGET_ramips
->>>>>>> 0e4d1320
+  DEPENDS:=@PCI_SUPPORT +kmod-mdio +kmod-ptp +kmod-hwmon-core +kmod-libphy @!TARGET_ramips
   KCONFIG:=CONFIG_I40E \
     CONFIG_I40E_VXLAN=n \
     CONFIG_I40E_HWMON=y \
