--- conflicted
+++ resolved
@@ -1123,7 +1123,6 @@
 
 $(eval $(call KernelPackage,be2net))
 
-<<<<<<< HEAD
 define KernelPackage/sfc
   SUBMENU:=$(NETWORK_DEVICES_MENU)
   TITLE:=Solarflare SFC9000/SFC9100-family 10Gbps NIC support
@@ -1145,7 +1144,7 @@
 endef
 
 $(eval $(call KernelPackage,sfc))
-=======
+
 define KernelPackage/mlx4-core
   SUBMENU:=$(NETWORK_DEVICES_MENU)
   TITLE:=Mellanox ConnectX(R) mlx4 core Network Driver
@@ -1179,5 +1178,4 @@
   Supports Mellanox Connect-IB/ConnectX-4 series and later cards
 endef
 
-$(eval $(call KernelPackage,mlx5-core))
->>>>>>> 3ec70052
+$(eval $(call KernelPackage,mlx5-core))