#
# Copyright (C) 2006-2011 OpenWrt.org
#
# This is free software, licensed under the GNU General Public License v2.
# See /LICENSE for more information.
#

NETWORK_DEVICES_MENU:=Network Devices

define KernelPackage/sis190
  SUBMENU:=$(NETWORK_DEVICES_MENU)
  TITLE:=SiS 190 Fast/Gigabit Ethernet support
  DEPENDS:=@PCI_SUPPORT +kmod-mii
  KCONFIG:=CONFIG_SIS190
  FILES:=$(LINUX_DIR)/drivers/net/ethernet/sis/sis190.ko
  AUTOLOAD:=$(call AutoProbe,sis190)
endef

$(eval $(call KernelPackage,sis190))


define KernelPackage/skge
  SUBMENU:=$(NETWORK_DEVICES_MENU)
  TITLE:=SysKonnect Yukon support
  DEPENDS:=@PCI_SUPPORT
  KCONFIG:=CONFIG_SKGE \
	CONFIG_SKGE_DEBUG=n \
	CONFIG_SKGE_GENESIS=n
  FILES:=$(LINUX_DIR)/drivers/net/ethernet/marvell/skge.ko
  AUTOLOAD:=$(call AutoProbe,skge)
endef

$(eval $(call KernelPackage,skge))


define KernelPackage/alx
  SUBMENU:=$(NETWORK_DEVICES_MENU)
  TITLE:=Qualcomm Atheros AR816x/AR817x PCI-E Ethernet Network Driver
  DEPENDS:=@PCI_SUPPORT +kmod-mdio
  KCONFIG:=CONFIG_ALX
  FILES:=$(LINUX_DIR)/drivers/net/ethernet/atheros/alx/alx.ko
  AUTOLOAD:=$(call AutoProbe,alx)
endef

$(eval $(call KernelPackage,alx))


define KernelPackage/atl2
  SUBMENU:=$(NETWORK_DEVICES_MENU)
  TITLE:=Atheros L2 Fast Ethernet support
  DEPENDS:=@PCI_SUPPORT
  KCONFIG:=CONFIG_ATL2
  FILES:=$(LINUX_DIR)/drivers/net/ethernet/atheros/atlx/atl2.ko
  AUTOLOAD:=$(call AutoProbe,atl2)
endef

$(eval $(call KernelPackage,atl2))


define KernelPackage/atl1
  SUBMENU:=$(NETWORK_DEVICES_MENU)
  TITLE:=Atheros L1 Gigabit Ethernet support
  DEPENDS:=@PCI_SUPPORT +kmod-mii
  KCONFIG:=CONFIG_ATL1
  FILES:=$(LINUX_DIR)/drivers/net/ethernet/atheros/atlx/atl1.ko
  AUTOLOAD:=$(call AutoProbe,atl1)
endef

$(eval $(call KernelPackage,atl1))


define KernelPackage/atl1c
  SUBMENU:=$(NETWORK_DEVICES_MENU)
  TITLE:=Atheros L1C
  DEPENDS:=@PCI_SUPPORT
  KCONFIG:=CONFIG_ATL1C
  FILES:=$(LINUX_DIR)/drivers/net/ethernet/atheros/atl1c/atl1c.ko
  AUTOLOAD:=$(call AutoProbe,atl1c)
endef

$(eval $(call KernelPackage,atl1c))


define KernelPackage/atl1e
  SUBMENU:=$(NETWORK_DEVICES_MENU)
  TITLE:=Atheros L1E
  DEPENDS:=@PCI_SUPPORT
  KCONFIG:=CONFIG_ATL1E
  FILES:=$(LINUX_DIR)/drivers/net/ethernet/atheros/atl1e/atl1e.ko
  AUTOLOAD:=$(call AutoProbe,atl1e)
endef

$(eval $(call KernelPackage,atl1e))


define KernelPackage/libphy
  SUBMENU:=$(NETWORK_DEVICES_MENU)
  TITLE:=PHY library
  KCONFIG:=CONFIG_PHYLIB
  FILES:=$(LINUX_DIR)/drivers/net/phy/libphy.ko
  AUTOLOAD:=$(call AutoLoad,15,libphy,1)
endef

define KernelPackage/libphy/description
 PHY library
endef

$(eval $(call KernelPackage,libphy))


define KernelPackage/phylink
  SUBMENU:=$(NETWORK_DEVICES_MENU)
  TITLE:=Model for MAC to optional PHY connection
  DEPENDS:=+kmod-libphy
  KCONFIG:=CONFIG_PHYLINK
  FILES:=$(LINUX_DIR)/drivers/net/phy/phylink.ko
  AUTOLOAD:=$(call AutoLoad,15,phylink,1)
endef

define KernelPackage/phylink/description
 Model for MAC to optional PHY connection
endef

$(eval $(call KernelPackage,phylink))


define KernelPackage/mii
  SUBMENU:=$(NETWORK_DEVICES_MENU)
  TITLE:=MII library
  KCONFIG:=CONFIG_MII
  FILES:=$(LINUX_DIR)/drivers/net/mii.ko
  AUTOLOAD:=$(call AutoLoad,15,mii,1)
endef

define KernelPackage/mii/description
  MII library
endef

$(eval $(call KernelPackage,mii))


define KernelPackage/mdio-devres
  SUBMENU:=$(NETWORK_DEVICES_MENU)
  TITLE:=Supports MDIO device registration
  DEPENDS:=@LINUX_5_10 +kmod-libphy PACKAGE_kmod-of-mdio:kmod-of-mdio
  KCONFIG:=CONFIG_MDIO_DEVRES
  HIDDEN:=1
  FILES:=$(LINUX_DIR)/drivers/net/phy/mdio_devres.ko
  AUTOLOAD:=$(call AutoProbe,mdio-devres)
endef

define KernelPackage/mdio-devres/description
 Supports MDIO device registration
endef

$(eval $(call KernelPackage,mdio-devres))


define KernelPackage/mdio-gpio
  SUBMENU:=$(NETWORK_DEVICES_MENU)
  TITLE:= Supports GPIO lib-based MDIO busses
  DEPENDS:=+kmod-libphy @GPIO_SUPPORT +(TARGET_armvirt||TARGET_bcm27xx_bcm2708||TARGET_tegra):kmod-of-mdio
  KCONFIG:= \
	CONFIG_MDIO_BITBANG \
	CONFIG_MDIO_GPIO
  FILES:= \
	$(LINUX_DIR)/drivers/net/phy/mdio-gpio.ko@lt5.10 \
	$(LINUX_DIR)/drivers/net/phy/mdio-bitbang.ko@lt5.10 \
	$(LINUX_DIR)/drivers/net/mdio/mdio-gpio.ko@ge5.10 \
	$(LINUX_DIR)/drivers/net/mdio/mdio-bitbang.ko@ge5.10
  AUTOLOAD:=$(call AutoProbe,mdio-gpio)
endef

define KernelPackage/mdio-gpio/description
 Supports GPIO lib-based MDIO busses
endef

$(eval $(call KernelPackage,mdio-gpio))


define KernelPackage/et131x
  SUBMENU:=$(NETWORK_DEVICES_MENU)
  TITLE:=Agere ET131x Gigabit Ethernet driver
  URL:=http://sourceforge.net/projects/et131x
  FILES:= \
	$(LINUX_DIR)/drivers/net/ethernet/agere/et131x.ko
  KCONFIG:= \
	CONFIG_ET131X \
	CONFIG_ET131X_DEBUG=n
  DEPENDS:=@PCI_SUPPORT +kmod-libphy
  AUTOLOAD:=$(call AutoProbe,et131x)
endef

define KernelPackage/et131x/description
 This package contains the et131x kernel module
endef

$(eval $(call KernelPackage,et131x))


define KernelPackage/phylib-broadcom
   SUBMENU:=$(NETWORK_DEVICES_MENU)
   TITLE:=Broadcom Ethernet PHY library
   KCONFIG:=CONFIG_BCM_NET_PHYLIB
   HIDDEN:=1
   DEPENDS:=+kmod-libphy
   FILES:=$(LINUX_DIR)/drivers/net/phy/bcm-phy-lib.ko
   AUTOLOAD:=$(call AutoLoad,17,bcm-phy-lib)
endef

$(eval $(call KernelPackage,phylib-broadcom))


define KernelPackage/phy-broadcom
   SUBMENU:=$(NETWORK_DEVICES_MENU)
   TITLE:=Broadcom Ethernet PHY driver
   KCONFIG:=CONFIG_BROADCOM_PHY
   DEPENDS:=+kmod-libphy +kmod-phylib-broadcom
   FILES:=$(LINUX_DIR)/drivers/net/phy/broadcom.ko
   AUTOLOAD:=$(call AutoLoad,18,broadcom,1)
endef

define KernelPackage/phy-broadcom/description
   Currently supports the BCM5411, BCM5421, BCM5461, BCM5464, BCM5481,
   BCM5482 and BCM57780 PHYs.
endef

$(eval $(call KernelPackage,phy-broadcom))


define KernelPackage/phy-bcm84881
   SUBMENU:=$(NETWORK_DEVICES_MENU)
   TITLE:=Broadcom BCM84881 PHY driver
   KCONFIG:=CONFIG_BCM84881_PHY
   DEPENDS:=+kmod-libphy
   FILES:=$(LINUX_DIR)/drivers/net/phy/bcm84881.ko
   AUTOLOAD:=$(call AutoLoad,18,bcm84881,1)
endef

define KernelPackage/phy-bcm84881/description
   Supports the Broadcom 84881 PHY.
endef

$(eval $(call KernelPackage,phy-bcm84881))



define KernelPackage/phy-realtek
   SUBMENU:=$(NETWORK_DEVICES_MENU)
   TITLE:=Realtek Ethernet PHY driver
   KCONFIG:=CONFIG_REALTEK_PHY
   DEPENDS:=+kmod-libphy
   FILES:=$(LINUX_DIR)/drivers/net/phy/realtek.ko
   AUTOLOAD:=$(call AutoLoad,18,realtek,1)
endef

define KernelPackage/phy-realtek/description
   Supports the Realtek 821x PHY.
endef

$(eval $(call KernelPackage,phy-realtek))


define KernelPackage/swconfig
  SUBMENU:=$(NETWORK_DEVICES_MENU)
  TITLE:=switch configuration API
  DEPENDS:=+kmod-libphy
  KCONFIG:=CONFIG_SWCONFIG
  FILES:=$(LINUX_DIR)/drivers/net/phy/swconfig.ko
  AUTOLOAD:=$(call AutoLoad,41,swconfig)
endef

define KernelPackage/swconfig/description
 Switch configuration API module
endef

$(eval $(call KernelPackage,swconfig))

define KernelPackage/switch-bcm53xx
  SUBMENU:=$(NETWORK_DEVICES_MENU)
  TITLE:=Broadcom bcm53xx switch support
  DEPENDS:=+kmod-swconfig
  KCONFIG:=CONFIG_SWCONFIG_B53
  FILES:=$(LINUX_DIR)/drivers/net/phy/b53/b53_common.ko
  AUTOLOAD:=$(call AutoLoad,42,b53_common)
endef

define KernelPackage/switch-bcm53xx/description
  Broadcom bcm53xx switch support
endef

$(eval $(call KernelPackage,switch-bcm53xx))

define KernelPackage/switch-bcm53xx-mdio
  SUBMENU:=$(NETWORK_DEVICES_MENU)
  TITLE:=Broadcom bcm53xx switch MDIO support
  DEPENDS:=+kmod-switch-bcm53xx
  KCONFIG:=CONFIG_SWCONFIG_B53_PHY_DRIVER
  FILES:=$(LINUX_DIR)/drivers/net/phy/b53/b53_mdio.ko
  AUTOLOAD:=$(call AutoLoad,42,b53_mdio)
endef

define KernelPackage/switch-bcm53xx-mdio/description
  Broadcom bcm53xx switch MDIO support
endef

$(eval $(call KernelPackage,switch-bcm53xx-mdio))


define KernelPackage/switch-ip17xx
  SUBMENU:=$(NETWORK_DEVICES_MENU)
  TITLE:=IC+ IP17XX switch support
  DEPENDS:=+kmod-swconfig
  KCONFIG:=CONFIG_IP17XX_PHY
  FILES:=$(LINUX_DIR)/drivers/net/phy/ip17xx.ko
  AUTOLOAD:=$(call AutoLoad,42,ip17xx)
endef

define KernelPackage/switch-ip17xx/description
 IC+ IP175C/IP178C switch support
endef

$(eval $(call KernelPackage,switch-ip17xx))


define KernelPackage/switch-rtl8306
  SUBMENU:=$(NETWORK_DEVICES_MENU)
  TITLE:=Realtek RTL8306S switch support
  DEPENDS:=+kmod-swconfig
  KCONFIG:=CONFIG_RTL8306_PHY
  FILES:=$(LINUX_DIR)/drivers/net/phy/rtl8306.ko
  AUTOLOAD:=$(call AutoLoad,43,rtl8306)
endef

define KernelPackage/switch-rtl8306/description
 Realtek RTL8306S switch support
endef

$(eval $(call KernelPackage,switch-rtl8306))


define KernelPackage/switch-rtl8366-smi
  SUBMENU:=$(NETWORK_DEVICES_MENU)
  TITLE:=Realtek RTL8366 SMI switch interface support
  DEPENDS:=@GPIO_SUPPORT +kmod-swconfig +(TARGET_armvirt||TARGET_bcm27xx_bcm2708||TARGET_tegra):kmod-of-mdio
  KCONFIG:=CONFIG_RTL8366_SMI
  FILES:=$(LINUX_DIR)/drivers/net/phy/rtl8366_smi.ko
  AUTOLOAD:=$(call AutoLoad,42,rtl8366_smi,1)
endef

define KernelPackage/switch-rtl8366-smi/description
  Realtek RTL8366 series SMI switch interface support
endef

$(eval $(call KernelPackage,switch-rtl8366-smi))


define KernelPackage/switch-rtl8366rb
  SUBMENU:=$(NETWORK_DEVICES_MENU)
  TITLE:=Realtek RTL8366RB switch support
  DEPENDS:=+kmod-switch-rtl8366-smi
  KCONFIG:=CONFIG_RTL8366RB_PHY
  FILES:=$(LINUX_DIR)/drivers/net/phy/rtl8366rb.ko
  AUTOLOAD:=$(call AutoLoad,43,rtl8366rb)
endef

define KernelPackage/switch-rtl8366rb/description
 Realtek RTL8366RB switch support
endef

$(eval $(call KernelPackage,switch-rtl8366rb))


define KernelPackage/switch-rtl8366s
  SUBMENU:=$(NETWORK_DEVICES_MENU)
  TITLE:=Realtek RTL8366S switch support
  DEPENDS:=+kmod-switch-rtl8366-smi
  KCONFIG:=CONFIG_RTL8366S_PHY
  FILES:=$(LINUX_DIR)/drivers/net/phy/rtl8366s.ko
  AUTOLOAD:=$(call AutoLoad,43,rtl8366s)
endef

define KernelPackage/switch-rtl8366s/description
 Realtek RTL8366S switch support
endef

$(eval $(call KernelPackage,switch-rtl8366s))


define KernelPackage/switch-rtl8367b
  SUBMENU:=$(NETWORK_DEVICES_MENU)
  TITLE:=Realtek RTL8367R/B switch support
  DEPENDS:=+kmod-switch-rtl8366-smi
  KCONFIG:=CONFIG_RTL8367B_PHY
  FILES:=$(LINUX_DIR)/drivers/net/phy/rtl8367b.ko
  AUTOLOAD:=$(call AutoLoad,43,rtl8367b,1)
endef

define KernelPackage/switch-rtl8367b/description
 Realtek RTL8367R/B switch support
endef

$(eval $(call KernelPackage,switch-rtl8367b))


define KernelPackage/natsemi
  SUBMENU:=$(NETWORK_DEVICES_MENU)
  TITLE:=National Semiconductor DP8381x series
  DEPENDS:=@PCI_SUPPORT
  KCONFIG:=CONFIG_NATSEMI
  FILES:=$(LINUX_DIR)/drivers/net/ethernet/natsemi/natsemi.ko
  AUTOLOAD:=$(call AutoLoad,20,natsemi)
endef

define KernelPackage/natsemi/description
 Kernel modules for National Semiconductor DP8381x series PCI Ethernet
 adapters.
endef

$(eval $(call KernelPackage,natsemi))


define KernelPackage/r6040
  SUBMENU:=$(NETWORK_DEVICES_MENU)
  TITLE:=RDC Fast-Ethernet support
  DEPENDS:=@PCI_SUPPORT +kmod-libphy
  KCONFIG:=CONFIG_R6040 \
		CONFIG_R6040_NAPI=y
  FILES:=$(LINUX_DIR)/drivers/net/ethernet/rdc/r6040.ko
  AUTOLOAD:=$(call AutoProbe,r6040)
endef

define KernelPackage/r6040/description
 Kernel modules for RDC Fast-Ethernet adapters.
endef

$(eval $(call KernelPackage,r6040))


define KernelPackage/niu
  SUBMENU:=$(NETWORK_DEVICES_MENU)
  TITLE:=Sun Neptune 10Gbit Ethernet support
  DEPENDS:=@PCI_SUPPORT
  KCONFIG:=CONFIG_NIU
  FILES:=$(LINUX_DIR)/drivers/net/ethernet/sun/niu.ko
  AUTOLOAD:=$(call AutoProbe,niu)
endef

define KernelPackage/niu/description
 This enables support for cards based upon Sun's Neptune chipset.
endef

$(eval $(call KernelPackage,niu))


define KernelPackage/sis900
  SUBMENU:=$(NETWORK_DEVICES_MENU)
  TITLE:=SiS 900 Ethernet support
  DEPENDS:=@PCI_SUPPORT +kmod-mii
  KCONFIG:=CONFIG_SIS900
  FILES:=$(LINUX_DIR)/drivers/net/ethernet/sis/sis900.ko
  AUTOLOAD:=$(call AutoProbe,sis900)
endef

define KernelPackage/sis900/description
 Kernel modules for Sis 900 Ethernet adapters.
endef

$(eval $(call KernelPackage,sis900))


define KernelPackage/sky2
  SUBMENU:=$(NETWORK_DEVICES_MENU)
  TITLE:=SysKonnect Yukon2 support
  DEPENDS:=@PCI_SUPPORT
  KCONFIG:=CONFIG_SKY2
  FILES:=$(LINUX_DIR)/drivers/net/ethernet/marvell/sky2.ko
  AUTOLOAD:=$(call AutoProbe,sky2)
endef

define KernelPackage/sky2/description
  This driver supports Gigabit Ethernet adapters based on the
  Marvell Yukon 2 chipset:
  Marvell 88E8021/88E8022/88E8035/88E8036/88E8038/88E8050/88E8052/
  88E8053/88E8055/88E8061/88E8062, SysKonnect SK-9E21D/SK-9S21

  There is companion driver for the older Marvell Yukon and
  Genesis based adapters: skge.
endef

$(eval $(call KernelPackage,sky2))


define KernelPackage/via-rhine
  SUBMENU:=$(NETWORK_DEVICES_MENU)
  TITLE:=Via Rhine ethernet support
  DEPENDS:=@PCI_SUPPORT +kmod-mii
  KCONFIG:=CONFIG_VIA_RHINE \
    CONFIG_VIA_RHINE_MMIO=y
  FILES:=$(LINUX_DIR)/drivers/net/ethernet/via/via-rhine.ko
  AUTOLOAD:=$(call AutoProbe,via-rhine)
endef

define KernelPackage/via-rhine/description
 Kernel modules for Via Rhine Ethernet chipsets
endef

$(eval $(call KernelPackage,via-rhine))


define KernelPackage/via-velocity
  SUBMENU:=$(NETWORK_DEVICES_MENU)
  TITLE:=VIA Velocity Gigabit Ethernet Adapter kernel support
  DEPENDS:=@PCI_SUPPORT +kmod-lib-crc-ccitt
  KCONFIG:=CONFIG_VIA_VELOCITY
  FILES:=$(LINUX_DIR)/drivers/net/ethernet/via/via-velocity.ko
  AUTOLOAD:=$(call AutoProbe,via-velocity)
endef

define KernelPackage/via-velocity/description
 Kernel modules for VIA Velocity Gigabit Ethernet chipsets
endef

$(eval $(call KernelPackage,via-velocity))


define KernelPackage/8139too
  SUBMENU:=$(NETWORK_DEVICES_MENU)
  TITLE:=RealTek RTL-8139 PCI Fast Ethernet Adapter kernel support
  DEPENDS:=@PCI_SUPPORT +kmod-mii
  KCONFIG:=CONFIG_8139TOO \
    CONFIG_8139TOO_PIO=y \
    CONFIG_8139TOO_TUNE_TWISTER=n \
    CONFIG_8139TOO_8129=n \
    CONFIG_8139_OLD_RX_RESET=n
  FILES:=$(LINUX_DIR)/drivers/net/ethernet/realtek/8139too.ko
  AUTOLOAD:=$(call AutoProbe,8139too)
endef

define KernelPackage/8139too/description
 Kernel modules for RealTek RTL-8139 PCI Fast Ethernet adapters
endef

$(eval $(call KernelPackage,8139too))


define KernelPackage/8139cp
  SUBMENU:=$(NETWORK_DEVICES_MENU)
  TITLE:=RealTek RTL-8139C+ PCI Fast Ethernet Adapter kernel support
  DEPENDS:=@PCI_SUPPORT +kmod-mii
  KCONFIG:=CONFIG_8139CP
  FILES:=$(LINUX_DIR)/drivers/net/ethernet/realtek/8139cp.ko
  AUTOLOAD:=$(call AutoProbe,8139cp)
endef

define KernelPackage/8139cp/description
 Kernel module for RealTek RTL-8139C+ PCI Fast Ethernet adapters
endef

$(eval $(call KernelPackage,8139cp))


define KernelPackage/r8169
  SUBMENU:=$(NETWORK_DEVICES_MENU)
  TITLE:=RealTek RTL-8169 PCI Gigabit Ethernet Adapter kernel support
  DEPENDS:=@PCI_SUPPORT +kmod-mii +r8169-firmware +kmod-phy-realtek +LINUX_5_10:kmod-mdio-devres
  KCONFIG:= \
    CONFIG_R8169 \
    CONFIG_R8169_NAPI=y \
    CONFIG_R8169_VLAN=n
  FILES:=$(LINUX_DIR)/drivers/net/ethernet/realtek/r8169.ko
  AUTOLOAD:=$(call AutoProbe,r8169)
endef

define KernelPackage/r8169/description
 Kernel modules for RealTek RTL-8169 PCI Gigabit Ethernet adapters
endef

$(eval $(call KernelPackage,r8169))


define KernelPackage/ne2k-pci
  SUBMENU:=$(NETWORK_DEVICES_MENU)
  TITLE:=ne2k-pci Ethernet Adapter kernel support
  DEPENDS:=@PCI_SUPPORT
  KCONFIG:=CONFIG_NE2K_PCI
  FILES:= \
	$(LINUX_DIR)/drivers/net/ethernet/8390/ne2k-pci.ko \
	$(LINUX_DIR)/drivers/net/ethernet/8390/8390.ko
  AUTOLOAD:=$(call AutoProbe,8390 ne2k-pci)
endef

define KernelPackage/ne2k-pci/description
 Kernel modules for NE2000 PCI Ethernet Adapter kernel
endef

$(eval $(call KernelPackage,ne2k-pci))


define KernelPackage/e100
  SUBMENU:=$(NETWORK_DEVICES_MENU)
  TITLE:=Intel(R) PRO/100+ cards kernel support
  DEPENDS:=@PCI_SUPPORT +kmod-mii +e100-firmware
  KCONFIG:=CONFIG_E100
  FILES:=$(LINUX_DIR)/drivers/net/ethernet/intel/e100.ko
  AUTOLOAD:=$(call AutoProbe,e100)
endef

define KernelPackage/e100/description
 Kernel modules for Intel(R) PRO/100+ Ethernet adapters
endef

$(eval $(call KernelPackage,e100))


define KernelPackage/e1000
  SUBMENU:=$(NETWORK_DEVICES_MENU)
  TITLE:=Intel(R) PRO/1000 PCI cards kernel support
  DEPENDS:=@PCI_SUPPORT
  KCONFIG:=CONFIG_E1000 \
    CONFIG_E1000_DISABLE_PACKET_SPLIT=n \
    CONFIG_E1000_NAPI=y
  FILES:=$(LINUX_DIR)/drivers/net/ethernet/intel/e1000/e1000.ko
  AUTOLOAD:=$(call AutoLoad,35,e1000)
endef

define KernelPackage/e1000/description
 Kernel modules for Intel(R) PRO/1000 PCI Ethernet adapters.
endef

$(eval $(call KernelPackage,e1000))


define KernelPackage/e1000e
  SUBMENU:=$(NETWORK_DEVICES_MENU)
  TITLE:=Intel(R) PRO/1000 PCIe cards kernel support
  DEPENDS:=@PCIE_SUPPORT +kmod-ptp
  KCONFIG:=CONFIG_E1000E
  FILES:=$(LINUX_DIR)/drivers/net/ethernet/intel/e1000e/e1000e.ko
  AUTOLOAD:=$(call AutoProbe,e1000e)
  MODPARAMS.e1000e:= \
    IntMode=1 \
    InterruptThrottleRate=4,4,4,4,4,4,4,4
endef

define KernelPackage/e1000e/description
 Kernel modules for Intel(R) PRO/1000 PCIe Ethernet adapters.
endef

$(eval $(call KernelPackage,e1000e))


define KernelPackage/igb
  SUBMENU:=$(NETWORK_DEVICES_MENU)
  TITLE:=Intel(R) 82575/82576 PCI-Express Gigabit Ethernet support
  DEPENDS:=@PCI_SUPPORT +kmod-i2c-core +kmod-i2c-algo-bit +kmod-ptp +kmod-hwmon-core
  KCONFIG:=CONFIG_IGB \
    CONFIG_IGB_HWMON=y \
    CONFIG_IGB_DCA=n
  FILES:=$(LINUX_DIR)/drivers/net/ethernet/intel/igb/igb.ko
  AUTOLOAD:=$(call AutoLoad,35,igb)
endef

define KernelPackage/igb/description
 Kernel modules for Intel(R) 82575/82576 PCI-Express Gigabit Ethernet adapters.
endef

$(eval $(call KernelPackage,igb))


define KernelPackage/igbvf
  SUBMENU:=$(NETWORK_DEVICES_MENU)
  TITLE:=Intel(R) 82576 Virtual Function Ethernet support
  DEPENDS:=@PCI_SUPPORT @TARGET_x86 +kmod-i2c-core +kmod-i2c-algo-bit +kmod-ptp
  KCONFIG:=CONFIG_IGBVF \
    CONFIG_IGB_HWMON=y \
    CONFIG_IGB_DCA=n
  FILES:=$(LINUX_DIR)/drivers/net/ethernet/intel/igbvf/igbvf.ko
  AUTOLOAD:=$(call AutoLoad,35,igbvf)
endef

define KernelPackage/igbvf/description
 Kernel modules for Intel(R) 82576 Virtual Function Ethernet adapters.
endef

$(eval $(call KernelPackage,igbvf))


define KernelPackage/ixgbe
  SUBMENU:=$(NETWORK_DEVICES_MENU)
  TITLE:=Intel(R) 82598/82599 PCI-Express 10 Gigabit Ethernet support
  DEPENDS:=@PCI_SUPPORT +kmod-mdio +kmod-ptp +kmod-hwmon-core +kmod-libphy +LINUX_5_10:kmod-mdio-devres
  KCONFIG:=CONFIG_IXGBE \
    CONFIG_IXGBE_VXLAN=n \
    CONFIG_IXGBE_HWMON=y \
    CONFIG_IXGBE_DCA=n
  FILES:=$(LINUX_DIR)/drivers/net/ethernet/intel/ixgbe/ixgbe.ko
  AUTOLOAD:=$(call AutoLoad,35,ixgbe)
endef

define KernelPackage/ixgbe/description
 Kernel modules for Intel(R) 82598/82599 PCI-Express 10 Gigabit Ethernet adapters.
endef

$(eval $(call KernelPackage,ixgbe))


define KernelPackage/ixgbevf
  SUBMENU:=$(NETWORK_DEVICES_MENU)
  TITLE:=Intel(R) 82599 Virtual Function Ethernet support
  DEPENDS:=@PCI_SUPPORT +kmod-ixgbe
  KCONFIG:=CONFIG_IXGBEVF \
    CONFIG_IXGBE_VXLAN=n \
    CONFIG_IXGBE_HWMON=y \
    CONFIG_IXGBE_DCA=n
  FILES:=$(LINUX_DIR)/drivers/net/ethernet/intel/ixgbevf/ixgbevf.ko
  AUTOLOAD:=$(call AutoLoad,35,ixgbevf)
endef

define KernelPackage/ixgbevf/description
 Kernel modules for Intel(R) 82599 Virtual Function Ethernet adapters.
endef

$(eval $(call KernelPackage,ixgbevf))


define KernelPackage/i40e
  SUBMENU:=$(NETWORK_DEVICES_MENU)
  TITLE:=Intel(R) Ethernet Controller XL710 Family support
  DEPENDS:=@PCI_SUPPORT +kmod-mdio +kmod-ptp +kmod-hwmon-core +kmod-libphy
  KCONFIG:=CONFIG_I40E \
    CONFIG_I40E_VXLAN=n \
    CONFIG_I40E_HWMON=y \
    CONFIG_I40E_DCA=n
  FILES:=$(LINUX_DIR)/drivers/net/ethernet/intel/i40e/i40e.ko
  AUTOLOAD:=$(call AutoProbe,i40e)
endef

define KernelPackage/i40e/description
 Kernel modules for Intel(R) Ethernet Controller XL710 Family 40 Gigabit Ethernet adapters.
endef

$(eval $(call KernelPackage,i40e))


define KernelPackage/iavf
  SUBMENU:=$(NETWORK_DEVICES_MENU)
  TITLE:=Intel(R) Ethernet Adaptive Virtual Function support
  DEPENDS:=@PCI_SUPPORT
  KCONFIG:= \
       CONFIG_I40EVF \
       CONFIG_IAVF
  FILES:= \
       $(LINUX_DIR)/drivers/net/ethernet/intel/iavf/iavf.ko
  AUTOLOAD:=$(call AutoProbe,i40evf iavf)
  AUTOLOAD:=$(call AutoProbe,iavf)
endef

define KernelPackage/iavf/description
 Kernel modules for Intel XL710,
	  X710, X722, XXV710, and all devices advertising support for
	  Intel Ethernet Adaptive Virtual Function devices.
endef

$(eval $(call KernelPackage,iavf))


define KernelPackage/b44
  TITLE:=Broadcom 44xx driver
  KCONFIG:=CONFIG_B44
  DEPENDS:=@PCI_SUPPORT @!TARGET_bcm47xx_mips74k +!TARGET_bcm47xx:kmod-ssb +kmod-mii +kmod-libphy
  SUBMENU:=$(NETWORK_DEVICES_MENU)
  FILES:=$(LINUX_DIR)/drivers/net/ethernet/broadcom/b44.ko
  AUTOLOAD:=$(call AutoLoad,19,b44,1)
endef

define KernelPackage/b44/description
 Kernel modules for Broadcom 44xx Ethernet adapters.
endef

$(eval $(call KernelPackage,b44))


define KernelPackage/3c59x
  SUBMENU:=$(NETWORK_DEVICES_MENU)
  TITLE:=3Com 3c590/3c900 series (592/595/597) Vortex/Boomerang
  DEPENDS:=@PCI_SUPPORT +kmod-mii
  KCONFIG:=CONFIG_VORTEX
  FILES:=$(LINUX_DIR)/drivers/net/ethernet/3com/3c59x.ko
  AUTOLOAD:=$(call AutoProbe,3c59x)
endef

define KernelPackage/3c59x/description
 This option enables driver support for a large number of 10mbps and
 10/100mbps EISA, PCI and PCMCIA 3Com Ethernet adapters:
 - "Vortex"    (Fast EtherLink 3c590/3c592/3c595/3c597) EISA and PCI
 - "Boomerang" (EtherLink XL 3c900 or 3c905)            PCI
 - "Cyclone"   (3c540/3c900/3c905/3c980/3c575/3c656)    PCI and Cardbus
 - "Tornado"   (3c905)                                  PCI
 - "Hurricane" (3c555/3cSOHO)                           PCI
endef

$(eval $(call KernelPackage,3c59x))


define KernelPackage/pcnet32
  SUBMENU:=$(NETWORK_DEVICES_MENU)
  TITLE:=AMD PCnet32 PCI support
  DEPENDS:=@(PCI_SUPPORT||TARGET_malta) +kmod-mii
  KCONFIG:=CONFIG_PCNET32
  FILES:=$(LINUX_DIR)/drivers/net/ethernet/amd/pcnet32.ko
  AUTOLOAD:=$(call AutoProbe,pcnet32)
endef

define KernelPackage/pcnet32/description
 Kernel modules for AMD PCnet32 Ethernet adapters
endef

$(eval $(call KernelPackage,pcnet32))


define KernelPackage/tg3
  TITLE:=Broadcom Tigon3 Gigabit Ethernet
  KCONFIG:=CONFIG_TIGON3 \
	CONFIG_TIGON3_HWMON=n
  DEPENDS:=+!TARGET_bcm47xx:kmod-libphy +kmod-ptp
  SUBMENU:=$(NETWORK_DEVICES_MENU)
  FILES:=$(LINUX_DIR)/drivers/net/ethernet/broadcom/tg3.ko
  AUTOLOAD:=$(call AutoLoad,19,tg3,1)
endef

define KernelPackage/tg3/description
 Kernel modules for Broadcom Tigon3 Gigabit Ethernet adapters
endef

$(eval $(call KernelPackage,tg3))


define KernelPackage/hfcpci
  TITLE:=HFC PCI cards (single port) support for mISDN
  KCONFIG:=CONFIG_MISDN_HFCPCI
  DEPENDS:=+kmod-misdn
  SUBMENU:=$(NETWORK_DEVICES_MENU)
  FILES:=$(LINUX_DIR)/drivers/isdn/hardware/mISDN/hfcpci.ko
  AUTOLOAD:=$(call AutoLoad,31,hfcpci)
endef

define KernelPackage/hfcpci/description
 Kernel modules for Cologne AG's HFC pci cards (single port)
 using the mISDN V2 stack
endef

$(eval $(call KernelPackage,hfcpci))


define KernelPackage/hfcmulti
  TITLE:=HFC multiport cards (HFC-4S/8S/E1) support for mISDN
  KCONFIG:=CONFIG_MISDN_HFCMULTI
  DEPENDS:=+kmod-misdn
  SUBMENU:=$(NETWORK_DEVICES_MENU)
  FILES:=$(LINUX_DIR)/drivers/isdn/hardware/mISDN/hfcmulti.ko
  AUTOLOAD:=$(call AutoLoad,31,hfcmulti)
endef

define KernelPackage/hfcmulti/description
 Kernel modules for Cologne AG's HFC multiport cards (HFC-4S/8S/E1)
 using the mISDN V2 stack
endef

$(eval $(call KernelPackage,hfcmulti))


define KernelPackage/gigaset
  SUBMENU:=$(NETWORK_DEVICES_MENU)
  TITLE:=Siemens Gigaset support for isdn4linux
  DEPENDS:=@USB_SUPPORT +kmod-isdn4linux +kmod-lib-crc-ccitt +kmod-usb-core @!LINUX_5_4
  URL:=http://gigaset307x.sourceforge.net/
  KCONFIG:= \
    CONFIG_ISDN_DRV_GIGASET \
    CONFIG_GIGASET_BASE \
    CONFIG_GIGASET_M101 \
    CONFIG_GIGASET_M105 \
    CONFIG_GIGASET_UNDOCREQ=y \
    CONFIG_GIGASET_I4L=y
  FILES:= \
    $(LINUX_DIR)/drivers/isdn/gigaset/gigaset.ko \
    $(LINUX_DIR)/drivers/isdn/gigaset/bas_gigaset.ko \
    $(LINUX_DIR)/drivers/isdn/gigaset/ser_gigaset.ko \
    $(LINUX_DIR)/drivers/isdn/gigaset/usb_gigaset.ko
  AUTOLOAD:=$(call AutoProbe,gigaset bas_gigaset ser_gigaset usb_gigaset)
endef

define KernelPackage/gigaset/description
 This driver supports the Siemens Gigaset SX205/255 family of
 ISDN DECT bases, including the predecessors Gigaset 3070/3075
 and 4170/4175 and their T-Com versions Sinus 45isdn and Sinus
 721X.
endef

$(eval $(call KernelPackage,gigaset))


define KernelPackage/macvlan
  SUBMENU:=$(NETWORK_DEVICES_MENU)
  TITLE:=MAC-VLAN support
  KCONFIG:=CONFIG_MACVLAN
  FILES:=$(LINUX_DIR)/drivers/net/macvlan.ko
  AUTOLOAD:=$(call AutoProbe,macvlan)
endef

define KernelPackage/macvlan/description
 A kernel module which allows one to create virtual interfaces that
 map packets to or from specific MAC addresses to a particular interface
endef

$(eval $(call KernelPackage,macvlan))


define KernelPackage/ipvlan
  SUBMENU:=$(NETWORK_DEVICES_MENU)
  TITLE:=IP-VLAN support
  KCONFIG:=CONFIG_IPVLAN
  FILES:=$(LINUX_DIR)/drivers/net/ipvlan/ipvlan.ko
  AUTOLOAD:=$(call AutoProbe,ipvlan)
endef

define KernelPackage/ipvlan/description
 A kernel module which allows one to create virtual interfaces that
 map packets to or from specific IP addresses to a particular interface
endef

$(eval $(call KernelPackage,ipvlan))


define KernelPackage/tulip
  TITLE:=Tulip family network device support
  DEPENDS:=@PCI_SUPPORT +kmod-mii
  SUBMENU:=$(NETWORK_DEVICES_MENU)
  KCONFIG:= \
    CONFIG_NET_TULIP=y \
    CONFIG_DE2104X \
    CONFIG_DE2104X_DSL=0 \
    CONFIG_TULIP \
    CONFIG_TULIP_MWI=y \
    CONFIG_TULIP_MMIO=y \
    CONFIG_TULIP_NAPI=y \
    CONFIG_TULIP_NAPI_HW_MITIGATION=y \
    CONFIG_DE4X5=n \
    CONFIG_WINBOND_840 \
    CONFIG_DM9102 \
    CONFIG_ULI526X
  FILES:= \
	$(LINUX_DIR)/drivers/net/ethernet/dec/tulip/tulip.ko \
	$(LINUX_DIR)/drivers/net/ethernet/dec/tulip/de2104x.ko \
	$(LINUX_DIR)/drivers/net/ethernet/dec/tulip/dmfe.ko \
	$(LINUX_DIR)/drivers/net/ethernet/dec/tulip/uli526x.ko \
	$(LINUX_DIR)/drivers/net/ethernet/dec/tulip/winbond-840.ko
  AUTOLOAD:=$(call AutoProbe,tulip)
endef

define KernelPackage/tulip/description
 Kernel modules for the Tulip family of network cards,
 including DECchip Tulip, DIGITAL EtherWORKS, Winbond W89c840,
 Davicom DM910x/DM980x and ULi M526x controller support.
endef

$(eval $(call KernelPackage,tulip))


define KernelPackage/solos-pci
  SUBMENU:=$(NETWORK_DEVICES_MENU)
  TITLE:=Solos ADSL2+ multiport modem
  DEPENDS:=@PCI_SUPPORT +kmod-atm
  KCONFIG:=CONFIG_ATM_SOLOS
  FILES:=$(LINUX_DIR)/drivers/atm/solos-pci.ko
  AUTOLOAD:=$(call AutoProbe,solos-pci)
endef

define KernelPackage/solos-pci/description
 Kernel module for Traverse Technologies' Solos PCI cards
 and Geos ADSL2+ x86 motherboard
endef

$(eval $(call KernelPackage,solos-pci))


define KernelPackage/dummy
  SUBMENU:=$(NETWORK_DEVICES_MENU)
  TITLE:=Dummy network device
  KCONFIG:=CONFIG_DUMMY
  FILES:=$(LINUX_DIR)/drivers/net/dummy.ko
  AUTOLOAD:=$(call AutoLoad,34,dummy)
endef

define KernelPackage/dummy/description
 The dummy network device
endef

$(eval $(call KernelPackage,dummy))


define KernelPackage/ifb
  SUBMENU:=$(NETWORK_DEVICES_MENU)
  TITLE:=Intermediate Functional Block support
  KCONFIG:= \
	CONFIG_IFB \
	CONFIG_NET_CLS=y
  FILES:=$(LINUX_DIR)/drivers/net/ifb.ko
  AUTOLOAD:=$(call AutoLoad,34,ifb)
  MODPARAMS.ifb:=numifbs=0
endef

define KernelPackage/ifb/description
  The Intermediate Functional Block
endef

$(eval $(call KernelPackage,ifb))


define KernelPackage/dm9000
  SUBMENU:=$(NETWORK_DEVICES_MENU)
  TITLE:=Davicom 9000 Ethernet support
  DEPENDS:=+kmod-mii
  KCONFIG:=CONFIG_DM9000 \
    CONFIG_DM9000_DEBUGLEVEL=4 \
    CONFIG_DM9000_FORCE_SIMPLE_PHY_POLL=y
  FILES:=$(LINUX_DIR)/drivers/net/ethernet/davicom/dm9000.ko
  AUTOLOAD:=$(call AutoLoad,34,dm9000)
endef

define KernelPackage/dm9000/description
 Kernel driver for Davicom 9000 Ethernet adapters.
endef

$(eval $(call KernelPackage,dm9000))


define KernelPackage/forcedeth
  SUBMENU:=$(NETWORK_DEVICES_MENU)
  TITLE:=nForce Ethernet support
  DEPENDS:=@PCI_SUPPORT
  KCONFIG:=CONFIG_FORCEDETH
  FILES:=$(LINUX_DIR)/drivers/net/ethernet/nvidia/forcedeth.ko
  AUTOLOAD:=$(call AutoProbe,forcedeth)
endef

define KernelPackage/forcedeth/description
 Kernel driver for Nvidia Ethernet support
endef

$(eval $(call KernelPackage,forcedeth))

define KernelPackage/of-mdio
  SUBMENU:=$(NETWORK_DEVICES_MENU)
  TITLE:=OpenFirmware MDIO support
  DEPENDS:=+kmod-libphy @!TARGET_x86
  KCONFIG:=CONFIG_OF_MDIO
  FILES:= \
	$(LINUX_DIR)/drivers/net/phy/fixed_phy.ko \
	$(LINUX_DIR)/drivers/of/of_mdio.ko@lt5.10 \
	$(LINUX_DIR)/drivers/net/mdio/of_mdio.ko@ge5.10
  AUTOLOAD:=$(call AutoLoad,41,of_mdio)
endef

define KernelPackage/of-mdio/description
 Kernel driver for OpenFirmware MDIO support
endef

$(eval $(call KernelPackage,of-mdio))


define KernelPackage/vmxnet3
  SUBMENU:=$(NETWORK_DEVICES_MENU)
  TITLE:=VMware VMXNET3 ethernet driver
  DEPENDS:=@PCI_SUPPORT
  KCONFIG:=CONFIG_VMXNET3
  FILES:=$(LINUX_DIR)/drivers/net/vmxnet3/vmxnet3.ko
  AUTOLOAD:=$(call AutoLoad,35,vmxnet3)
endef

define KernelPackage/vmxnet3/description
 Kernel modules for VMware VMXNET3 ethernet adapters.
endef

$(eval $(call KernelPackage,vmxnet3))


define KernelPackage/spi-ks8995
  SUBMENU:=$(NETWORK_DEVICES_MENU)
  TITLE:=Micrel/Kendin KS8995 Ethernet switch control
  FILES:=$(LINUX_DIR)/drivers/net/phy/spi_ks8995.ko
  KCONFIG:=CONFIG_MICREL_KS8995MA \
	CONFIG_SPI=y \
	CONFIG_SPI_MASTER=y
  AUTOLOAD:=$(call AutoLoad,50,spi_ks8995)
endef

define KernelPackage/spi-ks8995/description
  Kernel module for Micrel/Kendin KS8995 ethernet switch
endef

$(eval $(call KernelPackage,spi-ks8995))


define KernelPackage/ethoc
  SUBMENU:=$(NETWORK_DEVICES_MENU)
  TITLE:=Opencore.org ethoc driver
  DEPENDS:=+kmod-libphy
  FILES:=$(LINUX_DIR)/drivers/net/ethernet/ethoc.ko
  KCONFIG:=CONFIG_ETHOC
  AUTOLOAD:=$(call AutoProbe,ethoc)
endef

define KernelPackage/ethoc/description
  Kernel module for the Opencores.org ethernet adapter
endef

$(eval $(call KernelPackage,ethoc))


define KernelPackage/bnx2
  SUBMENU:=$(NETWORK_DEVICES_MENU)
  TITLE:=BCM5706/5708/5709/5716 ethernet adapter driver
  DEPENDS:=@PCI_SUPPORT +bnx2-firmware
  FILES:=$(LINUX_DIR)/drivers/net/ethernet/broadcom/bnx2.ko
  KCONFIG:=CONFIG_BNX2
  AUTOLOAD:=$(call AutoProbe,bnx2)
endef

define KernelPackage/bnx2/description
  Kernel module for the BCM5706/5708/5709/5716 ethernet adapter
endef

$(eval $(call KernelPackage,bnx2))


define KernelPackage/bnx2x
  SUBMENU:=$(NETWORK_DEVICES_MENU)
  TITLE:=QLogic 5771x/578xx 10/20-Gigabit ethernet adapter driver
  DEPENDS:=@PCI_SUPPORT +bnx2x-firmware +kmod-lib-crc32c +kmod-mdio +kmod-ptp +kmod-lib-zlib-inflate
  FILES:=$(LINUX_DIR)/drivers/net/ethernet/broadcom/bnx2x/bnx2x.ko
  KCONFIG:= \
	CONFIG_BNX2X \
	CONFIG_BNX2X_SRIOV=y
  AUTOLOAD:=$(call AutoProbe,bnx2x)
endef

define KernelPackage/bnx2x/description
  QLogic BCM57710/57711/57711E/57712/57712_MF/57800/57800_MF/57810/57810_MF/57840/57840_MF Driver
endef

$(eval $(call KernelPackage,bnx2x))

define KernelPackage/be2net
  SUBMENU:=$(NETWORK_DEVICES_MENU)
  TITLE:=Broadcom Emulex OneConnect 10Gbps NIC
  DEPENDS:=@PCI_SUPPORT +kmod-hwmon-core
  FILES:=$(LINUX_DIR)/drivers/net/ethernet/emulex/benet/be2net.ko
  KCONFIG:= \
	CONFIG_BE2NET \
	CONFIG_BE2NET_BE2=y \
	CONFIG_BE2NET_BE3=y \
	CONFIG_BE2NET_LANCER=y \
	CONFIG_BE2NET_SKYHAWK=y \
	CONFIG_BE2NET_HWMON=y
  AUTOLOAD:=$(call AutoProbe,be2net)
endef

define KernelPackage/be2net/description
  Broadcom Emulex OneConnect 10Gbit SFP+ support, OneConnect OCe10xxx OCe11xxx OCe14xxx, LightPulse LPe12xxx
endef

$(eval $(call KernelPackage,be2net))

define KernelPackage/mlx4-core
  SUBMENU:=$(NETWORK_DEVICES_MENU)
  TITLE:=Mellanox ConnectX(R) mlx4 core Network Driver
  DEPENDS:=@PCI_SUPPORT +kmod-ptp
  FILES:= \
	$(LINUX_DIR)/drivers/net/ethernet/mellanox/mlx4/mlx4_core.ko \
	$(LINUX_DIR)/drivers/net/ethernet/mellanox/mlx4/mlx4_en.ko
  KCONFIG:= CONFIG_MLX4_EN \
	CONFIG_MLX4_EN_DCB=n \
	CONFIG_MLX4_CORE=y \
	CONFIG_MLX4_CORE_GEN2=y \
	CONFIG_MLX4_DEBUG=n
  AUTOLOAD:=$(call AutoProbe,mlx4_core mlx4_en)
endef

define KernelPackage/mlx4-core/description
  Supports Mellanox ConnectX-3 series and previous cards
endef

$(eval $(call KernelPackage,mlx4-core))

define KernelPackage/mlx5-core
  SUBMENU:=$(NETWORK_DEVICES_MENU)
  TITLE:=Mellanox ConnectX(R) mlx5 core Network Driver
  DEPENDS:=@PCI_SUPPORT +kmod-ptp
  FILES:=$(LINUX_DIR)/drivers/net/ethernet/mellanox/mlx5/core/mlx5_core.ko
  KCONFIG:= CONFIG_MLX5_CORE \
	CONFIG_MLX5_CORE_EN=y \
	CONFIG_MLX5_CORE_EN_DCB=n \
	CONFIG_MLX5_CORE_IPOIB=n \
	CONFIG_MLX5_EN_ARFS=n \
	CONFIG_MLX5_EN_IPSEC=n \
	CONFIG_MLX5_EN_RXNFC=y \
	CONFIG_MLX5_EN_TLS=n \
	CONFIG_MLX5_ESWITCH=n \
	CONFIG_MLX5_FPGA=n \
	CONFIG_MLX5_FPGA_IPSEC=n \
	CONFIG_MLX5_FPGA_TLS=n \
	CONFIG_MLX5_MPFS=y \
	CONFIG_MLX5_SW_STEERING=n \
	CONFIG_MLX5_TC_CT=n \
	CONFIG_MLX5_TLS=n
  AUTOLOAD:=$(call AutoProbe,mlx5_core)
endef

define KernelPackage/mlx5-core/description
  Supports Mellanox Connect-IB/ConnectX-4 series and later cards
endef

$(eval $(call KernelPackage,mlx5-core))


<<<<<<< HEAD
=======
define KernelPackage/qlcnic
  SUBMENU:=$(NETWORK_DEVICES_MENU)
  DEPENDS:=@PCI_SUPPORT
  TITLE:=QLogic QLE8240 and QLE8242 device support
  KCONFIG:=CONFIG_QLCNIC
  FILES:=$(LINUX_DIR)/drivers/net/ethernet/qlogic/qlcnic/qlcnic.ko
  AUTOLOAD:=$(call AutoProbe,qlcnic)
endef

define KernelPackage/qlcnic/description
  This driver supports QLogic QLE8240 and QLE8242 Converged Ethernet
  devices.
endef

$(eval $(call KernelPackage,qlcnic))


>>>>>>> 6c1a0fb5
define KernelPackage/sfc
  SUBMENU:=$(NETWORK_DEVICES_MENU)
  TITLE:=Solarflare SFC9000/SFC9100/EF100-family support
  DEPENDS:=@PCI_SUPPORT +kmod-mdio +kmod-lib-crc32c +kmod-ptp +kmod-hwmon-core @!LINUX_4_9
  KCONFIG:= \
<<<<<<< HEAD
    CONFIG_NET_VENDOR_SOLARFLARE=y \
    CONFIG_SFC=y \
    CONFIG_SFC_MTD=y \
    CONFIG_SFC_MCDI_MON=y \
    CONFIG_SFC_SRIOV=n \
    CONFIG_SFC_MCDI_LOGGING=n \
=======
	CONFIG_SFC \
	CONFIG_SFC_MTD=y \
	CONFIG_SFC_MCDI_MON=y \
	CONFIG_SFC_MCDI_LOGGING=y \
	CONFIG_SFC_SRIOV=y
>>>>>>> 6c1a0fb5
  FILES:=$(LINUX_DIR)/drivers/net/ethernet/sfc/sfc.ko
  AUTOLOAD:=$(call AutoProbe,sfc)
endef

define KernelPackage/sfc/description
  Solarflare SFC9000/SFC9100/EF100-family support
endef

$(eval $(call KernelPackage,sfc))

<<<<<<< HEAD

define KernelPackage/sfp
  SUBMENU:=$(NETWORK_DEVICES_MENU)
  TITLE:=SFP cage support
  DEPENDS:=+kmod-i2c-core +kmod-hwmon-core +kmod-phylink +kmod-libphy
  KCONFIG:= \
	CONFIG_SFP \
	CONFIG_MDIO_I2C
  FILES:= \
	$(LINUX_DIR)/drivers/net/phy/sfp.ko \
	$(LINUX_DIR)/drivers/net/phy/mdio-i2c.ko@lt5.10 \
	$(LINUX_DIR)/drivers/net/mdio/mdio-i2c.ko@ge5.10
  AUTOLOAD:=$(call AutoProbe,mdio-i2c sfp)
endef

define KernelPackage/sfp/description
 Kernel module to support SFP cages
endef

$(eval $(call KernelPackage,sfp))

define KernelPackage/igc
  SUBMENU:=$(NETWORK_DEVICES_MENU)
  TITLE:=Intel(R) Ethernet Controller I225 Series support
  DEPENDS:=@PCI_SUPPORT +kmod-ptp
  KCONFIG:=CONFIG_IGC
  FILES:=$(LINUX_DIR)/drivers/net/ethernet/intel/igc/igc.ko
  AUTOLOAD:=$(call AutoProbe,igc)
endef

define KernelPackage/igc/description
  Kernel modules for Intel(R) Ethernet Controller I225 Series
endef

$(eval $(call KernelPackage,igc))
=======
define KernelPackage/sfc-falcon
  SUBMENU:=$(NETWORK_DEVICES_MENU)
  TITLE:=Solarflare SFC4000 support
  DEPENDS:=@PCI_SUPPORT +kmod-mdio +kmod-lib-crc32c +kmod-i2c-core +kmod-i2c-algo-bit @!LINUX_4_9
  KCONFIG:= \
	CONFIG_SFC_FALCON \
	CONFIG_SFC_FALCON_MTD=y
  FILES:=$(LINUX_DIR)/drivers/net/ethernet/sfc/falcon/sfc-falcon.ko
  AUTOLOAD:=$(call AutoProbe,sfc-falcon)
endef

define KernelPackage/sfc-falcon/description
  Solarflare SFC4000 support
endef

$(eval $(call KernelPackage,sfc-falcon))
>>>>>>> 6c1a0fb5

define KernelPackage/jme
  SUBMENU:=$(NETWORK_DEVICES_MENU)
  TITLE:=JMicron(R) PCI-Express Gigabit Ethernet support
  DEPENDS:=@PCI_SUPPORT +kmod-mii
  KCONFIG:=CONFIG_JME
  FILES:=$(LINUX_DIR)/drivers/net/ethernet/jme.ko
  AUTOLOAD:=$(call AutoProbe,jme)
endef

define KernelPackage/jme/description
  Supports JMicron(R) PCI-Express Gigabit Ethernet adapters
endef

$(eval $(call KernelPackage,jme))<|MERGE_RESOLUTION|>--- conflicted
+++ resolved
@@ -1224,8 +1224,6 @@
 $(eval $(call KernelPackage,mlx5-core))
 
 
-<<<<<<< HEAD
-=======
 define KernelPackage/qlcnic
   SUBMENU:=$(NETWORK_DEVICES_MENU)
   DEPENDS:=@PCI_SUPPORT
@@ -1243,37 +1241,43 @@
 $(eval $(call KernelPackage,qlcnic))
 
 
->>>>>>> 6c1a0fb5
 define KernelPackage/sfc
   SUBMENU:=$(NETWORK_DEVICES_MENU)
   TITLE:=Solarflare SFC9000/SFC9100/EF100-family support
-  DEPENDS:=@PCI_SUPPORT +kmod-mdio +kmod-lib-crc32c +kmod-ptp +kmod-hwmon-core @!LINUX_4_9
+  DEPENDS:=@PCI_SUPPORT +kmod-mdio +kmod-lib-crc32c +kmod-ptp +kmod-hwmon-core
   KCONFIG:= \
-<<<<<<< HEAD
-    CONFIG_NET_VENDOR_SOLARFLARE=y \
-    CONFIG_SFC=y \
-    CONFIG_SFC_MTD=y \
-    CONFIG_SFC_MCDI_MON=y \
-    CONFIG_SFC_SRIOV=n \
-    CONFIG_SFC_MCDI_LOGGING=n \
-=======
 	CONFIG_SFC \
 	CONFIG_SFC_MTD=y \
 	CONFIG_SFC_MCDI_MON=y \
 	CONFIG_SFC_MCDI_LOGGING=y \
 	CONFIG_SFC_SRIOV=y
->>>>>>> 6c1a0fb5
   FILES:=$(LINUX_DIR)/drivers/net/ethernet/sfc/sfc.ko
   AUTOLOAD:=$(call AutoProbe,sfc)
 endef
 
 define KernelPackage/sfc/description
   Solarflare SFC9000/SFC9100/EF100-family support
+  Solarflare EF100 support requires at least kernel version 5.9
 endef
 
 $(eval $(call KernelPackage,sfc))
 
-<<<<<<< HEAD
+define KernelPackage/sfc-falcon
+  SUBMENU:=$(NETWORK_DEVICES_MENU)
+  TITLE:=Solarflare SFC4000 support
+  DEPENDS:=@PCI_SUPPORT +kmod-mdio +kmod-lib-crc32c +kmod-i2c-algo-bit
+  KCONFIG:= \
+	CONFIG_SFC_FALCON \
+	CONFIG_SFC_FALCON_MTD=y
+  FILES:=$(LINUX_DIR)/drivers/net/ethernet/sfc/falcon/sfc-falcon.ko
+  AUTOLOAD:=$(call AutoProbe,sfc-falcon)
+endef
+
+define KernelPackage/sfc-falcon/description
+  Solarflare SFC4000 support
+endef
+
+$(eval $(call KernelPackage,sfc-falcon))
 
 define KernelPackage/sfp
   SUBMENU:=$(NETWORK_DEVICES_MENU)
@@ -1309,24 +1313,6 @@
 endef
 
 $(eval $(call KernelPackage,igc))
-=======
-define KernelPackage/sfc-falcon
-  SUBMENU:=$(NETWORK_DEVICES_MENU)
-  TITLE:=Solarflare SFC4000 support
-  DEPENDS:=@PCI_SUPPORT +kmod-mdio +kmod-lib-crc32c +kmod-i2c-core +kmod-i2c-algo-bit @!LINUX_4_9
-  KCONFIG:= \
-	CONFIG_SFC_FALCON \
-	CONFIG_SFC_FALCON_MTD=y
-  FILES:=$(LINUX_DIR)/drivers/net/ethernet/sfc/falcon/sfc-falcon.ko
-  AUTOLOAD:=$(call AutoProbe,sfc-falcon)
-endef
-
-define KernelPackage/sfc-falcon/description
-  Solarflare SFC4000 support
-endef
-
-$(eval $(call KernelPackage,sfc-falcon))
->>>>>>> 6c1a0fb5
 
 define KernelPackage/jme
   SUBMENU:=$(NETWORK_DEVICES_MENU)
