--- conflicted
+++ resolved
@@ -182,23 +182,6 @@
 $(eval $(call KernelPackage,eeprom-at25))
 
 
-<<<<<<< HEAD
-define KernelPackage/gpio-dev
-  SUBMENU:=$(OTHER_MENU)
-  TITLE:=Generic GPIO char device support
-  DEPENDS:=@GPIO_SUPPORT
-  KCONFIG:=CONFIG_GPIO_DEVICE
-  FILES:=$(LINUX_DIR)/drivers/char/gpio_dev.ko
-  AUTOLOAD:=$(call AutoLoad,40,gpio_dev)
-endef
-
-define KernelPackage/gpio-dev/description
- Kernel module to allows control of GPIO pins using a character device.
-endef
-
-$(eval $(call KernelPackage,gpio-dev))
-
-
 define KernelPackage/gpio-f7188x
   SUBMENU:=$(OTHER_MENU)
   TITLE:=Fintek F718xx/F818xx GPIO Support
@@ -215,8 +198,6 @@
 $(eval $(call KernelPackage,gpio-f7188x))
 
 
-=======
->>>>>>> cc506708
 define KernelPackage/gpio-mcp23s08
   SUBMENU:=$(OTHER_MENU)
   TITLE:=Microchip MCP23xxx I/O expander
