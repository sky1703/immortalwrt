#!/bin/sh /etc/rc.common
# Copyright (C) 2006-2011 OpenWrt.org

START=10
STOP=90

uci_apply_defaults() {
	. /lib/functions/system.sh

	cd /etc/uci-defaults || return 0
	files="$(ls)"
	[ -z "$files" ] && return 0
	mkdir -p /tmp/.uci
	for file in $files; do
		( . "./$(basename $file)" ) && rm -f "$file"
	done
	uci commit
}

boot() {
	[ -f /proc/mounts ] || /sbin/mount_root
	[ -f /proc/jffs2_bbc ] && echo "S" > /proc/jffs2_bbc

	mkdir -p /var/run
	mkdir -p /var/log
	mkdir -p /var/lock
	mkdir -p /var/state
	mkdir -p /var/tmp
	mkdir -p /tmp/.uci
	chmod 0700 /tmp/.uci
	touch /var/log/wtmp
	touch /var/log/lastlog
	mkdir -p /tmp/resolv.conf.d
	touch /tmp/resolv.conf.d/resolv.conf.auto
	ln -sf /tmp/resolv.conf.d/resolv.conf.auto /tmp/resolv.conf
	ln -sf /tmp/resolv.conf.d/resolv.conf.auto /tmp/resolv.conf.auto
	grep -q debugfs /proc/filesystems && /bin/mount -o noatime -t debugfs debugfs /sys/kernel/debug
<<<<<<< HEAD
	grep -q bpf /proc/filesystems && /bin/mount -o nosuid,nodev,noexec,noatime,mode=0700 -t bpf bpffs /sys/fs/bpf
=======
	grep -q pstore /proc/filesystems && /bin/mount -o noatime -t pstore pstore /sys/fs/pstore
>>>>>>> 144f53cb
	[ "$FAILSAFE" = "true" ] && touch /tmp/.failsafe

	/sbin/kmodloader

	[ ! -f /etc/config/wireless ] && {
		# compat for bcm47xx and mvebu
		sleep 1
	}

	/bin/config_generate
	uci_apply_defaults
	
	# temporary hack until configd exists
	/sbin/reload_config
}<|MERGE_RESOLUTION|>--- conflicted
+++ resolved
@@ -35,11 +35,8 @@
 	ln -sf /tmp/resolv.conf.d/resolv.conf.auto /tmp/resolv.conf
 	ln -sf /tmp/resolv.conf.d/resolv.conf.auto /tmp/resolv.conf.auto
 	grep -q debugfs /proc/filesystems && /bin/mount -o noatime -t debugfs debugfs /sys/kernel/debug
-<<<<<<< HEAD
 	grep -q bpf /proc/filesystems && /bin/mount -o nosuid,nodev,noexec,noatime,mode=0700 -t bpf bpffs /sys/fs/bpf
-=======
 	grep -q pstore /proc/filesystems && /bin/mount -o noatime -t pstore pstore /sys/fs/pstore
->>>>>>> 144f53cb
 	[ "$FAILSAFE" = "true" ] && touch /tmp/.failsafe
 
 	/sbin/kmodloader
