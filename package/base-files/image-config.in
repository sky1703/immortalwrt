--- conflicted
+++ resolved
@@ -183,11 +183,8 @@
 	config VERSION_REPO
 		string
 		prompt "Release repository"
-<<<<<<< HEAD
 		default "http://downloads.openwrt.org/snapshots"
-=======
 		default "http://downloads.lede-project.org/snapshots"
->>>>>>> ecea39f1
 		help
 			This is the repository address embedded in the image, it defaults
 			to the trunk snapshot repo; the url may contain the following placeholders:
