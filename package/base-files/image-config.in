# Copyright (C) 2006-2012 OpenWrt.org
# Copyright (C) 2010 Vertical Communications
#
# This is free software, licensed under the GNU General Public License v2.
# See /LICENSE for more information.
#

menuconfig PREINITOPT
	bool "Preinit configuration options" if IMAGEOPT
	default n
	help
		These options are used to control the environment used to initialize
		the system before running init (which typically mean /sbin/init which
		switches to multiuser mode).

config TARGET_PREINIT_SUPPRESS_STDERR
	bool "Suppress stderr messages during preinit" if PREINITOPT
	default y
	help
		Sends stderr to null during preinit.  This is the default behaviour
		in previous versions of OpenWrt.  This also prevents init process
		itself from displaying stderr, however processes launched by init
		in multiuser through inittab will use the current terminal (e.g.
		the ash shell launched by inittab will display stderr).  That's
		the same behaviour as seen in previous version of OpenWrt.

config TARGET_PREINIT_DISABLE_FAILSAFE
	bool
	prompt "Disable failsafe" if PREINITOPT
	default n
	help
		Disable failsafe mode.  While it is very handy while
		experimenting or developing it really ought to be
		disabled in production environments as it is a major
		security loophole.

config TARGET_PREINIT_TIMEOUT
	int
	prompt "Failsafe/Debug wait timeout" if PREINITOPT
	default 2
	help
		How long to wait for failsafe mode to be entered or for
		a debug option to be pressed before continuing with a
		regular boot.

config TARGET_PREINIT_SHOW_NETMSG
	bool
	prompt "Show all preinit network messages" if PREINITOPT
	default n
	help
		Show preinit all network messages (via netmsg broadcast), not only
		the message indicating to press reset to enter failsafe.  Note that
		if the architecture doesn't define an interface, and there is no
		'Preinit network interface' defined, then no messages will be
		emitted, even if this is set.

config TARGET_PREINIT_SUPPRESS_FAILSAFE_NETMSG
	bool
	prompt "Suppress network message indicating failsafe" if ( PREINITOPT && !TARGET_PREINIT_SHOW_NETMSG && !TARGET_PREINIT_DISABLE_FAILSAFE )
	default n
	help
		If "Show all preinit network messages" above is not set, then
		setting this option suppresses the only message that would be
		emitted otherwise, name the network message to enter failsafe
		(via netmsg).

config TARGET_PREINIT_IFNAME
	string
	prompt "Preinit network interface" if PREINITOPT
	default ""
	help
		Interface for sending preinit messages to network, and any other
		default networking in failsafe or preinit.  If empty
		uses $ifname (if defined in /etc/preinit.arch).

config TARGET_PREINIT_IP
	string
	prompt "IP address for preinit network messages" if PREINITOPT
	default "192.168.1.1"
	help
		IP address used to configure interface for preinit network
		messages, including failsafe messages

config TARGET_PREINIT_NETMASK
	string
	prompt "Netmask for preinit network messages" if PREINITOPT
	default "255.255.255.0"
	help
		Netmask used to configure interface for preinit network
		messages, including failsafes messages

config TARGET_PREINIT_BROADCAST
	string
	prompt "Broadcast address for preinit network messages" if PREINITOPT
	default "192.168.1.255"
	help
		Broadcast address to which to send preinit network messages, as
		as failsafe messages


menuconfig INITOPT
	bool "Init configuration options" if IMAGEOPT
	default n
	help
		These option choose the command that will run as the 'init' command
		(that is which is responsible for controlling the system once preinit
		transfers control to it) as well as some options controlling its
		behaviour.  Normally init is /sbin/init.

	config TARGET_INIT_PATH
		string
		prompt "PATH for regular boot" if INITOPT
		default "/usr/sbin:/usr/bin:/sbin:/bin"
		help
			Default PATH used during normal operation

	config TARGET_INIT_ENV
		string
		prompt "Environment variables to set when starting init (start with none)" if INITOPT
		default ""
		help
			Should be a space seperated list of variable assignments.  These
			variables will be present in the environment.  Spaces may not be
			present (including through expansion) even in a quoted string
			(env doesn't understanding quoting).

	config TARGET_INIT_CMD
		string
		prompt "Init command" if INITOPT
		default "/sbin/init"
		help
			The executable to run as the init process.  Is 'exec'd by
			preinit (which is the init that the kernel launches on boot).

	config TARGET_INIT_SUPPRESS_STDERR
		bool
		prompt "Suppress stderr messages of init" if INITOPT
		default y
		help
			Prevents showing stderr messages for init command if not already
			suppressed during preinit.  This is the default behaviour in
			previous versions of OpenWrt.  Removing this does nothing if
			stderr is suppressed during preinit (which is the default).


menuconfig VERSIONOPT
	bool "Version configuration options" if IMAGEOPT
	default n
	help
		These options allow to override the version information embedded in
		the /etc/openwrt_version, /etc/openwrt_release, /etc/banner,
		/etc/opkg.conf, and /etc/os-release files. Usually there is no need
		to set these, but they're useful for release builds or custom OpenWrt
		redistributions that should carry custom version tags.

if VERSIONOPT

	config VERSION_DIST
		string
		prompt "Release distribution"
		default "OpenWrt"
		help
			This is the name of the release distribution.
			If unspecified, it defaults to OpenWrt.

	config VERSION_NUMBER
		string
		prompt "Release version number"
		help
			This is the release version number embedded in the image.
			If unspecified, it defaults to SNAPSHOT for the master branch
			or to ##.##-SNAPSHOT on release branches.

	config VERSION_CODE
		string
		prompt "Release version code"
		help
			This is the release version code embedded in the image.
			If unspecified, it defaults to a revision number describing the
			repository version of the source, e.g. the number of commits
			since a branch point or a short Git commit ID.

	config VERSION_REPO
		string
		prompt "Release repository"
		default "http://downloads.openwrt.org/snapshots"
<<<<<<< HEAD
		default "http://downloads.lede-project.org/snapshots"
=======
>>>>>>> c8feba09
		help
			This is the repository address embedded in the image, it defaults
			to the trunk snapshot repo; the url may contain the following placeholders:
			 %R .. Repository revision ID
			 %V .. Configured release version number or "SNAPSHOT", uppercase
			 %v .. Configured release version number or "snapshot", lowercase
			 %C .. Configured release revision code or value of %R, uppercase
			 %c .. Configured release revision code or value of %R, lowercase
			 %D .. Distribution name or "OpenWrt", uppercase
			 %d .. Distribution name or "openwrt", lowercase
			 %T .. Target name
			 %S .. Target/Subtarget name
			 %A .. Package architecture
			 %t .. Build taint flags, e.g. "no-all busybox"
			 %M .. Manufacturer name or "OpenWrt"
			 %P .. Product name or "Generic"
			 %h .. Hardware revision or "v0"

	config VERSION_HOME_URL
		string
		prompt "Release Homepage"
		help
			This is the release version homepage

	config VERSION_MANUFACTURER
		string
		prompt "Manufacturer name"
		help
			This is the manufacturer name embedded in /etc/device_info
			Useful for OEMs building OpenWrt based firmware

	config VERSION_MANUFACTURER_URL
		string
		prompt "Manufacturer URL"
		help
			This is an URL to the manufacturer's website embedded in /etc/device_info
			Useful for OEMs building OpenWrt based firmware

	config VERSION_BUG_URL
		string
		prompt "Bug reporting URL"
		help
			This is an URL to provide users for providing bug reports

	config VERSION_SUPPORT_URL
		string
		prompt "Support URL"
		help
			This an URL to provide users seeking support

	config VERSION_PRODUCT
		string
		prompt "Product name"
		help
			This is the product name embedded in /etc/device_info
			Useful for OEMs building OpenWrt based firmware

	config VERSION_HWREV
		string
		prompt "Hardware revision"
		help
			This is the hardware revision string embedded in /etc/device_info
			Useful for OEMs building OpenWrt based firmware

	config VERSION_FILENAMES
		bool
		prompt "Version number in filenames"
		default y
		help
			Enable this to include the version number in firmware image, SDK-
			and Image Builder archive file names

	config VERSION_CODE_FILENAMES
		bool
		prompt "Revision code in filenames"
		default y
		help
			Enable this to include the revision identifier or the configured
			version code into the firmware image, SDK- and Image Builder archive
			file names
endif


menuconfig PER_FEED_REPO
	bool "Separate feed repositories" if IMAGEOPT
	default y
	help
		If set, a separate repository is generated within bin/*/packages/
		for the core packages and each enabled feed.

source "tmp/.config-feeds.in"<|MERGE_RESOLUTION|>--- conflicted
+++ resolved
@@ -184,10 +184,6 @@
 		string
 		prompt "Release repository"
 		default "http://downloads.openwrt.org/snapshots"
-<<<<<<< HEAD
-		default "http://downloads.lede-project.org/snapshots"
-=======
->>>>>>> c8feba09
 		help
 			This is the repository address embedded in the image, it defaults
 			to the trunk snapshot repo; the url may contain the following placeholders:
