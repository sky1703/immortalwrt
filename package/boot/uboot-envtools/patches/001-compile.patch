--- a/tools/env/Makefile
+++ b/tools/env/Makefile
<<<<<<< HEAD
@@ -8,6 +8,10 @@
=======
@@ -10,6 +10,13 @@
>>>>>>> 19d7f610
 # with "CC" here for the maximum code reuse of scripts/Makefile.host.
 override HOSTCC = $(CC)
 
+ifneq ($(TARGET_CFLAGS),)
+HOSTCFLAGS = $(TARGET_CFLAGS)
+endif
+ifneq ($(TARGET_LDFLAGS),)
+HOSTLDFLAGS = $(TARGET_LDFLAGS)
+endif
+
 # Compile for a hosted environment on the target
 HOST_EXTRACFLAGS  = -I$(srctree)/tools \
 		$(patsubst -I%,-idirafter%, $(filter -I%, $(UBOOTINCLUDE))) \<|MERGE_RESOLUTION|>--- conflicted
+++ resolved
@@ -1,10 +1,6 @@
 --- a/tools/env/Makefile
 +++ b/tools/env/Makefile
-<<<<<<< HEAD
-@@ -8,6 +8,10 @@
-=======
 @@ -10,6 +10,13 @@
->>>>>>> 19d7f610
  # with "CC" here for the maximum code reuse of scripts/Makefile.host.
  override HOSTCC = $(CC)
  
@@ -16,5 +12,5 @@
 +endif
 +
  # Compile for a hosted environment on the target
- HOST_EXTRACFLAGS  = -I$(srctree)/tools \
- 		$(patsubst -I%,-idirafter%, $(filter -I%, $(UBOOTINCLUDE))) \+ HOST_EXTRACFLAGS  = $(patsubst -I%,-idirafter%, $(filter -I%, $(UBOOTINCLUDE))) \
+ 		-idirafter $(srctree)/tools/env \