# SPDX-License-Identifier: GPL-2.0-only
#
# Copyright (C) 2006-2020 OpenWrt.org

override TARGET_BUILD=
include $(INCLUDE_DIR)/prereq.mk
include $(INCLUDE_DIR)/kernel.mk
include $(INCLUDE_DIR)/version.mk
include $(INCLUDE_DIR)/image-commands.mk

ifndef IB
  ifdef CONFIG_TARGET_PER_DEVICE_ROOTFS
    TARGET_PER_DEVICE_ROOTFS := 1
  endif
endif

include $(INCLUDE_DIR)/feeds.mk
include $(INCLUDE_DIR)/rootfs.mk

override MAKE:=$(_SINGLE)$(SUBMAKE)
override NO_TRACE_MAKE:=$(_SINGLE)$(NO_TRACE_MAKE)

target_params = $(subst +,$(space),$*)
param_get = $(patsubst $(1)=%,%,$(filter $(1)=%,$(2)))
param_get_default = $(firstword $(call param_get,$(1),$(2)) $(3))
param_mangle = $(subst $(space),_,$(strip $(1)))
param_unmangle = $(subst _,$(space),$(1))

mkfs_packages_id = $(shell echo $(sort $(1)) | $(MKHASH) md5 | cut -b1-8)
mkfs_target_dir = $(if $(call param_get,pkg,$(1)),$(KDIR)/target-dir-$(call param_get,pkg,$(1)),$(TARGET_DIR))

KDIR=$(KERNEL_BUILD_DIR)
KDIR_TMP=$(KDIR)/tmp
DTS_DIR:=$(LINUX_DIR)/arch/$(LINUX_KARCH)/boot/dts

IMG_PREFIX_EXTRA:=$(if $(EXTRA_IMAGE_NAME),$(call sanitize,$(EXTRA_IMAGE_NAME))-)
IMG_PREFIX_VERNUM:=$(if $(CONFIG_VERSION_FILENAMES),$(call sanitize,$(VERSION_NUMBER))-)
IMG_PREFIX_VERCODE:=$(if $(CONFIG_VERSION_CODE_FILENAMES),$(call sanitize,$(VERSION_CODE))-)

IMG_PREFIX:=$(VERSION_DIST_SANITIZED)-$(IMG_PREFIX_VERNUM)$(IMG_PREFIX_VERCODE)$(IMG_PREFIX_EXTRA)$(BOARD)$(if $(SUBTARGET),-$(SUBTARGET))
IMG_ROOTFS:=$(IMG_PREFIX)-rootfs
IMG_COMBINED:=$(IMG_PREFIX)-combined
IMG_PART_SIGNATURE:=$(shell echo $(SOURCE_DATE_EPOCH)$(LINUX_VERMAGIC) | $(MKHASH) md5 | cut -b1-8)
IMG_PART_DISKGUID:=$(shell echo $(SOURCE_DATE_EPOCH)$(LINUX_VERMAGIC) | $(MKHASH) md5 | sed -E 's/(.{8})(.{4})(.{4})(.{4})(.{10})../\1-\2-\3-\4-\500/')

MKFS_DEVTABLE_OPT := -D $(INCLUDE_DIR)/device_table.txt

ifneq ($(CONFIG_BIG_ENDIAN),)
  JFFS2OPTS     :=  --big-endian --squash-uids -v
else
  JFFS2OPTS     :=  --little-endian --squash-uids -v
endif

ifeq ($(CONFIG_JFFS2_RTIME),y)
  JFFS2OPTS += -X rtime
endif
ifeq ($(CONFIG_JFFS2_ZLIB),y)
  JFFS2OPTS += -X zlib
endif
ifeq ($(CONFIG_JFFS2_LZMA),y)
  JFFS2OPTS += -X lzma --compression-mode=size
endif
ifneq ($(CONFIG_JFFS2_RTIME),y)
  JFFS2OPTS += -x rtime
endif
ifneq ($(CONFIG_JFFS2_ZLIB),y)
  JFFS2OPTS += -x zlib
endif
ifneq ($(CONFIG_JFFS2_LZMA),y)
  JFFS2OPTS += -x lzma
endif

JFFS2OPTS += $(MKFS_DEVTABLE_OPT)

SQUASHFS_BLOCKSIZE := $(CONFIG_TARGET_SQUASHFS_BLOCK_SIZE)k
SQUASHFSOPT := -b $(SQUASHFS_BLOCKSIZE)
SQUASHFSOPT += -p '/dev d 755 0 0' -p '/dev/console c 600 0 0 5 1'
SQUASHFSOPT += $(if $(CONFIG_SELINUX),-xattrs,-no-xattrs)
SQUASHFSCOMP := gzip
LZMA_XZ_OPTIONS := -Xpreset 9 -Xe -Xlc 0 -Xlp 2 -Xpb 2
ifeq ($(CONFIG_SQUASHFS_XZ),y)
  ifneq ($(filter arm x86 powerpc sparc,$(LINUX_KARCH)),)
    BCJ_FILTER:=-Xbcj $(LINUX_KARCH)
  endif
  SQUASHFSCOMP := xz $(LZMA_XZ_OPTIONS) $(BCJ_FILTER)
endif

JFFS2_BLOCKSIZE ?= 64k 128k

fs-types-$(CONFIG_TARGET_ROOTFS_SQUASHFS) += squashfs
fs-types-$(CONFIG_TARGET_ROOTFS_JFFS2) += $(addprefix jffs2-,$(JFFS2_BLOCKSIZE))
fs-types-$(CONFIG_TARGET_ROOTFS_JFFS2_NAND) += $(addprefix jffs2-nand-,$(NAND_BLOCKSIZE))
fs-types-$(CONFIG_TARGET_ROOTFS_EXT4FS) += ext4
fs-types-$(CONFIG_TARGET_ROOTFS_UBIFS) += ubifs
fs-subtypes-$(CONFIG_TARGET_ROOTFS_JFFS2) += $(addsuffix -raw,$(addprefix jffs2-,$(JFFS2_BLOCKSIZE)))

TARGET_FILESYSTEMS := $(fs-types-y)

FS_64K := $(filter-out jffs2-%,$(TARGET_FILESYSTEMS)) jffs2-64k
FS_128K := $(filter-out jffs2-%,$(TARGET_FILESYSTEMS)) jffs2-128k
FS_256K := $(filter-out jffs2-%,$(TARGET_FILESYSTEMS)) jffs2-256k

define add_jffs2_mark
	echo -ne '\xde\xad\xc0\xde' >> $(1)
endef

PROFILE_SANITIZED := $(call tolower,$(subst DEVICE_,,$(subst $(space),-,$(PROFILE))))

define split_args
$(foreach data, \
	$(subst |,$(space),\
		$(subst $(space),^,$(1))), \
	$(call $(2),$(strip $(subst ^,$(space),$(data)))))
endef

define build_cmd
$(if $(Build/$(word 1,$(1))),,$(error Missing Build/$(word 1,$(1))))
$(call Build/$(word 1,$(1)),$(wordlist 2,$(words $(1)),$(1)))

endef

define concat_cmd
$(call split_args,$(1),build_cmd)
endef

# pad to 4k, 8k, 16k, 64k, 128k, 256k and add jffs2 end-of-filesystem mark
define prepare_generic_squashfs
	$(STAGING_DIR_HOST)/bin/padjffs2 $(1) 4 8 16 64 128 256
endef

define Image/BuildKernel/Initramfs
	$(call Image/Build/Initramfs)
endef

define Image/BuildKernel/MkuImage
	mkimage -A $(ARCH) -O linux -T kernel -C $(1) -a $(2) -e $(3) \
		-n '$(call toupper,$(ARCH)) $(VERSION_DIST) Linux-$(LINUX_VERSION)' -d $(4) $(5)
endef

define Image/BuildKernel/MkFIT
	$(TOPDIR)/scripts/mkits.sh \
		-D $(1) -o $(KDIR)/fit-$(1).its -k $(2) $(if $(3),-d $(3)) -C $(4) -a $(5) -e $(6) \
		-c $(if $(DEVICE_DTS_CONFIG),$(DEVICE_DTS_CONFIG),"config-1") \
		-A $(LINUX_KARCH) -v $(LINUX_VERSION)
	PATH=$(LINUX_DIR)/scripts/dtc:$(PATH) mkimage -f $(KDIR)/fit-$(1).its $(KDIR)/fit-$(1)$(7).itb
endef

ifdef CONFIG_TARGET_IMAGES_GZIP
  define Image/Gzip
	rm -f $(1).gz
	gzip -9n $(1)
  endef
endif


# Disable noisy checks by default as in upstream
DTC_FLAGS += \
  -Wno-unit_address_vs_reg \
  -Wno-simple_bus_reg \
  -Wno-unit_address_format \
  -Wno-pci_bridge \
  -Wno-pci_device_bus_num \
  -Wno-pci_device_reg \
  -Wno-avoid_unnecessary_addr_size \
  -Wno-alias_paths \
  -Wno-graph_child_address \
  -Wno-graph_port \
  -Wno-unique_unit_address

define Image/pad-to
	dd if=$(1) of=$(1).new bs=$(2) conv=sync
	mv $(1).new $(1)
endef

ROOTFS_PARTSIZE=$(shell echo $$(($(CONFIG_TARGET_ROOTFS_PARTSIZE)*1024*1024)))

define Image/pad-root-squashfs
	$(call Image/pad-to,$(KDIR)/root.squashfs,$(if $(1),$(1),$(ROOTFS_PARTSIZE)))
endef

# $(1) source dts file
# $(2) target dtb file
# $(3) extra CPP flags
# $(4) extra DTC flags
define Image/BuildDTB
	$(TARGET_CROSS)cpp -nostdinc -x assembler-with-cpp \
		$(DTS_CPPFLAGS) \
		-I$(DTS_DIR) \
		-I$(DTS_DIR)/include \
		-I$(LINUX_DIR)/include/ \
		-undef -D__DTS__ $(3) \
		-o $(2).tmp $(1)
	$(LINUX_DIR)/scripts/dtc/dtc -O dtb \
		-i$(dir $(1)) $(DTC_FLAGS) $(4) \
	$(if $(CONFIG_HAS_DT_OVERLAY_SUPPORT),-@) \
		-o $(2) $(2).tmp
	$(RM) $(2).tmp
endef

define Image/mkfs/jffs2/sub-raw
	$(STAGING_DIR_HOST)/bin/mkfs.jffs2 \
		$(2) \
		-e $(patsubst %k,%KiB,$(1)) \
		-o $@ -d $(call mkfs_target_dir,$(3)) \
		-v 2>&1 1>/dev/null | awk '/^.+$$$$/'
endef

define Image/mkfs/jffs2/sub
	$(call Image/mkfs/jffs2/sub-raw,$(1),--pad $(2),$(3))
	$(call add_jffs2_mark,$@)
endef

define Image/mkfs/jffs2/template
  Image/mkfs/jffs2-$(1) = $$(call Image/mkfs/jffs2/sub,$(1),$(JFFS2OPTS),$$(1))
  Image/mkfs/jffs2-$(1)-raw = $$(call Image/mkfs/jffs2/sub-raw,$(1),$(JFFS2OPTS),$$(1))

endef

define Image/mkfs/jffs2-nand/template
  Image/mkfs/jffs2-nand-$(1) = \
	$$(call Image/mkfs/jffs2/sub, \
		$(word 2,$(subst -, ,$(1))), \
			$(JFFS2OPTS) --no-cleanmarkers --pagesize=$(word 1,$(subst -, ,$(1))),$$(1))

endef

$(eval $(foreach S,$(JFFS2_BLOCKSIZE),$(call Image/mkfs/jffs2/template,$(S))))
$(eval $(foreach S,$(NAND_BLOCKSIZE),$(call Image/mkfs/jffs2-nand/template,$(S))))

define Image/mkfs/squashfs-common
	$(STAGING_DIR_HOST)/bin/mksquashfs4 $(call mkfs_target_dir,$(1)) $@ \
		-nopad -noappend -root-owned \
<<<<<<< HEAD
		-comp $(SQUASHFSCOMP) $(SQUASHFSOPT) \
		-processors $(shell nproc)
=======
		-comp $(SQUASHFSCOMP) $(SQUASHFSOPT)
>>>>>>> c41da167
endef

ifeq ($(CONFIG_TARGET_ROOTFS_SECURITY_LABELS),y)
define Image/mkfs/squashfs
	echo ". $(call mkfs_target_dir,$(1))/etc/selinux/config" > $@.fakeroot-script
	echo "$(STAGING_DIR_HOST)/bin/setfiles -r" \
	     "$(call mkfs_target_dir,$(1))" \
	     "$(call mkfs_target_dir,$(1))/etc/selinux/\$${SELINUXTYPE}/contexts/files/file_contexts " \
	     "$(call mkfs_target_dir,$(1))" >> $@.fakeroot-script
	echo "$(Image/mkfs/squashfs-common)" >> $@.fakeroot-script
	chmod +x $@.fakeroot-script
	$(FAKEROOT) "$@.fakeroot-script"
endef
else
define Image/mkfs/squashfs
	$(call Image/mkfs/squashfs-common,$(1))
endef
endif

define Image/mkfs/ubifs
	$(STAGING_DIR_HOST)/bin/mkfs.ubifs \
		$(UBIFS_OPTS) $(call param_unmangle,$(call param_get,fs,$(1))) \
		$(if $(CONFIG_TARGET_UBIFS_FREE_SPACE_FIXUP),--space-fixup) \
		$(if $(CONFIG_TARGET_UBIFS_COMPRESSION_NONE),--compr=none) \
		$(if $(CONFIG_TARGET_UBIFS_COMPRESSION_LZO),--compr=lzo) \
		$(if $(CONFIG_TARGET_UBIFS_COMPRESSION_ZLIB),--compr=zlib) \
		$(if $(shell echo $(CONFIG_TARGET_UBIFS_JOURNAL_SIZE)),--jrn-size=$(CONFIG_TARGET_UBIFS_JOURNAL_SIZE)) \
		--squash-uids \
		-o $@ -d $(call mkfs_target_dir,$(1))
endef

define Image/mkfs/ext4
	$(STAGING_DIR_HOST)/bin/make_ext4fs -L rootfs \
		-l $(ROOTFS_PARTSIZE) -b $(CONFIG_TARGET_EXT4_BLOCKSIZE) \
		$(if $(CONFIG_TARGET_EXT4_RESERVED_PCT),-m $(CONFIG_TARGET_EXT4_RESERVED_PCT)) \
		$(if $(CONFIG_TARGET_EXT4_JOURNAL),,-J) \
		$(if $(SOURCE_DATE_EPOCH),-T $(SOURCE_DATE_EPOCH)) \
		$@ $(call mkfs_target_dir,$(1))/
endef

define Image/Manifest
	$(call opkg,$(TARGET_DIR_ORIG)) list-installed > \
		$(BIN_DIR)/$(IMG_PREFIX)$(if $(PROFILE_SANITIZED),-$(PROFILE_SANITIZED)).manifest
endef

define Image/gzip-ext4-padded-squashfs

  define Image/Build/squashfs
    $(call Image/pad-root-squashfs)
  endef

  ifneq ($(CONFIG_TARGET_IMAGES_GZIP),)
    define Image/Build/gzip/ext4
      $(call Image/Build/gzip,ext4)
    endef
    define Image/Build/gzip/squashfs
      $(call Image/Build/gzip,squashfs)
    endef
  endif

endef

ifdef CONFIG_TARGET_ROOTFS_TARGZ
  define Image/Build/targz
	$(TAR) -cp --numeric-owner --owner=0 --group=0 --mode=a-s --sort=name \
		$(if $(SOURCE_DATE_EPOCH),--mtime="@$(SOURCE_DATE_EPOCH)") \
		-C $(TARGET_DIR)/ . | gzip -9n > $(BIN_DIR)/$(IMG_PREFIX)$(if $(PROFILE_SANITIZED),-$(PROFILE_SANITIZED))-rootfs.tar.gz
  endef
endif

ifdef CONFIG_TARGET_ROOTFS_CPIOGZ
  define Image/Build/cpiogz
	( cd $(TARGET_DIR); find . | $(STAGING_DIR_HOST)/bin/cpio -o -H newc -R 0:0 | gzip -9n >$(BIN_DIR)/$(IMG_ROOTFS).cpio.gz )
  endef
endif

mkfs_packages = $(filter-out @%,$(PACKAGES_$(call param_get,pkg,pkg=$(target_params))))
mkfs_packages_add = $(foreach pkg,$(filter-out -%,$(mkfs_packages)),$(pkg)$(call GetABISuffix,$(pkg)))
mkfs_packages_remove = $(foreach pkg,$(patsubst -%,%,$(filter -%,$(mkfs_packages))),$(pkg)$(call GetABISuffix,$(pkg)))
mkfs_cur_target_dir = $(call mkfs_target_dir,pkg=$(target_params))

opkg_target = \
	$(call opkg,$(mkfs_cur_target_dir)) \
		-f $(mkfs_cur_target_dir).conf

target-dir-%: FORCE
	rm -rf $(mkfs_cur_target_dir) $(mkfs_cur_target_dir).opkg
	$(CP) $(TARGET_DIR_ORIG) $(mkfs_cur_target_dir)
	-mv $(mkfs_cur_target_dir)/etc/opkg $(mkfs_cur_target_dir).opkg
	echo 'src default file://$(PACKAGE_DIR_ALL)' > $(mkfs_cur_target_dir).conf
	$(if $(mkfs_packages_remove), \
		-$(call opkg,$(mkfs_cur_target_dir)) remove \
			$(mkfs_packages_remove))
	$(if $(call opkg_package_files,$(mkfs_packages_add)), \
		$(opkg_target) update && \
		$(opkg_target) install \
			$(call opkg_package_files,$(mkfs_packages_add)))
	-$(CP) -T $(mkfs_cur_target_dir).opkg/ $(mkfs_cur_target_dir)/etc/opkg/
	rm -rf $(mkfs_cur_target_dir).opkg $(mkfs_cur_target_dir).conf
	$(call prepare_rootfs,$(mkfs_cur_target_dir),$(TOPDIR)/files)

$(KDIR)/root.%: kernel_prepare
	$(call Image/mkfs/$(word 1,$(target_params)),$(target_params))

define Device/InitProfile
  PROFILES := $(PROFILE)
  DEVICE_TITLE = $$(DEVICE_VENDOR) $$(DEVICE_MODEL)$$(if $$(DEVICE_VARIANT), $$(DEVICE_VARIANT))
  DEVICE_ALT0_TITLE = $$(DEVICE_ALT0_VENDOR) $$(DEVICE_ALT0_MODEL)$$(if $$(DEVICE_ALT0_VARIANT), $$(DEVICE_ALT0_VARIANT))
  DEVICE_ALT1_TITLE = $$(DEVICE_ALT1_VENDOR) $$(DEVICE_ALT1_MODEL)$$(if $$(DEVICE_ALT1_VARIANT), $$(DEVICE_ALT1_VARIANT))
  DEVICE_ALT2_TITLE = $$(DEVICE_ALT2_VENDOR) $$(DEVICE_ALT2_MODEL)$$(if $$(DEVICE_ALT2_VARIANT), $$(DEVICE_ALT2_VARIANT))
  DEVICE_VENDOR :=
  DEVICE_MODEL :=
  DEVICE_VARIANT :=
  DEVICE_ALT0_VENDOR :=
  DEVICE_ALT0_MODEL :=
  DEVICE_ALT0_VARIANT :=
  DEVICE_ALT1_VENDOR :=
  DEVICE_ALT1_MODEL :=
  DEVICE_ALT1_VARIANT :=
  DEVICE_ALT2_VENDOR :=
  DEVICE_ALT2_MODEL :=
  DEVICE_ALT2_VARIANT :=
  DEVICE_PACKAGES :=
  DEVICE_DESCRIPTION = Build firmware images for $$(DEVICE_TITLE)
endef

define Device/Init
  DEVICE_NAME := $(1)
  KERNEL:=
  KERNEL_INITRAMFS = $$(KERNEL)
  CMDLINE:=

  IMAGES :=
  ARTIFACTS :=
  DEVICE_IMG_PREFIX := $(IMG_PREFIX)-$(1)
  DEVICE_IMG_NAME = $$(DEVICE_IMG_PREFIX)-$$(1)-$$(2)
  IMAGE_SIZE :=
  KERNEL_PREFIX = $$(DEVICE_IMG_PREFIX)
  KERNEL_SUFFIX := -kernel.bin
  KERNEL_INITRAMFS_SUFFIX = $$(KERNEL_SUFFIX)
  KERNEL_IMAGE = $$(KERNEL_PREFIX)$$(KERNEL_SUFFIX)
  KERNEL_INITRAMFS_PREFIX = $$(DEVICE_IMG_PREFIX)-initramfs
  KERNEL_INITRAMFS_IMAGE = $$(KERNEL_INITRAMFS_PREFIX)$$(KERNEL_INITRAMFS_SUFFIX)
  KERNEL_INITRAMFS_NAME = $$(KERNEL_NAME)-initramfs
  KERNEL_INSTALL :=
  KERNEL_NAME := vmlinux
  KERNEL_DEPENDS :=
  KERNEL_SIZE :=

  UBOOTENV_IN_UBI :=
  KERNEL_IN_UBI :=
  BLOCKSIZE :=
  PAGESIZE :=
  SUBPAGESIZE :=
  VID_HDR_OFFSET :=
  UBINIZE_OPTS :=
  UBINIZE_PARTS :=
  MKUBIFS_OPTS :=

  FS_OPTIONS/ubifs = $$(MKUBIFS_OPTS)

  DEVICE_DTS :=
  DEVICE_DTS_CONFIG :=
  DEVICE_DTS_DELIMITER :=
  DEVICE_DTS_DIR :=
  DEVICE_DTS_OVERLAY :=
  DEVICE_FDT_NUM :=
  SOC :=

  BOARD_NAME :=
  UIMAGE_MAGIC :=
  UIMAGE_NAME :=
  DEVICE_COMPAT_VERSION := 1.0
  DEVICE_COMPAT_MESSAGE :=
  SUPPORTED_DEVICES := $(subst _,$(comma),$(1))
  IMAGE_METADATA :=

  FILESYSTEMS := $(TARGET_FILESYSTEMS)

  UBOOT_PATH :=  $(STAGING_DIR_IMAGE)/uboot-$(1)

  BROKEN :=
  DEFAULT :=
endef

DEFAULT_DEVICE_VARS := \
  DEVICE_NAME KERNEL KERNEL_INITRAMFS KERNEL_INITRAMFS_IMAGE KERNEL_SIZE \
  CMDLINE UBOOTENV_IN_UBI KERNEL_IN_UBI BLOCKSIZE PAGESIZE SUBPAGESIZE \
  VID_HDR_OFFSET UBINIZE_OPTS UBINIZE_PARTS MKUBIFS_OPTS DEVICE_DTS \
  DEVICE_DTS_CONFIG DEVICE_DTS_DELIMITER DEVICE_DTS_DIR DEVICE_DTS_OVERLAY \
  DEVICE_FDT_NUM DEVICE_IMG_PREFIX SOC BOARD_NAME UIMAGE_MAGIC UIMAGE_NAME \
  SUPPORTED_DEVICES IMAGE_METADATA KERNEL_ENTRY KERNEL_LOADADDR \
  UBOOT_PATH IMAGE_SIZE \
  DEVICE_PACKAGES DEVICE_COMPAT_VERSION DEVICE_COMPAT_MESSAGE \
  DEVICE_VENDOR DEVICE_MODEL DEVICE_VARIANT \
  DEVICE_ALT0_VENDOR DEVICE_ALT0_MODEL DEVICE_ALT0_VARIANT \
  DEVICE_ALT1_VENDOR DEVICE_ALT1_MODEL DEVICE_ALT1_VARIANT \
  DEVICE_ALT2_VENDOR DEVICE_ALT2_MODEL DEVICE_ALT2_VARIANT

define Device/ExportVar
  $(1) : $(2):=$$($(2))

endef
define Device/Export
  $(foreach var,$(DEVICE_VARS) $(DEFAULT_DEVICE_VARS),$(call Device/ExportVar,$(1),$(var)))
  $(1) : FILESYSTEM:=$(2)
endef

ifdef IB
  DEVICE_CHECK_PROFILE = $(filter $(1),DEVICE_$(PROFILE) $(PROFILE))
else
  DEVICE_CHECK_PROFILE = $(CONFIG_TARGET_$(if $(CONFIG_TARGET_MULTI_PROFILE),DEVICE_)$(call target_conf,$(BOARD)$(if $(SUBTARGET),_$(SUBTARGET)))_$(1))
endif

DEVICE_EXTRA_PACKAGES = $(call qstrip,$(CONFIG_TARGET_DEVICE_PACKAGES_$(call target_conf,$(BOARD)$(if $(SUBTARGET),_$(SUBTARGET)))_DEVICE_$(1)))

define merge_packages
  $(1) :=
  $(foreach pkg,$(2),
    $(1) := $$(strip $$(filter-out -$$(patsubst -%,%,$(pkg)) $$(patsubst -%,%,$(pkg)),$$($(1))) $(pkg))
  )
endef

define Device/Check/Common
  _PROFILE_SET = $$(strip $$(foreach profile,$$(PROFILES) DEVICE_$(1),$$(call DEVICE_CHECK_PROFILE,$$(profile))))
  DEVICE_PACKAGES += $$(call extra_packages,$$(DEVICE_PACKAGES))
  ifdef TARGET_PER_DEVICE_ROOTFS
    $$(eval $$(call merge_packages,_PACKAGES,$$(DEVICE_PACKAGES) $$(call DEVICE_EXTRA_PACKAGES,$(1))))
    ROOTFS_ID/$(1) := $$(if $$(_PROFILE_SET),$$(call mkfs_packages_id,$$(_PACKAGES)))
    PACKAGES_$$(ROOTFS_ID/$(1)) := $$(_PACKAGES)
  endif
endef

define Device/Check
  $(Device/Check/Common)
  KDIR_KERNEL_IMAGE := $(KDIR)/$(1)$$(KERNEL_SUFFIX)
  _TARGET := $$(if $$(_PROFILE_SET),install-images,install-disabled)
  ifndef IB
    _COMPILE_TARGET := $$(if $(CONFIG_IB)$$(_PROFILE_SET),compile,compile-disabled)
  endif
endef

ifndef IB
define Device/Build/initramfs
  $(call Device/Export,$(KDIR)/tmp/$$(KERNEL_INITRAMFS_IMAGE),$(1))
  $$(_TARGET): $$(if $$(KERNEL_INITRAMFS),$(BIN_DIR)/$$(KERNEL_INITRAMFS_IMAGE) \
	  $$(if $$(CONFIG_JSON_OVERVIEW_IMAGE_INFO), $(BUILD_DIR)/json_info_files/$$(KERNEL_INITRAMFS_IMAGE).json,))

  $(KDIR)/$$(KERNEL_INITRAMFS_NAME):: image_prepare
  $(1)-images: $$(if $$(KERNEL_INITRAMFS),$(BIN_DIR)/$$(KERNEL_INITRAMFS_IMAGE))
  $(BIN_DIR)/$$(KERNEL_INITRAMFS_IMAGE): $(KDIR)/tmp/$$(KERNEL_INITRAMFS_IMAGE)
	cp $$^ $$@

  $(KDIR)/tmp/$$(KERNEL_INITRAMFS_IMAGE): $(KDIR)/$$(KERNEL_INITRAMFS_NAME) $(CURDIR)/Makefile $$(KERNEL_DEPENDS) image_prepare
	@rm -f $$@
	$$(call concat_cmd,$$(KERNEL_INITRAMFS))

  $(call Device/Export,$(BUILD_DIR)/json_info_files/$$(KERNEL_INITRAMFS_IMAGE).json,$(1))

  $(BUILD_DIR)/json_info_files/$$(KERNEL_INITRAMFS_IMAGE).json: $(BIN_DIR)/$$(KERNEL_INITRAMFS_IMAGE)
	@mkdir -p $$(shell dirname $$@)
	DEVICE_ID="$(1)" \
	SOURCE_DATE_EPOCH=$(SOURCE_DATE_EPOCH) \
	FILE_NAME="$$(notdir $$^)" \
	FILE_DIR="$(KDIR)/tmp" \
	FILE_TYPE="kernel" \
	FILE_FILESYSTEM="initramfs" \
	DEVICE_IMG_PREFIX="$$(DEVICE_IMG_PREFIX)" \
	DEVICE_VENDOR="$$(DEVICE_VENDOR)" \
	DEVICE_MODEL="$$(DEVICE_MODEL)" \
	DEVICE_VARIANT="$$(DEVICE_VARIANT)" \
	DEVICE_ALT0_VENDOR="$$(DEVICE_ALT0_VENDOR)" \
	DEVICE_ALT0_MODEL="$$(DEVICE_ALT0_MODEL)" \
	DEVICE_ALT0_VARIANT="$$(DEVICE_ALT0_VARIANT)" \
	DEVICE_ALT1_VENDOR="$$(DEVICE_ALT1_VENDOR)" \
	DEVICE_ALT1_MODEL="$$(DEVICE_ALT1_MODEL)" \
	DEVICE_ALT1_VARIANT="$$(DEVICE_ALT1_VARIANT)" \
	DEVICE_ALT2_VENDOR="$$(DEVICE_ALT2_VENDOR)" \
	DEVICE_ALT2_MODEL="$$(DEVICE_ALT2_MODEL)" \
	DEVICE_ALT2_VARIANT="$$(DEVICE_ALT2_VARIANT)" \
	DEVICE_TITLE="$$(DEVICE_TITLE)" \
	DEVICE_PACKAGES="$$(DEVICE_PACKAGES)" \
	TARGET="$(BOARD)" \
	SUBTARGET="$(if $(SUBTARGET),$(SUBTARGET),generic)" \
	VERSION_NUMBER="$(VERSION_NUMBER)" \
	VERSION_CODE="$(VERSION_CODE)" \
	SUPPORTED_DEVICES="$$(SUPPORTED_DEVICES)" \
	$(TOPDIR)/scripts/json_add_image_info.py $$@
endef
endif

define Device/Build/compile
  $$(_COMPILE_TARGET): $(KDIR)/$(1)
  $(eval $(call Device/Export,$(KDIR)/$(1)))
  $(KDIR)/$(1):
	$$(call concat_cmd,$(COMPILE/$(1)))

endef

ifndef IB
define Device/Build/dtb
  ifndef BUILD_DTS_$(1)
  BUILD_DTS_$(1) := 1
  $(KDIR)/image-$(1).dtb: FORCE
	$(call Image/BuildDTB,$(strip $(2))/$(strip $(3)).dts,$$@)

  image_prepare: $(KDIR)/image-$(1).dtb
  endif

endef
endif

define Device/Build/kernel
  $$(eval $$(foreach dts,$$(DEVICE_DTS) $$(DEVICE_DTS_OVERLAY), \
	$$(call Device/Build/dtb,$$(notdir $$(dts)), \
		$$(if $$(DEVICE_DTS_DIR),$$(DEVICE_DTS_DIR),$$(DTS_DIR)), \
		$$(dts) \
	) \
  ))

  $(KDIR)/$$(KERNEL_NAME):: image_prepare
  $$(_TARGET): $$(if $$(KERNEL_INSTALL),$(BIN_DIR)/$$(KERNEL_IMAGE))
  $(call Device/Export,$$(KDIR_KERNEL_IMAGE),$(1))
  $(BIN_DIR)/$$(KERNEL_IMAGE): $$(KDIR_KERNEL_IMAGE)
	cp $$^ $$@
  ifndef IB
    ifdef CONFIG_IB
      install: $$(KDIR_KERNEL_IMAGE)
    endif
    $$(KDIR_KERNEL_IMAGE): $(KDIR)/$$(KERNEL_NAME) $(CURDIR)/Makefile $$(KERNEL_DEPENDS) image_prepare
	@rm -f $$@
	$$(call concat_cmd,$$(KERNEL))
	$$(if $$(KERNEL_SIZE),$$(call Build/check-size,$$(KERNEL_SIZE)))
  endif
endef

define Device/Build/image
  GZ_SUFFIX := $(if $(filter %dtb %gz,$(2)),,$(if $(and $(findstring ext4,$(1)),$(CONFIG_TARGET_IMAGES_GZIP)),.gz))
  $$(_TARGET): $(if $(CONFIG_JSON_OVERVIEW_IMAGE_INFO), \
	  $(BUILD_DIR)/json_info_files/$(call DEVICE_IMG_NAME,$(1),$(2)).json, \
	  $(BIN_DIR)/$(call DEVICE_IMG_NAME,$(1),$(2))$$(GZ_SUFFIX))
  $(eval $(call Device/Export,$(KDIR)/tmp/$(call DEVICE_IMG_NAME,$(1),$(2)),$(1)))
  $(3)-images: $(BIN_DIR)/$(call DEVICE_IMG_NAME,$(1),$(2))$$(GZ_SUFFIX)

  ROOTFS/$(1)/$(3) := \
	$(KDIR)/root.$(1)$$(strip \
		$$(if $$(FS_OPTIONS/$(1)),+fs=$$(call param_mangle,$$(FS_OPTIONS/$(1)))) \
	)$$(strip \
		$(if $(TARGET_PER_DEVICE_ROOTFS),+pkg=$$(ROOTFS_ID/$(3))) \
	)
  ifndef IB
    $$(ROOTFS/$(1)/$(3)): $(if $(TARGET_PER_DEVICE_ROOTFS),target-dir-$$(ROOTFS_ID/$(3)))
  endif
  $(KDIR)/tmp/$(call DEVICE_IMG_NAME,$(1),$(2)): $$(KDIR_KERNEL_IMAGE) $$(ROOTFS/$(1)/$(3))
	@rm -f $$@
	[ -f $$(word 1,$$^) -a -f $$(word 2,$$^) ]
	$$(call concat_cmd,$(if $(IMAGE/$(2)/$(1)),$(IMAGE/$(2)/$(1)),$(IMAGE/$(2))))

  .IGNORE: $(BIN_DIR)/$(call DEVICE_IMG_NAME,$(1),$(2))

  $(BIN_DIR)/$(call DEVICE_IMG_NAME,$(1),$(2)).gz: $(KDIR)/tmp/$(call DEVICE_IMG_NAME,$(1),$(2))
	gzip -c -9n $$^ > $$@

  $(BIN_DIR)/$(call DEVICE_IMG_NAME,$(1),$(2)): $(KDIR)/tmp/$(call DEVICE_IMG_NAME,$(1),$(2))
	cp $$^ $$@

  $(BUILD_DIR)/json_info_files/$(call DEVICE_IMG_NAME,$(1),$(2)).json: $(BIN_DIR)/$(call DEVICE_IMG_NAME,$(1),$(2))$$(GZ_SUFFIX)
	@mkdir -p $$(shell dirname $$@)
	DEVICE_ID="$(DEVICE_NAME)" \
	SOURCE_DATE_EPOCH=$(SOURCE_DATE_EPOCH) \
	FILE_NAME="$(DEVICE_IMG_NAME)" \
	FILE_DIR="$(KDIR)/tmp" \
	FILE_TYPE=$(word 1,$(subst ., ,$(2))) \
	FILE_FILESYSTEM="$(1)" \
	DEVICE_IMG_PREFIX="$(DEVICE_IMG_PREFIX)" \
	DEVICE_VENDOR="$(DEVICE_VENDOR)" \
	DEVICE_MODEL="$(DEVICE_MODEL)" \
	DEVICE_VARIANT="$(DEVICE_VARIANT)" \
	DEVICE_ALT0_VENDOR="$(DEVICE_ALT0_VENDOR)" \
	DEVICE_ALT0_MODEL="$(DEVICE_ALT0_MODEL)" \
	DEVICE_ALT0_VARIANT="$(DEVICE_ALT0_VARIANT)" \
	DEVICE_ALT1_VENDOR="$(DEVICE_ALT1_VENDOR)" \
	DEVICE_ALT1_MODEL="$(DEVICE_ALT1_MODEL)" \
	DEVICE_ALT1_VARIANT="$(DEVICE_ALT1_VARIANT)" \
	DEVICE_ALT2_VENDOR="$(DEVICE_ALT2_VENDOR)" \
	DEVICE_ALT2_MODEL="$(DEVICE_ALT2_MODEL)" \
	DEVICE_ALT2_VARIANT="$(DEVICE_ALT2_VARIANT)" \
	DEVICE_TITLE="$(DEVICE_TITLE)" \
	DEVICE_PACKAGES="$(DEVICE_PACKAGES)" \
	TARGET="$(BOARD)" \
	SUBTARGET="$(if $(SUBTARGET),$(SUBTARGET),generic)" \
	VERSION_NUMBER="$(VERSION_NUMBER)" \
	VERSION_CODE="$(VERSION_CODE)" \
	SUPPORTED_DEVICES="$(SUPPORTED_DEVICES)" \
	$(TOPDIR)/scripts/json_add_image_info.py $$@

endef

define Device/Build/artifact
  $$(_TARGET): $(if $(CONFIG_JSON_OVERVIEW_IMAGE_INFO), \
	  $(BUILD_DIR)/json_info_files/$(DEVICE_IMG_PREFIX)-$(1).json, \
	  $(BIN_DIR)/$(DEVICE_IMG_PREFIX)-$(1))
  $(eval $(call Device/Export,$(KDIR)/tmp/$(DEVICE_IMG_PREFIX)-$(1)))
  $(KDIR)/tmp/$(DEVICE_IMG_PREFIX)-$(1): $$(KDIR_KERNEL_IMAGE) $(2)-images
	@rm -f $$@
	$$(call concat_cmd,$(ARTIFACT/$(1)))

  .IGNORE: $(BIN_DIR)/$(DEVICE_IMG_PREFIX)-$(1)

  $(BIN_DIR)/$(DEVICE_IMG_PREFIX)-$(1): $(KDIR)/tmp/$(DEVICE_IMG_PREFIX)-$(1)
	cp $$^ $$@

  $(BUILD_DIR)/json_info_files/$(DEVICE_IMG_PREFIX)-$(1).json: $(BIN_DIR)/$(DEVICE_IMG_PREFIX)-$(1)
	@mkdir -p $$(shell dirname $$@)
	DEVICE_ID="$(DEVICE_NAME)" \
	SOURCE_DATE_EPOCH=$(SOURCE_DATE_EPOCH) \
	FILE_NAME="$(DEVICE_IMG_PREFIX)-$(1)" \
	FILE_DIR="$(KDIR)/tmp" \
	FILE_TYPE="$(1)" \
	DEVICE_IMG_PREFIX="$(DEVICE_IMG_PREFIX)" \
	DEVICE_VENDOR="$(DEVICE_VENDOR)" \
	DEVICE_MODEL="$(DEVICE_MODEL)" \
	DEVICE_VARIANT="$(DEVICE_VARIANT)" \
	DEVICE_ALT0_VENDOR="$(DEVICE_ALT0_VENDOR)" \
	DEVICE_ALT0_MODEL="$(DEVICE_ALT0_MODEL)" \
	DEVICE_ALT0_VARIANT="$(DEVICE_ALT0_VARIANT)" \
	DEVICE_ALT1_VENDOR="$(DEVICE_ALT1_VENDOR)" \
	DEVICE_ALT1_MODEL="$(DEVICE_ALT1_MODEL)" \
	DEVICE_ALT1_VARIANT="$(DEVICE_ALT1_VARIANT)" \
	DEVICE_ALT2_VENDOR="$(DEVICE_ALT2_VENDOR)" \
	DEVICE_ALT2_MODEL="$(DEVICE_ALT2_MODEL)" \
	DEVICE_ALT2_VARIANT="$(DEVICE_ALT2_VARIANT)" \
	DEVICE_TITLE="$(DEVICE_TITLE)" \
	DEVICE_PACKAGES="$(DEVICE_PACKAGES)" \
	TARGET="$(BOARD)" \
	SUBTARGET="$(if $(SUBTARGET),$(SUBTARGET),generic)" \
	VERSION_NUMBER="$(VERSION_NUMBER)" \
	VERSION_CODE="$(VERSION_CODE)" \
	SUPPORTED_DEVICES="$(SUPPORTED_DEVICES)" \
	$(TOPDIR)/scripts/json_add_image_info.py $$@

endef

define Device/Build
  $(if $(CONFIG_TARGET_ROOTFS_INITRAMFS),$(call Device/Build/initramfs,$(1)))
  $(call Device/Build/kernel,$(1))

  $$(eval $$(foreach compile,$$(COMPILE), \
    $$(call Device/Build/compile,$$(compile),$(1))))

  $$(eval $$(foreach image,$$(IMAGES), \
    $$(foreach fs,$$(filter $(TARGET_FILESYSTEMS),$$(FILESYSTEMS)), \
      $$(call Device/Build/image,$$(fs),$$(image),$(1)))))

  $$(eval $$(foreach artifact,$$(ARTIFACTS), \
    $$(call Device/Build/artifact,$$(artifact),$(1))))

endef

define Device/DumpInfo
Target-Profile: DEVICE_$(1)
Target-Profile-Name: $(DEVICE_DISPLAY)
Target-Profile-Packages: $(DEVICE_PACKAGES)
Target-Profile-hasImageMetadata: $(if $(foreach image,$(IMAGES),$(findstring append-metadata,$(IMAGE/$(image)))),1,0)
Target-Profile-SupportedDevices: $(SUPPORTED_DEVICES)
$(if $(BROKEN),Target-Profile-Broken: $(BROKEN))
$(if $(DEFAULT),Target-Profile-Default: $(DEFAULT))
Target-Profile-Description:
$(DEVICE_DESCRIPTION)
$(if $(strip $(DEVICE_ALT0_TITLE)),Alternative device titles:
- $(DEVICE_ALT0_TITLE))
$(if $(strip $(DEVICE_ALT1_TITLE)),- $(DEVICE_ALT1_TITLE))
$(if $(strip $(DEVICE_ALT2_TITLE)),- $(DEVICE_ALT2_TITLE))
@@

endef

define Device/Dump
ifneq ($$(strip $$(DEVICE_ALT0_TITLE)),)
DEVICE_DISPLAY = $$(DEVICE_ALT0_TITLE) ($$(DEVICE_TITLE))
$$(info $$(call Device/DumpInfo,$(1)))
endif
ifneq ($$(strip $$(DEVICE_ALT1_TITLE)),)
DEVICE_DISPLAY = $$(DEVICE_ALT1_TITLE) ($$(DEVICE_TITLE))
$$(info $$(call Device/DumpInfo,$(1)))
endif
ifneq ($$(strip $$(DEVICE_ALT2_TITLE)),)
DEVICE_DISPLAY = $$(DEVICE_ALT2_TITLE) ($$(DEVICE_TITLE))
$$(info $$(call Device/DumpInfo,$(1)))
endif
DEVICE_DISPLAY = $$(DEVICE_TITLE)
$$(eval $$(if $$(DEVICE_TITLE),$$(info $$(call Device/DumpInfo,$(1)))))
endef

define Device
  $(call Device/InitProfile,$(1))
  $(call Device/Init,$(1))
  $(call Device/Default,$(1))
  $(call Device/$(1),$(1))
  $(call Device/Check,$(1))
  $(call Device/$(if $(DUMP),Dump,Build),$(1))

endef

define BuildImage

  ifneq ($(DUMP),)
    all: dumpinfo
    dumpinfo: FORCE
	@true
  endif

  download:
  prepare:
  compile:
  clean:
  image_prepare:

  ifeq ($(IB),)
    .PHONY: download prepare compile clean image_prepare kernel_prepare install install-images
    compile:
		$(call Build/Compile)

    clean:
		$(call Build/Clean)

    image_prepare: compile
		mkdir -p $(BIN_DIR) $(KDIR)/tmp
		rm -rf $(BUILD_DIR)/json_info_files
		$(call Image/Prepare)

  else
    image_prepare:
		mkdir -p $(BIN_DIR) $(KDIR)/tmp
  endif

  kernel_prepare: image_prepare
	$(call Image/Build/targz)
	$(call Image/Build/cpiogz)
	$(call Image/BuildKernel)
	$(if $(CONFIG_TARGET_ROOTFS_INITRAMFS),$(if $(IB),,$(call Image/BuildKernel/Initramfs)))
	$(call Image/InstallKernel)

  $(foreach device,$(TARGET_DEVICES),$(call Device,$(device)))

  install-images: kernel_prepare $(foreach fs,$(filter-out $(if $(UBIFS_OPTS),,ubifs),$(TARGET_FILESYSTEMS) $(fs-subtypes-y)),$(KDIR)/root.$(fs))
	$(foreach fs,$(TARGET_FILESYSTEMS),
		$(call Image/Build,$(fs))
	)

  install: install-images
	$(call Image/Manifest)

endef<|MERGE_RESOLUTION|>--- conflicted
+++ resolved
@@ -230,12 +230,7 @@
 define Image/mkfs/squashfs-common
 	$(STAGING_DIR_HOST)/bin/mksquashfs4 $(call mkfs_target_dir,$(1)) $@ \
 		-nopad -noappend -root-owned \
-<<<<<<< HEAD
-		-comp $(SQUASHFSCOMP) $(SQUASHFSOPT) \
-		-processors $(shell nproc)
-=======
 		-comp $(SQUASHFSCOMP) $(SQUASHFSOPT)
->>>>>>> c41da167
 endef
 
 ifeq ($(CONFIG_TARGET_ROOTFS_SECURITY_LABELS),y)
